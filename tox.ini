--- conflicted
+++ resolved
@@ -35,11 +35,7 @@
 [testenv:unit]
 deps = .[unittests]
 setenv =
-<<<<<<< HEAD
-    {[testenv]setenv}  # Inherit all environment variables from [testenv]
-=======
     {[testenv]setenv}
->>>>>>> 013a8b65
     COVERAGE_FILE = .coverage-unit
 commands = pytest {toxinidir}/tests/unit \
     {posargs:-v --cov --cov-report=term-missing --cov-report=html --cov-report=xml}
@@ -52,11 +48,7 @@
 changedir = {toxinidir}/tests/functional
 deps = .[functests]
 setenv =
-<<<<<<< HEAD
-    {[testenv]setenv}  # Inherit all environment variables from [testenv]
-=======
     {[testenv]setenv}
->>>>>>> 013a8b65
     COVERAGE_FILE = .coverage-func
 passenv =
     TEST_SNAP
