--- conflicted
+++ resolved
@@ -17,19 +17,12 @@
 import asyncio
 import logging
 
-<<<<<<< HEAD
-from cou.apps.base import ApplicationUnit
-from cou.exceptions import ActionFailed, HaltUpgradeExecution
-from cou.utils.juju_utils import COUMachine, COUModel
-
-logger = logging.getLogger(__name__)
-
-=======
 from cou.exceptions import ActionFailed, HaltUpgradeExecution
 from cou.utils.juju_utils import COUMachine, COUModel, COUUnit
 
 logger = logging.getLogger(__name__)
->>>>>>> 285447c3
+
+logger = logging.getLogger(__name__)
 
 
 async def get_empty_hypervisors(units: list[COUUnit], model: COUModel) -> list[COUMachine]:
@@ -73,21 +66,13 @@
     )
 
 
-<<<<<<< HEAD
-async def verify_empty_hypervisor_before_upgrade(unit: ApplicationUnit, model: COUModel) -> None:
-=======
 async def verify_empty_hypervisor_before_upgrade(unit: COUUnit, model: COUModel) -> None:
->>>>>>> 285447c3
     """Verify if there are no VMs running in a nova-compute unit before upgrading.
 
     If there are VMs running, it will enable the scheduler again to leave the cloud
     in the same state before upgrading.
     :param unit: Unit to check if there are VMs running.
-<<<<<<< HEAD
-    :type unit: ApplicationUnit
-=======
     :type unit: COUUnit
->>>>>>> 285447c3
     :param model: COUModel
     :type model: COUModel
     :raises HaltUpgradeExecution: When a unit has VMs running.
