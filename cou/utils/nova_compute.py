--- conflicted
+++ resolved
@@ -17,13 +17,8 @@
 import asyncio
 import logging
 
-<<<<<<< HEAD
-from cou.apps.base import ApplicationUnit
 from cou.exceptions import ActionFailed, HaltUpgradeExecution
-from cou.utils.juju_utils import COUMachine, COUModel
-=======
 from cou.utils.juju_utils import COUMachine, COUModel, COUUnit
->>>>>>> cce6d1cf
 
 logger = logging.getLogger(__name__)
 
@@ -69,13 +64,13 @@
     )
 
 
-async def verify_empty_hypervisor_before_upgrade(unit: ApplicationUnit, model: COUModel) -> None:
+async def verify_empty_hypervisor_before_upgrade(unit: COUUnit, model: COUModel) -> None:
     """Verify if there are no VMs running in a nova-compute unit before upgrading.
 
     If there are VMs running, it will enable the scheduler again to leave the cloud
     in the same state before upgrading.
     :param unit: Unit to check if there are VMs running.
-    :type unit: ApplicationUnit
+    :type unit: COUUnit
     :param model: COUModel
     :type model: COUModel
     :raises HaltUpgradeExecution: When a unit has VMs running.
