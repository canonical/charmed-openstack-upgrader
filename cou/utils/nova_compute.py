# Copyright 2023 Canonical Limited
#
# Licensed under the Apache License, Version 2.0 (the "License");
# you may not use this file except in compliance with the License.
# You may obtain a copy of the License at
#
#     http://www.apache.org/licenses/LICENSE-2.0
#
# Unless required by applicable law or agreed to in writing, software
# distributed under the License is distributed on an "AS IS" BASIS,
# WITHOUT WARRANTIES OR CONDITIONS OF ANY KIND, either express or implied.
# See the License for the specific language governing permissions and
# limitations under the License.

"""Nova Compute utilities."""

import asyncio
import logging

from cou.apps.base import ApplicationUnit
<<<<<<< HEAD
from cou.apps.machine import Machine
from cou.exceptions import ActionFailed, HaltUpgradeExecution
from cou.utils.juju_utils import COUModel
=======
from cou.utils.juju_utils import COUMachine, COUModel
>>>>>>> 6710bd87

logger = logging.getLogger(__name__)


async def get_empty_hypervisors(units: list[ApplicationUnit], model: COUModel) -> list[COUMachine]:
    """Get the empty hypervisors in the model.

    :param units: all nova-compute units.
    :type units: list[ApplicationUnit]
    :param model: COUModel object
    :type model: COUModel
    :return: List with just the empty hypervisors machines.
    :rtype: list[COUMachine]
    """
    tasks = [get_instance_count(unit.name, model) for unit in units]
    instances = await asyncio.gather(*tasks)
    units_instances = zip(units, instances)
    return [unit.machine for unit, instances in units_instances if instances == 0]


async def get_instance_count(unit: str, model: COUModel) -> int:
    """Get instance count on a nova-compute unit.

    :param unit: Name of the nova-compute unit where the action runs on.
    :type unit: str
    :param model: COUModel object
    :type model: COUModel
    :return: Instance count of the nova-compute unit
    :rtype: int
    :raises ValueError: When the action result is not valid.
    """
    action_name = "instance-count"
    action = await model.run_action(unit_name=unit, action_name=action_name)

    if (
        instance_count := action.results.get("instance-count", "").strip()
    ) and instance_count.isdigit():
        return int(instance_count)

    raise ValueError(
        f"No valid instance count value found in the result of {action_name} action "
        f"running on '{unit}': {action.results}"
    )


async def verify_empty_hypervisor_before_upgrade(unit: ApplicationUnit, model: COUModel) -> None:
    """Verify if there are no VMs running in a nova-compute unit before upgrading.

    If there are VMs running, it will enable the scheduler again to leave the cloud
    in the same state before upgrading.
    :param unit: Unit to check if there are VMs running.
    :type unit: ApplicationUnit
    :param model: COUModel
    :type model: COUModel
    :raises HaltUpgradeExecution: When a unit has VMs running.
    """
    unit_instance_count = await get_instance_count(unit.name, model)
    if unit_instance_count != 0:
        try:
            await model.run_action(
                unit_name=unit.name, action_name="enable", raise_on_failure=True
            )
            logger.info("Successfully enabled nova-compute scheduler from unit %s.", unit.name)
        except ActionFailed:
            logger.error("Failed to enable nova-compute scheduler from unit %s.", unit.name)
        logger.warning(
            (
                "Unit: %s has %s VMs running. The upgrade on this unit cannot happen "
                "unless it's empty or force flag is used"
            ),
            unit.name,
            unit_instance_count,
        )
        raise HaltUpgradeExecution(f"Unit: {unit.name} has {unit_instance_count} VMs running")<|MERGE_RESOLUTION|>--- conflicted
+++ resolved
@@ -18,13 +18,8 @@
 import logging
 
 from cou.apps.base import ApplicationUnit
-<<<<<<< HEAD
-from cou.apps.machine import Machine
 from cou.exceptions import ActionFailed, HaltUpgradeExecution
-from cou.utils.juju_utils import COUModel
-=======
 from cou.utils.juju_utils import COUMachine, COUModel
->>>>>>> 6710bd87
 
 logger = logging.getLogger(__name__)
 
