# Copyright 2023 Canonical Limited
#
# Licensed under the Apache License, Version 2.0 (the "License");
# you may not use this file except in compliance with the License.
# You may obtain a copy of the License at
#
#     http://www.apache.org/licenses/LICENSE-2.0
#
# Unless required by applicable law or agreed to in writing, software
# distributed under the License is distributed on an "AS IS" BASIS,
# WITHOUT WARRANTIES OR CONDITIONS OF ANY KIND, either express or implied.
# See the License for the specific language governing permissions and
# limitations under the License.

"""Lookup utils to determine compatible OpenStack codenames for a given component."""

import csv
import encodings
import logging
from collections import OrderedDict, defaultdict
from dataclasses import dataclass
from pathlib import Path
from typing import Any, List, Optional, Tuple

from packaging.version import Version

logger = logging.getLogger(__name__)

SERVICE_COLUMN_INDEX = 0
VERSION_START_COLUMN_INDEX = 1
CHARM_TYPES = {
    "ceph": ["ceph-mon", "ceph-fs", "ceph-radosgw", "ceph-osd"],
    "swift": ["swift-proxy", "swift-storage"],
    "nova": ["nova-cloud-controller", "nova-compute"],
    "ovn": ["ovn-dedicated-chassis", "ovn-central"],
    "neutron": ["neutron-api", "neutron-gateway"],
    "manila": ["manila-ganesha"],
    "horizon": ["openstack-dashboard"],
    "mysql": ["mysql-innodb-cluster", "mysql-router"],
}

# https://docs.openstack.org/charm-guide/latest/admin/upgrades/openstack.html#list-the-upgrade-order
UPGRADE_ORDER = [
    "rabbitmq-server",
    "ceph-mon",
    "keystone",
    "aodh",
    "barbican",
    "ceilometer",
    "ceph-fs",
    "ceph-radosgw",
    "cinder",
    "designate",
    "designate-bind",
    "glance",
    "gnocchi",
    "heat",
    "manila",
    "manila-ganesha",
    "neutron-api",
    "neutron-gateway",
<<<<<<< HEAD
    "ovn-central",
    "ovn-dedicated-chassis",
=======
    "ovn-dedicated-chassis",
    "ovn-central",
>>>>>>> 0aa22870
    "placement",
    "nova-cloud-controller",
    "nova-compute",
    "openstack-dashboard",
    "ceph-osd",
    "swift-proxy",
    "swift-storage",
    "octavia",
]

OPENSTACK_CODENAMES = OrderedDict(
    [
        ("diablo", "2011.2"),
        ("essex", "2012.1"),
        ("folsom", "2012.2"),
        ("grizzly", "2013.1"),
        ("havana", "2013.2"),
        ("icehouse", "2014.1"),
        ("juno", "2014.2"),
        ("kilo", "2015.1"),
        ("liberty", "2015.2"),
        ("mitaka", "2016.1"),
        ("newton", "2016.2"),
        ("ocata", "2017.1"),
        ("pike", "2017.2"),
        ("queens", "2018.1"),
        ("rocky", "2018.2"),
        ("stein", "2019.1"),
        ("train", "2019.2"),
        ("ussuri", "2020.1"),
        ("victoria", "2020.2"),
        ("wallaby", "2021.1"),
        ("xena", "2021.2"),
        ("yoga", "2022.1"),
        ("zed", "2022.2"),
        ("antelope", "2023.1"),
        ("bobcat", "2023.2"),
<<<<<<< HEAD
=======
        ("caracal", "2024.1"),
>>>>>>> 0aa22870
    ]
)


class OpenStackRelease:
<<<<<<< HEAD
    """Provides a class that will compare strings from an iterator type object.

    Used to provide > and < comparisons on strings that may not necessarily be
    alphanumerically ordered.  e.g. OpenStack or Ubuntu releases AFTER the
    z-wrap.
=======
    """Provides a class that will compare OpenStack releases by the codename.

    Used to provide > and < comparisons on strings that may not necessarily be
    alphanumerically ordered.  e.g. OpenStack releases AFTER the z-wrap.
>>>>>>> 0aa22870
    """

    openstack_codenames = list(OPENSTACK_CODENAMES.keys())
    openstack_release_date = list(OPENSTACK_CODENAMES.values())

    def __init__(self, codename: str):
        """Initialize the OpenStackRelease object.

        :param codename: OpenStack release codename.
        :type codename: str
        :raises ValueError: Raises ValueError if OpenStack codename is unknown.
        """
        self.codename = codename

    def __hash__(self) -> int:
        """Hash magic method for OpenStackRelease.

        :return: Unique hash identifier for OpenStackRelease object.
        :rtype: int
        """
        return hash(f"{self.codename}{self.date}")

    def __eq__(self, other: Any) -> bool:
        """Do equals."""
        if not isinstance(other, (str, OpenStackRelease)):
            return NotImplemented
        return self.index == self.openstack_codenames.index(str(other))

    def __ne__(self, other: Any) -> bool:
        """Do not equals."""
        return not self.__eq__(other)

    def __lt__(self, other: Any) -> bool:
        """Do less than."""
        if not isinstance(other, (str, OpenStackRelease)):
            return NotImplemented
        return self.index < self.openstack_codenames.index(str(other))

    def __ge__(self, other: Any) -> bool:
        """Do greater than or equal."""
        return not self.__lt__(other)

    def __gt__(self, other: Any) -> bool:
        """Do greater than."""
        if not isinstance(other, (str, OpenStackRelease)):
            return NotImplemented
        return self.index > self.openstack_codenames.index(str(other))

    def __le__(self, other: Any) -> bool:
        """Do less than or equals."""
        return not self.__gt__(other)

    def __repr__(self) -> str:
        """Return the representation of CompareOpenStack."""
        return f"{self.__class__.__name__}<{self.codename}>"

    @property
    def codename(self) -> str:
        """Return the OpenStack release codename.

        :return: OpenStack release codename.
        :rtype: str
        """
        return self._codename

    @codename.setter
    def codename(self, value: str) -> None:
        """Setter of OpenStack release codename.

        :param value: OpenStack release codename.
        :type value: str
        :raises ValueError: Raise ValueError if codename is unknown.
        """
        if value not in self.openstack_codenames:
            raise ValueError(f"OpenStack '{value}' is not in '{self.openstack_codenames}'")
        self._codename = value
        self.index = self.openstack_codenames.index(value)

    @property
    def next_release(self) -> Optional[str]:
        """Return the next OpenStack release codename.

        :return: OpenStack release codename.
        :rtype: str
        """
        try:
            return self.openstack_codenames[self.index + 1]
        except IndexError:
            logger.warning("There is no OpenStack release after %s", self.codename)
            return None

    @property
    def date(self) -> str:
        """Release date of the OpenStack release.

        :return: Release date.
        :rtype: str
        """
        return self.openstack_release_date[self.index]

    def __str__(self) -> str:
        """Give back the item at the index.

        This is so it can be used in comparisons like:

        s_mitaka = OpenStackRelease('mitaka')
        s_newton = OpenStackRelease('newton')

        assert s_newton > s_mitaka

        :returns: <string>
        """
        return self.codename


@dataclass(frozen=True)
class VersionRange:
    """Structure for holding version."""

    lower: str
    upper: str

    def __contains__(self, version: str) -> bool:
        """Magic method to check if a version is within the range.

        :param version: version of a service.
        :type version: str
        :return: True if version is in the range.
        :rtype: bool
        """
        lower_v = Version(self.lower)
        upper_v = Version(self.upper)
        service_version = Version(version)
        return lower_v <= service_version < upper_v


# pylint: disable=too-few-public-methods
class OpenStackCodenameLookup:
    """Class to determine compatible OpenStack codenames for a given component."""

    _OPENSTACK_LOOKUP: OrderedDict = OrderedDict()
    _DEFAULT_CSV_FILE = Path(__file__).parent / "openstack_lookup.csv"

    @classmethod
    def _generate_lookup(cls, resource: Path) -> OrderedDict:
        """Generate an OpenStack lookup dictionary based on the version of the components.

        The dictionary is generated from a static csv file that should be updated regularly
        to include new OpenStack releases and updates to the lower and upper versions of
        the services. The csv table is made from the release page [0] charm delivery [1],
        cmadison and rmadison. The lower version is the lowest version of a certain release (N)
        while the upper is the first incompatible version. This way, new patches
        won't affect the comparison.

        Charm designate-bind workload_version tracks the version of the deb package bind9.
        For charm gnocchi it was used cmadison.

        [0] https://releases.openstack.org/
        [1] https://docs.openstack.org/charm-guide/latest/project/charm-delivery.html

        :param resource: Path to the csv file
        :type resource: Path
        :return: Ordered dictionary containing the version and the compatible OpenStack release.
        :rtype: OrderedDict
        """
        with open(resource, encoding=encodings.utf_8.getregentry().name) as csv_file:
            openstack_lookup = OrderedDict()
            csv_reader = csv.reader(csv_file, delimiter=",")
            header = next(csv_reader)
            for row in csv_reader:
                service, service_dict = cls._parse_row(header, row)
                openstack_lookup[service] = service_dict
        # add openstack charms
        for charm_type, charms in CHARM_TYPES.items():
            for charm in charms:
                openstack_lookup[charm] = openstack_lookup[charm_type]
        return openstack_lookup

    @classmethod
    def _parse_row(cls, header: List[str], row: List[str]) -> Tuple[str, defaultdict[str, Any]]:
        """Parse single row.

        :param header: header list
        :type header: list[str]
        :param row: row list
        :type row: list[str]
        :return: service and service dictionary
        :rtype: tuple
        """
        service_dict: defaultdict[str, Any] = defaultdict(OrderedDict)
        service = row[SERVICE_COLUMN_INDEX]
        for column_index in range(VERSION_START_COLUMN_INDEX, len(row), 2):
            os_version, _ = header[column_index].split("-")
            lower = row[column_index]
            upper = row[column_index + 1]
            service_dict[os_version] = VersionRange(lower, upper)
        return service, service_dict

    @classmethod
    def lookup(cls, component: str, version: str) -> List[OpenStackRelease]:
        """Get the compatible OpenStack codenames based on the component and version.

        :param component: Name of the component. E.g: "keystone"
        :type component: str
        :param version: Version of the component. E.g: "17.0.2"
        :type version: str
        :return: Return a sorted list of compatible OpenStack codenames.
        :rtype: List[str]
        """
        if not cls._OPENSTACK_LOOKUP:
            cls._OPENSTACK_LOOKUP = cls._generate_lookup(cls._DEFAULT_CSV_FILE)
        compatible_os_releases: List[OpenStackRelease] = []
        if not cls._OPENSTACK_LOOKUP.get(component):
            logger.warning(
                "Not possible to find the component %s in the lookup",
                component,
            )
            return compatible_os_releases
        for openstack_release, version_range in cls._OPENSTACK_LOOKUP[component].items():
            if version in version_range:
                compatible_os_releases.append(OpenStackRelease(openstack_release))
        return compatible_os_releases<|MERGE_RESOLUTION|>--- conflicted
+++ resolved
@@ -59,13 +59,8 @@
     "manila-ganesha",
     "neutron-api",
     "neutron-gateway",
-<<<<<<< HEAD
-    "ovn-central",
-    "ovn-dedicated-chassis",
-=======
     "ovn-dedicated-chassis",
     "ovn-central",
->>>>>>> 0aa22870
     "placement",
     "nova-cloud-controller",
     "nova-compute",
@@ -103,27 +98,16 @@
         ("zed", "2022.2"),
         ("antelope", "2023.1"),
         ("bobcat", "2023.2"),
-<<<<<<< HEAD
-=======
         ("caracal", "2024.1"),
->>>>>>> 0aa22870
     ]
 )
 
 
 class OpenStackRelease:
-<<<<<<< HEAD
-    """Provides a class that will compare strings from an iterator type object.
-
-    Used to provide > and < comparisons on strings that may not necessarily be
-    alphanumerically ordered.  e.g. OpenStack or Ubuntu releases AFTER the
-    z-wrap.
-=======
     """Provides a class that will compare OpenStack releases by the codename.
 
     Used to provide > and < comparisons on strings that may not necessarily be
     alphanumerically ordered.  e.g. OpenStack releases AFTER the z-wrap.
->>>>>>> 0aa22870
     """
 
     openstack_codenames = list(OPENSTACK_CODENAMES.keys())
