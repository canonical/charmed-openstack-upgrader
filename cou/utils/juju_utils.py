--- conflicted
+++ resolved
@@ -11,10 +11,6 @@
 # WITHOUT WARRANTIES OR CONDITIONS OF ANY KIND, either express or implied.
 # See the License for the specific language governing permissions and
 # limitations under the License.
-<<<<<<< HEAD
-=======
-
->>>>>>> 4732f60d
 """Juju utilities for charmed-openstack-upgrader."""
 import logging
 import os
@@ -402,10 +398,9 @@
     )
 
 
-<<<<<<< HEAD
 async def async_set_application_config(
     application_name: str, configuration: Dict[str, str], model_name: Optional[str] = None
-):
+) -> None:
     """Set application configuration.
 
     :param application_name: Name of application
@@ -419,8 +414,6 @@
     return await model.applications[application_name].set_config(configuration)
 
 
-=======
->>>>>>> 4732f60d
 # pylint: disable=too-few-public-methods
 class JujuWaiter:
     """Enhanced version of wait_for_idle.
