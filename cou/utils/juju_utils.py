# Copyright 2023 Canonical Limited
#
# Licensed under the Apache License, Version 2.0 (the "License");
# you may not use this file except in compliance with the License.
# You may obtain a copy of the License at
#
#     http://www.apache.org/licenses/LICENSE-2.0
#
# Unless required by applicable law or agreed to in writing, software
# distributed under the License is distributed on an "AS IS" BASIS,
# WITHOUT WARRANTIES OR CONDITIONS OF ANY KIND, either express or implied.
# See the License for the specific language governing permissions and
# limitations under the License.

"""Juju utilities for charmed-openstack-upgrader."""
import asyncio
import logging
from datetime import datetime
from typing import Any, Callable, Optional

from juju.action import Action
from juju.application import Application
from juju.client._definitions import FullStatus
from juju.client.connector import NoConnectionException
from juju.model import Model
from juju.unit import Unit
from macaroonbakery.httpbakery import BakeryException
from six import wraps

from cou.exceptions import (
    ActionFailed,
    ApplicationError,
    ApplicationNotFound,
    TimeoutException,
    UnitNotFound,
)

JUJU_MAX_FRAME_SIZE: int = 2**30
DEFAULT_TIMEOUT: int = 60
DEFAULT_MAX_WAIT: int = 5
DEFAULT_WAIT: float = 1.1
DEFAULT_MODEL_RETRIES: int = 30
DEFAULT_MODEL_RETRY_BACKOFF: int = 2
DEFAULT_MODEL_IDLE_PERIOD: int = 30

logger = logging.getLogger(__name__)


def _normalize_action_results(results: dict[str, str]) -> dict[str, str]:
    """Unify action results format.

    :param results: Results dictionary to process.
    :type results: dict[str, str]
    :returns: {
        'Code': '',
        'Stderr': '',
        'Stdout': '',
        'stderr': '',
        'stdout': ''}
    :rtype: dict[str, str]
    """
    if results:
        # In Juju 2.7 some keys are dropped from the results if their
        # value was empty. This breaks some functions downstream, so
        # ensure the keys are always present.
        for key in ["Stderr", "Stdout", "stderr", "stdout"]:
            results[key] = results.get(key, "")
        # Juju has started using a lowercase "stdout" key in new action
        # commands in recent versions. Ensure the old capatalised keys and
        # the new lowercase keys are present and point to the same value to
        # avoid breaking functions downstream.
        for key in ["stderr", "stdout"]:
            old_key = key.capitalize()
            if results.get(key) and not results.get(old_key):
                results[old_key] = results[key]
            elif results.get(old_key) and not results.get(key):
                results[key] = results[old_key]
        return results
    return {}


def retry(
    function: Optional[Callable] = None,
    timeout: int = DEFAULT_TIMEOUT,
    no_retry_exceptions: tuple = (),
) -> Callable:
    """Retry function for usage in COUModel.

    :param function: function to be wrapped
    :type function: Optional[Callable]
    :param timeout: timeout in seconds
    :type timeout: int
    :param no_retry_exceptions: tuple of exception on which function will not be retried
    :type no_retry_exceptions: tuple
    :return: wrapped function
    :rtype: Callable
    """

    def _wrapper(func: Callable) -> Callable:  # pylint: disable=W9011
        @wraps(func)
        async def wrapper(*args: Any, **kwargs: Any) -> Any:  # pylint: disable=W9011
            attempt: int = 0
            start_time = datetime.now()
            while (datetime.now() - start_time).seconds <= timeout:
                try:
                    return await func(*args, **kwargs)
                except (TimeoutException, *no_retry_exceptions):
                    # raising exception if no_retry_exception happen or TimeoutException
                    raise
                except Exception:  # pylint: disable=broad-exception-caught
                    logger.debug("function %s failed [%d]", func.__name__, attempt, exc_info=True)
                    await asyncio.sleep(DEFAULT_WAIT**attempt)
                    attempt += 1

            # if while loop ends, it means we reached the timeout
            raise TimeoutException(f"function {func.__name__} timed out after {timeout}s")

        return wrapper

    if function is not None:
        return _wrapper(function)

    return _wrapper


class COUModel:
    """COU model object.

    This version of the model provides better waiting for the model to turn idle, auto-reconnection
    and some other required features for COU.
    """

    def __init__(self, name: Optional[str]):
        """COU Model initialization with name and juju.model.Model."""
        self._model = Model(max_frame_size=JUJU_MAX_FRAME_SIZE)
        self._name = name

    @staticmethod
    async def create(name: Optional[str]) -> "COUModel":
        """Create COUModel object and connect it to model.

        :param name: Name of the model.
        :type name: Optional[str]
        :return: COUModel object.
        :rtype: COUModel
        """
        model = COUModel(name)
        await model._connect()  # pylint: disable=protected-access
        return model

    @property
    def connected(self) -> bool:
        """Check if model is connected."""
        try:
            connection = self._model.connection()
            return connection is not None and connection.is_open
        except NoConnectionException:
            return False

    @property
    def name(self) -> str:
        """Return model name."""
        if self._name is None:
            self._name = self._model.name

        return self._name

    @retry(no_retry_exceptions=(BakeryException,))
    async def _connect(self) -> None:
        """Make sure that model is connected."""
        await self._model.disconnect()
        await self._model.connect(
            model_name=self._name,
            retries=DEFAULT_MODEL_RETRIES,
            retry_backoff=DEFAULT_MODEL_RETRY_BACKOFF,
        )

    async def _get_application(self, name: str) -> Application:
        """Get juju.application.Application from model.

        :param name: Name of application
        :type name: str
        :raises ApplicationNotFound: When Application is not found in the model.
        :return: Application
        :rtype: Application
        """
        model = await self._get_model()
        app = model.applications.get(name)
        if app is None:
            raise ApplicationNotFound(f"Application {name} was not found in model {model.name}.")

        return app

    async def _get_model(self) -> Model:
        """Get juju.model.Model and make sure that it is connected.

        :return: Model
        :rtype: Model
        """
        if not self.connected:
            await self._connect()

        return self._model

    async def _get_unit(self, name: str) -> Unit:
        """Get juju.unit.unit from model.

        :param name: Name of unit
        :type name: str
        :raises UnitNotFound: When unit is not found in the model.
        :return: Unit
        :rtype: Unit
        """
        model = await self._get_model()
        unit = model.units.get(name)
        if unit is None:
            raise UnitNotFound(f"Unit {name} was not found in model {model.name}.")

        return unit

    async def get_application_config(self, name: str) -> dict:
        """Return application configuration.

        :param name: Name of application
        :type name: str
        :returns: Dictionary of configuration
        :rtype: dict
        :raises: ApplicationNotFound
        """
        app = await self._get_application(name)
        return await app.get_config()

    async def get_charm_name(self, application_name: str) -> str:
        """Get the charm name from the application.

        :param application_name: Name of application
        :type application_name: str
        :raises ApplicationError: if charm_name is None
        :return: Charm name
        :rtype: str
        """
        app = await self._get_application(application_name)
        if app.charm_name is None:
            raise ApplicationError(f"Cannot obtain charm_name for {application_name}")

        return app.charm_name

    async def get_status(self) -> FullStatus:
        """Return the full juju status output.

        :returns: Full juju status output
        :rtype: FullStatus
        """
        model = await self._get_model()
        return await model.get_status()

    async def run_action(
        self,
        unit_name: str,
        action_name: str,
        action_params: Optional[dict] = None,
        raise_on_failure: bool = False,
    ) -> Action:
        """Run action on given unit.

        :param unit_name: Name of unit to run action on
        :type unit_name: str
        :param action_name: Name of action to run
        :type action_name: str
        :param action_params: Dictionary of config options for action, defaults to None
        :type action_params: Optional[dict], optional
        :param raise_on_failure: Raise ActionFailed exception on failure, defaults to False
        :type raise_on_failure: bool, optional
        :raises ActionFailed: _description_
        :return: When status is different from "completed"
        :rtype: Action
        """
        action_params = action_params or {}
        unit = await self._get_unit(unit_name)
        action = await unit.run_action(action_name, **action_params)
        result = await action.wait()
        if raise_on_failure:
            model = await self._get_model()
            status = await model.get_action_status(uuid_or_prefix=action.entity_id)
            if status != "completed":
                output = await model.get_action_output(action.entity_id)
                raise ActionFailed(action, output=output)

        return result

    async def run_on_unit(
        self, unit_name: str, command: str, timeout: Optional[int] = None
    ) -> dict[str, str]:
        """Juju run on unit.

        :param unit_name: Name of unit to match
        :type unit_name: str
        :param command: Command to execute
        :type command: str
        :param timeout: How long in seconds to wait for command to complete
        :type timeout: Optional[int]
        :returns: action.data['results'] {'Code': '', 'Stderr': '', 'Stdout': ''}
        :rtype: dict[str, str]
        :raises: UnitNotFound
        :raises: ActionFailed
        """
        unit = await self._get_unit(unit_name)
        action = await unit.run(command, timeout=timeout)
        results = action.data.get("results")
        return _normalize_action_results(results)

<<<<<<< HEAD
    async def set_application_config(self, name: str, configuration: dict[str, str]) -> None:
=======
    async def set_application_config(self, name: str, configuration: Dict[str, Any]) -> None:
>>>>>>> 999f8e7a
        """Set application configuration.

        :param name: Name of application
        :type name: str
        :param configuration: Dictionary of configuration setting(s)
<<<<<<< HEAD
        :type configuration: dict[str,str]
=======
        :type configuration: Dict[str,Any]
>>>>>>> 999f8e7a
        """
        app = await self._get_application(name)
        await app.set_config(configuration)

    # pylint: disable=too-many-arguments
    async def scp_from_unit(
        self,
        unit_name: str,
        source: str,
        destination: str,
        user: str = "ubuntu",
        proxy: bool = False,
        scp_opts: str = "",
    ) -> None:
        """Transfer files from unit_name.

        :param unit_name: Name of unit to scp from
        :type unit_name: str
        :param source: Remote path of file(s) to transfer
        :type source: str
        :param destination: Local destination of transferred files
        :type source: str
        :param user: Remote username, defaults to ubuntu
        :type source: str
        :param proxy: Proxy through the Juju API server, defaults to False
        :type proxy: bool
        :param scp_opts: Additional options to the scp command, defaults to ""
        :type scp_opts: str
        :raises: UnitNotFound
        """
        unit = await self._get_unit(unit_name)
        await unit.scp_from(source, destination, user=user, proxy=proxy, scp_opts=scp_opts)

    # pylint: disable=too-many-arguments
    async def upgrade_charm(
        self,
        application_name: str,
        channel: Optional[str] = None,
        force_series: bool = False,
        force_units: bool = False,
        path: Optional[str] = None,
        revision: Optional[int] = None,
        switch: Optional[str] = None,
    ) -> None:
        """
        Upgrade the given charm.

        :param application_name: Name of application on this side of relation
        :type application_name: str
        :param channel: Channel to use when getting the charm from the charm store,
                        e.g. 'development'
        :type channel: str
        :param force_series: Upgrade even if series of deployed application is not
                            supported by the new charm
        :type force_series: bool
        :param force_units: Upgrade all units immediately, even if in error state
        :type force_units: bool
        :param path: Upgrade to a charm located at path
        :type path: str
        :param revision: Explicit upgrade revision
        :type revision: int
        :param switch: Crossgrade charm url
        :type switch: str
        :raises: ApplicationNotFound
        """
        app = await self._get_application(application_name)
        await app.upgrade_charm(
            channel=channel,
            force_series=force_series,
            force_units=force_units,
            path=path,
            revision=revision,
            switch=switch,
        )

    async def wait_for_idle(self, timeout: int, apps: Optional[list[str]] = None) -> None:
        """Wait for model to reach an idle state.

        :param timeout: Timeout in seconds.
        :type timeout: int
        :param apps: Applications to wait, defaults to None
        :type apps: Optional[list[str]], optional
        """
        model = await self._get_model()
        await model.wait_for_idle(
            apps=apps, timeout=timeout, idle_period=DEFAULT_MODEL_IDLE_PERIOD
        )<|MERGE_RESOLUTION|>--- conflicted
+++ resolved
@@ -309,21 +309,13 @@
         results = action.data.get("results")
         return _normalize_action_results(results)
 
-<<<<<<< HEAD
-    async def set_application_config(self, name: str, configuration: dict[str, str]) -> None:
-=======
-    async def set_application_config(self, name: str, configuration: Dict[str, Any]) -> None:
->>>>>>> 999f8e7a
+    async def set_application_config(self, name: str, configuration: dict[str, Any]) -> None:
         """Set application configuration.
 
         :param name: Name of application
         :type name: str
         :param configuration: Dictionary of configuration setting(s)
-<<<<<<< HEAD
-        :type configuration: dict[str,str]
-=======
-        :type configuration: Dict[str,Any]
->>>>>>> 999f8e7a
+        :type configuration: dict[str, Any]
         """
         app = await self._get_application(name)
         await app.set_config(configuration)
