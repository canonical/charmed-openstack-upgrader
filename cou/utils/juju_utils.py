# Copyright 2023 Canonical Limited
#
# Licensed under the Apache License, Version 2.0 (the "License");
# you may not use this file except in compliance with the License.
# You may obtain a copy of the License at
#
#     http://www.apache.org/licenses/LICENSE-2.0
#
# Unless required by applicable law or agreed to in writing, software
# distributed under the License is distributed on an "AS IS" BASIS,
# WITHOUT WARRANTIES OR CONDITIONS OF ANY KIND, either express or implied.
# See the License for the specific language governing permissions and
# limitations under the License.

"""Juju utilities for charmed-openstack-upgrader."""
import asyncio
import logging
import os
from datetime import datetime
from typing import Any, Callable, Optional

from juju.action import Action
from juju.application import Application
from juju.client._definitions import FullStatus
from juju.client.connector import NoConnectionException
from juju.errors import JujuError
from juju.model import Model
from juju.unit import Unit
from macaroonbakery.httpbakery import BakeryException
from six import wraps

from cou.exceptions import (
    ActionFailed,
    ApplicationError,
    ApplicationNotFound,
    TimeoutException,
    UnitNotFound,
)

JUJU_MAX_FRAME_SIZE: int = 2**30
DEFAULT_TIMEOUT: int = int(os.environ.get("COU_TIMEOUT", 10))
DEFAULT_MAX_WAIT: int = 5
DEFAULT_WAIT: float = 1.1
DEFAULT_MODEL_RETRIES: int = int(os.environ.get("COU_MODEL_RETRIES", 5))
DEFAULT_MODEL_RETRY_BACKOFF: int = int(os.environ.get("COU_MODEL_RETRY_BACKOFF", 2))
DEFAULT_MODEL_IDLE_PERIOD: int = 30

logger = logging.getLogger(__name__)


def _normalize_action_results(results: dict[str, str]) -> dict[str, str]:
    """Unify action results format.

    :param results: Results dictionary to process.
    :type results: dict[str, str]
    :returns: {
        'Code': '',
        'Stderr': '',
        'Stdout': '',
        'stderr': '',
        'stdout': ''}
    :rtype: dict[str, str]
    """
    if results:
        # In Juju 2.7 some keys are dropped from the results if their
        # value was empty. This breaks some functions downstream, so
        # ensure the keys are always present.
        for key in ["Stderr", "Stdout", "stderr", "stdout"]:
            results[key] = results.get(key, "")
        # Juju has started using a lowercase "stdout" key in new action
        # commands in recent versions. Ensure the old capatalised keys and
        # the new lowercase keys are present and point to the same value to
        # avoid breaking functions downstream.
        for key in ["stderr", "stdout"]:
            old_key = key.capitalize()
            if results.get(key) and not results.get(old_key):
                results[old_key] = results[key]
            elif results.get(old_key) and not results.get(key):
                results[key] = results[old_key]
        return results
    return {}


def retry(
    function: Optional[Callable] = None,
    timeout: int = DEFAULT_TIMEOUT,
    no_retry_exceptions: tuple = (),
) -> Callable:
    """Retry function for usage in COUModel.

    :param function: function to be wrapped
    :type function: Optional[Callable]
    :param timeout: timeout in seconds
    :type timeout: int
    :param no_retry_exceptions: tuple of exception on which function will not be retried
    :type no_retry_exceptions: tuple
    :return: wrapped function
    :rtype: Callable
    """

    def _wrapper(func: Callable) -> Callable:  # pylint: disable=W9011
        @wraps(func)
        async def wrapper(*args: Any, **kwargs: Any) -> Any:  # pylint: disable=W9011
            attempt: int = 0
            start_time = datetime.now()
            while (datetime.now() - start_time).seconds <= timeout:
                try:
                    return await func(*args, **kwargs)
                except (TimeoutException, *no_retry_exceptions):
                    # raising exception if no_retry_exception happen or TimeoutException
                    raise
                except Exception:  # pylint: disable=broad-exception-caught
                    logger.info("function %s failed [%d]", func.__name__, attempt, exc_info=True)
                    await asyncio.sleep(DEFAULT_WAIT**attempt)
                    attempt += 1

            # if while loop ends, it means we reached the timeout
            raise TimeoutException(f"function {func.__name__} timed out after {timeout}s")

        return wrapper

    if function is not None:
        return _wrapper(function)

    return _wrapper


class COUModel:
    """COU model object.

    This version of the model provides better waiting for the model to turn idle, auto-reconnection
    and some other required features for COU.
    """

    def __init__(self, name: Optional[str]):
        """COU Model initialization with name and juju.model.Model."""
        self._model = Model(max_frame_size=JUJU_MAX_FRAME_SIZE)
        self._name = name

    @staticmethod
    async def create(name: Optional[str]) -> "COUModel":
        """Create COUModel object and connect it to model.

        :param name: Name of the model.
        :type name: Optional[str]
        :return: COUModel object.
        :rtype: COUModel
        """
        model = COUModel(name)
        await model._connect()  # pylint: disable=protected-access
        return model

    @property
    def connected(self) -> bool:
        """Check if model is connected."""
        try:
            connection = self._model.connection()
            return connection is not None and connection.is_open
        except NoConnectionException:
            return False

    @property
    def name(self) -> str:
        """Return model name."""
        if self._name is None:
            self._name = self._model.name

        return self._name

    @retry(no_retry_exceptions=(BakeryException,))
    async def _connect(self) -> None:
        """Make sure that model is connected."""
        await self._model.disconnect()
        await self._model.connect(
            model_name=self._name,
            retries=DEFAULT_MODEL_RETRIES,
            retry_backoff=DEFAULT_MODEL_RETRY_BACKOFF,
        )

    async def _get_application(self, name: str) -> Application:
        """Get juju.application.Application from model.

        :param name: Name of application
        :type name: str
        :raises ApplicationNotFound: When Application is not found in the model.
        :return: Application
        :rtype: Application
        """
        model = await self._get_model()
        app = model.applications.get(name)
        if app is None:
            raise ApplicationNotFound(f"Application {name} was not found in model {model.name}.")

        return app

    async def _get_model(self) -> Model:
        """Get juju.model.Model and make sure that it is connected.

        :return: Model
        :rtype: Model
        """
        if not self.connected:
            await self._connect()

        return self._model

    async def _get_unit(self, name: str) -> Unit:
        """Get juju.unit.unit from model.

        :param name: Name of unit
        :type name: str
        :raises UnitNotFound: When unit is not found in the model.
        :return: Unit
        :rtype: Unit
        """
        model = await self._get_model()
        unit = model.units.get(name)
        if unit is None:
            raise UnitNotFound(f"Unit {name} was not found in model {model.name}.")

        return unit

<<<<<<< HEAD
    @retry
    async def get_application_config(self, name: str) -> Dict:
=======
    async def get_application_config(self, name: str) -> dict:
>>>>>>> 1dab67a0
        """Return application configuration.

        :param name: Name of application
        :type name: str
        :returns: Dictionary of configuration
        :rtype: dict
        :raises: ApplicationNotFound
        """
        app = await self._get_application(name)
        return await app.get_config()

    async def get_charm_name(self, application_name: str) -> str:
        """Get the charm name from the application.

        :param application_name: Name of application
        :type application_name: str
        :raises ApplicationError: if charm_name is None
        :return: Charm name
        :rtype: str
        """
        app = await self._get_application(application_name)
        if app.charm_name is None:
            raise ApplicationError(f"Cannot obtain charm_name for {application_name}")

        return app.charm_name

    @retry
    async def get_status(self) -> FullStatus:
        """Return the full juju status output.

        :returns: Full juju status output
        :rtype: FullStatus
        """
        model = await self._get_model()
        return await model.get_status()

    @retry(no_retry_exceptions=(ActionFailed,))
    async def _get_action_result(self, action: Action, raise_on_failure: bool) -> Action:
        """Get results from action.

        :param action: Action object
        :type: Action
        :param raise_on_failure: Raise ActionFailed exception on failure, defaults to False
        :type raise_on_failure: bool
        :return: action results
        :rtype: Action
        :raises ActionFailed: When the application status is in error (it's not 'completed').
        """
        result = await action.wait()
        if raise_on_failure:
            model = await self._get_model()
            status = await model.get_action_status(uuid_or_prefix=action.entity_id)
            if status != "completed":
                output = await model.get_action_output(action.entity_id)
                raise ActionFailed(action, output=output)

        return result

    # NOTE (rgildein): There is no need to add retry here, because we don't want to repeat
    # `unit.run_action(...)` and the rest of the function is covered by retry.
    async def run_action(
        self,
        unit_name: str,
        action_name: str,
        action_params: Optional[dict] = None,
        raise_on_failure: bool = False,
    ) -> Action:
        """Run action on given unit.

        :param unit_name: Name of unit to run action on
        :type unit_name: str
        :param action_name: Name of action to run
        :type action_name: str
        :param action_params: Dictionary of config options for action, defaults to None
        :type action_params: Optional[dict], optional
        :param raise_on_failure: Raise ActionFailed exception on failure, defaults to False
        :type raise_on_failure: bool
        :raises UnitNotFound: When a valid unit cannot be found.
        :raises ActionFailed: When the application status is in error (it's not 'completed').
        :return: When status is different from "completed"
        :rtype: Action
        """
        action_params = action_params or {}
        unit = await self._get_unit(unit_name)
        action = await unit.run_action(action_name, **action_params)
        result = await self._get_action_result(action, raise_on_failure)
        return result

    # NOTE (rgildein): There is no need to add retry here, because we don't want to repeat
    # `unit.run(...)` and the rest of the function is static.
    async def run_on_unit(
        self, unit_name: str, command: str, timeout: Optional[int] = None
    ) -> dict[str, str]:
        """Juju run on unit.

        :param unit_name: Name of unit to match
        :type unit_name: str
        :param command: Command to execute
        :type command: str
        :param timeout: How long in seconds to wait for command to complete
        :type timeout: Optional[int]
        :returns: action.data['results'] {'Code': '', 'Stderr': '', 'Stdout': ''}
<<<<<<< HEAD
        :rtype: Dict[str, str]
        :raises UnitNotFound: When a valid unit cannot be found.
        :raises ActionFailed: When the application status is in error (it's not 'completed').
=======
        :rtype: dict[str, str]
        :raises: UnitNotFound
        :raises: ActionFailed
>>>>>>> 1dab67a0
        """
        unit = await self._get_unit(unit_name)
        action = await unit.run(command, timeout=timeout)
        results = action.data.get("results")
        return _normalize_action_results(results)

<<<<<<< HEAD
    @retry(no_retry_exceptions=(ApplicationNotFound,))
    async def set_application_config(self, name: str, configuration: Dict[str, str]) -> None:
=======
    async def set_application_config(self, name: str, configuration: dict[str, Any]) -> None:
>>>>>>> 1dab67a0
        """Set application configuration.

        :param name: Name of application
        :type name: str
        :param configuration: Dictionary of configuration setting(s)
        :type configuration: dict[str, Any]
        """
        app = await self._get_application(name)
        await app.set_config(configuration)

    # pylint: disable=too-many-arguments
    @retry(no_retry_exceptions=(UnitNotFound,))
    async def scp_from_unit(
        self,
        unit_name: str,
        source: str,
        destination: str,
        user: str = "ubuntu",
        proxy: bool = False,
        scp_opts: str = "",
    ) -> None:
        """Transfer files from unit_name.

        :param unit_name: Name of unit to scp from
        :type unit_name: str
        :param source: Remote path of file(s) to transfer
        :type source: str
        :param destination: Local destination of transferred files
        :type source: str
        :param user: Remote username, defaults to ubuntu
        :type source: str
        :param proxy: Proxy through the Juju API server, defaults to False
        :type proxy: bool
        :param scp_opts: Additional options to the scp command, defaults to ""
        :type scp_opts: str
        :raises: UnitNotFound
        """
        unit = await self._get_unit(unit_name)
        await unit.scp_from(source, destination, user=user, proxy=proxy, scp_opts=scp_opts)

    # pylint: disable=too-many-arguments
    @retry(
        no_retry_exceptions=(
            ApplicationNotFound,
            NotImplementedError,
            ValueError,
            JujuError,
        )
    )
    async def upgrade_charm(
        self,
        application_name: str,
        channel: Optional[str] = None,
        force_series: bool = False,
        force_units: bool = False,
        path: Optional[str] = None,
        revision: Optional[int] = None,
        switch: Optional[str] = None,
    ) -> None:
        """
        Upgrade the given charm.

        :param application_name: Name of application on this side of relation
        :type application_name: str
        :param channel: Channel to use when getting the charm from the charm store,
                        e.g. 'development'
        :type channel: str
        :param force_series: Upgrade even if series of deployed application is not
                            supported by the new charm
        :type force_series: bool
        :param force_units: Upgrade all units immediately, even if in error state
        :type force_units: bool
        :param path: Upgrade to a charm located at path
        :type path: str
        :param revision: Explicit upgrade revision
        :type revision: int
        :param switch: Crossgrade charm url
        :type switch: str
        :raises: ApplicationNotFound
        """
        app = await self._get_application(application_name)
        await app.upgrade_charm(
            channel=channel,
            force_series=force_series,
            force_units=force_units,
            path=path,
            revision=revision,
            switch=switch,
        )

    @retry
    async def wait_for_idle(self, timeout: int, apps: Optional[list[str]] = None) -> None:
        """Wait for model to reach an idle state.

        :param timeout: Timeout in seconds.
        :type timeout: int
        :param apps: Applications to wait, defaults to None
        :type apps: Optional[list[str]], optional
        """
        model = await self._get_model()
        await model.wait_for_idle(
            apps=apps, timeout=timeout, idle_period=DEFAULT_MODEL_IDLE_PERIOD
        )<|MERGE_RESOLUTION|>--- conflicted
+++ resolved
@@ -220,12 +220,8 @@
 
         return unit
 
-<<<<<<< HEAD
     @retry
-    async def get_application_config(self, name: str) -> Dict:
-=======
     async def get_application_config(self, name: str) -> dict:
->>>>>>> 1dab67a0
         """Return application configuration.
 
         :param name: Name of application
@@ -328,27 +324,17 @@
         :param timeout: How long in seconds to wait for command to complete
         :type timeout: Optional[int]
         :returns: action.data['results'] {'Code': '', 'Stderr': '', 'Stdout': ''}
-<<<<<<< HEAD
-        :rtype: Dict[str, str]
+        :rtype: dict[str, str]
         :raises UnitNotFound: When a valid unit cannot be found.
         :raises ActionFailed: When the application status is in error (it's not 'completed').
-=======
-        :rtype: dict[str, str]
-        :raises: UnitNotFound
-        :raises: ActionFailed
->>>>>>> 1dab67a0
         """
         unit = await self._get_unit(unit_name)
         action = await unit.run(command, timeout=timeout)
         results = action.data.get("results")
         return _normalize_action_results(results)
 
-<<<<<<< HEAD
     @retry(no_retry_exceptions=(ApplicationNotFound,))
-    async def set_application_config(self, name: str, configuration: Dict[str, str]) -> None:
-=======
-    async def set_application_config(self, name: str, configuration: dict[str, Any]) -> None:
->>>>>>> 1dab67a0
+    async def set_application_config(self, name: str, configuration: dict[str, str]) -> None:
         """Set application configuration.
 
         :param name: Name of application
