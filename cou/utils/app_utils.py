# Copyright 2023 Canonical Limited
#
# Licensed under the Apache License, Version 2.0 (the "License");
# you may not use this file except in compliance with the License.
# You may obtain a copy of the License at
#
#     http://www.apache.org/licenses/LICENSE-2.0
#
# Unless required by applicable law or agreed to in writing, software
# distributed under the License is distributed on an "AS IS" BASIS,
# WITHOUT WARRANTIES OR CONDITIONS OF ANY KIND, either express or implied.
# See the License for the specific language governing permissions and
# limitations under the License.

"""Application utilities."""
import json
import logging
<<<<<<< HEAD
from typing import Any, Iterable, Optional
=======
from typing import Iterable, Optional
>>>>>>> fe2d6710

from cou.exceptions import RunUpgradeError
from cou.utils.juju_utils import Model, Unit
from cou.utils.openstack import CEPH_RELEASES

logger = logging.getLogger(__name__)


async def upgrade_packages(unit: str, model: Model, packages_to_hold: Optional[list]) -> None:
    """Run package updates and upgrades on each unit of an Application.

    :param unit: Unit name where the package upgrade runs on.
    :type unit: str
    :param model: Model object
    :type model: Model
    :param packages_to_hold: A list of packages to put on hold during package upgrade.
    :type packages_to_hold: Optional[list]
    :raises CommandRunFailed: When a command fails to run.
    """
    dpkg_opts = "-o Dpkg::Options::=--force-confnew -o Dpkg::Options::=--force-confdef"
    command = f"apt-get update && apt-get dist-upgrade {dpkg_opts} -y && apt-get autoremove -y"
    if packages_to_hold:
        packages = " ".join(packages_to_hold)
        command = f"apt-mark hold {packages} && {command} ; apt-mark unhold {packages}"

    await model.run_on_unit(unit_name=unit, command=command, timeout=600)


async def set_require_osd_release_option(unit: str, model: Model) -> None:
    """Check and set the correct value for require-osd-release on a ceph-mon unit.

    This function compares the value of require-osd-release option with the current release
    of OSDs. If they are not the same, set the OSDs release as the value for
    require-osd-release.
    :param unit: The ceph-mon unit name where the check command runs on.
    :type unit: str
    :param model: Model object
    :type model: Model
    :raises CommandRunFailed: When a command fails to run.
    """
    # The current `require_osd_release` value set on the ceph-mon unit
    current_require_osd_release = await _get_required_osd_release(unit, model)
    # The actual release which OSDs are on
    current_running_osd_release = await _get_current_osd_release(unit, model)

    if current_require_osd_release != current_running_osd_release:
        set_command = f"ceph osd require-osd-release {current_running_osd_release}"
        await model.run_on_unit(unit_name=unit, command=set_command, timeout=600)


# Private functions
async def _get_required_osd_release(unit: str, model: Model) -> str:
    """Get the value of require-osd-release option on a ceph-mon unit.

    :param unit: The ceph-mon unit name where the check command runs on.
    :type unit: str
    :param model: Model object
    :type model: Model
    :return: the value of require-osd-release option
    :rtype: str
    :raises CommandRunFailed: When a command fails to run.
    """
    check_command = "ceph osd dump -f json"

    check_option_result = await model.run_on_unit(
        unit_name=unit, command=check_command, timeout=600
    )
    current_require_osd_release = json.loads(check_option_result["Stdout"]).get(
        "require_osd_release", ""
    )
    logger.debug("Current require-osd-release is set to: %s", current_require_osd_release)

    return current_require_osd_release


async def _get_current_osd_release(unit: str, model: Model) -> str:
    """Get the current release of OSDs.

    The release of OSDs is parsed from the output of running `ceph versions` command
    on a ceph-mon unit.
    :param unit: The ceph-mon unit name where the check command runs on.
    :type unit: str
    :param model: Model object
    :type model: Model
    :return: the release which OSDs are on
    :rtype: str
    :raises RunUpgradeError: When an upgrade fails.
    :raises CommandRunFailed: When a command fails to run.
    """
    check_command = "ceph versions -f json"

    check_osd_result = await model.run_on_unit(unit_name=unit, command=check_command, timeout=600)

    osd_release_output = json.loads(check_osd_result["Stdout"]).get("osd", None)
    # throw exception if ceph-mon doesn't contain osd release information in `ceph`
    if not osd_release_output:
        raise RunUpgradeError(f"Cannot get OSD release information on ceph-mon unit '{unit}'.")
    # throw exception if OSDs are on mismatched releases
    if len(osd_release_output) > 1:
        raise RunUpgradeError(
            f"OSDs are on mismatched releases:\n{osd_release_output}."
            "Please manually upgrade them to be on the same release before proceeding."
        )

    # get release name from "osd_release_output". Example value of "osd_release_output":
    # {'ceph version 15.2.17 (8a82819d84cf884bd39c17e3236e0632) octopus (stable)': 1}
    osd_release_key, *_ = osd_release_output.keys()
    current_osd_release = osd_release_key.split(" ")[4].strip()
    ceph_releases = ", ".join(CEPH_RELEASES)
    if current_osd_release not in ceph_releases:
        raise RunUpgradeError(
            f"Cannot recognize Ceph release '{current_osd_release}'. The supporting "
            f"releases are: {ceph_releases}"
        )
    logger.debug("Currently OSDs are on the '%s' release", current_osd_release)

    return current_osd_release


<<<<<<< HEAD
def stringify_class(instances: Iterable[Any]) -> str:
    """Convert any class with name attribute into a comma-separated string of names, sorted.

    :param instances: An iterable of objects to be converted that has name attribute.
    :type instances: Iterable[NamedClass]
    :return: A comma-separated string of sorted unit names.
    :rtype: str
    """
    sorted_names = sorted([instance.name for instance in instances if hasattr(instance, "name")])
    return ", ".join(sorted_names)
=======
def stringify_units(units: Iterable[Unit]) -> str:
    """Convert Units into a comma-separated string of unit names, sorted alphabetically.

    :param units: An iterable of Unit objects to be converted.
    :type units: Iterable[Unit]
    :return: A comma-separated string of sorted unit names.
    :rtype: str
    """
    sorted_unit_names = sorted([unit.name for unit in units])
    return ", ".join(sorted_unit_names)
>>>>>>> fe2d6710
<|MERGE_RESOLUTION|>--- conflicted
+++ resolved
@@ -15,14 +15,10 @@
 """Application utilities."""
 import json
 import logging
-<<<<<<< HEAD
 from typing import Any, Iterable, Optional
-=======
-from typing import Iterable, Optional
->>>>>>> fe2d6710
 
 from cou.exceptions import RunUpgradeError
-from cou.utils.juju_utils import Model, Unit
+from cou.utils.juju_utils import Model
 from cou.utils.openstack import CEPH_RELEASES
 
 logger = logging.getLogger(__name__)
@@ -139,9 +135,8 @@
     return current_osd_release
 
 
-<<<<<<< HEAD
-def stringify_class(instances: Iterable[Any]) -> str:
-    """Convert any class with name attribute into a comma-separated string of names, sorted.
+def stringify_classes(instances: Iterable[Any]) -> str:
+    """Convert any iterable of classes into a comma-separated string of names, sorted.
 
     :param instances: An iterable of objects to be converted that has name attribute.
     :type instances: Iterable[NamedClass]
@@ -149,16 +144,4 @@
     :rtype: str
     """
     sorted_names = sorted([instance.name for instance in instances if hasattr(instance, "name")])
-    return ", ".join(sorted_names)
-=======
-def stringify_units(units: Iterable[Unit]) -> str:
-    """Convert Units into a comma-separated string of unit names, sorted alphabetically.
-
-    :param units: An iterable of Unit objects to be converted.
-    :type units: Iterable[Unit]
-    :return: A comma-separated string of sorted unit names.
-    :rtype: str
-    """
-    sorted_unit_names = sorted([unit.name for unit in units])
-    return ", ".join(sorted_unit_names)
->>>>>>> fe2d6710
+    return ", ".join(sorted_names)