--- conflicted
+++ resolved
@@ -11,13 +11,8 @@
 # WITHOUT WARRANTIES OR CONDITIONS OF ANY KIND, either express or implied.
 # See the License for the specific language governing permissions and
 # limitations under the License.
-<<<<<<< HEAD
 """Module of exceptions that canonical-openstack-upgrader may raise."""
-from typing import Any
-=======
-"""Module of exceptions that charmed-openstack-upgrader may raise."""
 from typing import Any, Optional, Union
->>>>>>> e9b32d49
 
 from juju.action import Action
 
