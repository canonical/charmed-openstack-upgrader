# Copyright 2023 Canonical Limited
#
# Licensed under the Apache License, Version 2.0 (the "License");
# you may not use this file except in compliance with the License.
# You may obtain a copy of the License at
#
#     http://www.apache.org/licenses/LICENSE-2.0
#
# Unless required by applicable law or agreed to in writing, software
# distributed under the License is distributed on an "AS IS" BASIS,
# WITHOUT WARRANTIES OR CONDITIONS OF ANY KIND, either express or implied.
# See the License for the specific language governing permissions and
# limitations under the License.
"""Module of exceptions that charmed-openstack-upgrader may raise."""
from typing import Any, Optional, Union

from juju.action import Action


class COUException(Exception):
    """Default COU exception."""


class CommandRunFailed(COUException):
    """Exception raised when a command fails to run."""

    def __init__(self, cmd: str, result: dict):
        """Create Command run failed exception.

        :param cmd: Command that was run
        :type cmd: string
        :param result: Dict returned by juju containing the output of the command
        :type result: dict - {'Code': '0', 'Stdout': '', 'Stderr':''}
        """
        code = result.get("Code")
        output = result.get("Stdout")
        err = result.get("Stderr")
        msg = f"Command {cmd} failed with code {code}, output {output} and error {err}"
        super().__init__(msg)


class UnitNotFound(COUException):
    """Exception raised when a unit is not found in the model."""


class ApplicationNotFound(COUException):
    """Exception raised when an application is not found in the model."""


class MismatchedOpenStackVersions(COUException):
    """Exception raised when more than one OpenStack version is found in the Application."""


class NoTargetError(COUException):
    """Exception raised when there is no target to upgrade."""


class HaltUpgradePlanGeneration(COUException):
    """Exception to halt the application upgrade at any moment."""


class ApplicationError(COUException):
    """Exception raised when Application does something unexpected."""


class RunUpgradeError(COUException):
    """Exception raised when an upgrade fails."""


class ActionFailed(COUException):
    """Exception raised when action fails."""

    # pylint: disable=consider-using-f-string
    def __init__(self, action: Action, output: Optional[Union[Any, dict]] = None):
        """Set information about action failure in message and raise.

        :param action: Action that failed.
        :type action: Action
        :param output: Description of the failed action, defaults to None
        :type output: Optional[str], optional
        """
        params = {"output": output}
        for key in [
            "name",
            "parameters",
            "receiver",
            "message",
            "id",
            "status",
            "enqueued",
            "started",
            "completed",
        ]:
            params[key] = getattr(action, key, "<not-set>")

        message = (
            'Run of action "{name}" with parameters "{parameters}" on '
            '"{receiver}" failed with "{message}" (id={id} '
            "status={status} enqueued={enqueued} started={started} "
            "completed={completed} output={output})".format(**params)
        )
        super().__init__(message)


class TimeoutException(COUException):
    """COU timeout exception."""


class CanceledStep(COUException):
    """COU exception when executing canceled step."""


class HighestReleaseAchieved(COUException):
    """COU exception when the highest possible OpenStack release is already achieved."""


class OutOfSupportRange(COUException):
    """COU exception when the release or series is out of the current supporting range."""


<<<<<<< HEAD
class WaitForApplications(COUException):
    """Waiting for applications hit timeout error."""
=======
class InterruptError(KeyboardInterrupt):
    """COU exception when upgrade was interrupted by signal."""

    def __init__(self, message: str, exit_code: int) -> None:
        """Set information about KeyboardInterrupt.

        :param message: error message
        :type message: str
        :param exit_code: Exit code
        :type exit_code: int
        """
        self.exit_code = exit_code
        super().__init__(message)
>>>>>>> 0693d160
<|MERGE_RESOLUTION|>--- conflicted
+++ resolved
@@ -118,10 +118,10 @@
     """COU exception when the release or series is out of the current supporting range."""
 
 
-<<<<<<< HEAD
 class WaitForApplications(COUException):
     """Waiting for applications hit timeout error."""
-=======
+
+
 class InterruptError(KeyboardInterrupt):
     """COU exception when upgrade was interrupted by signal."""
 
@@ -134,5 +134,4 @@
         :type exit_code: int
         """
         self.exit_code = exit_code
-        super().__init__(message)
->>>>>>> 0693d160
+        super().__init__(message)