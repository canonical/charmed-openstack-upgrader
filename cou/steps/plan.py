--- conflicted
+++ resolved
@@ -36,10 +36,7 @@
 from cou.apps.subordinate import SubordinateApplication, SubordinateBase  # noqa: F401
 from cou.commands import CONTROL_PLANE, DATA_PLANE, HYPERVISORS, CLIargs
 from cou.exceptions import (
-<<<<<<< HEAD
     COUException,
-=======
->>>>>>> b1264540
     DataPlaneCannotUpgrade,
     DataPlaneMachineFilterError,
     HaltUpgradePlanGeneration,
@@ -59,7 +56,121 @@
 logger = logging.getLogger(__name__)
 
 
-def pre_plan_sanity_checks(args: CLIargs, analysis_result: Analysis) -> None:
+async def generate_plan(analysis_result: Analysis, args: CLIargs) -> tuple[UpgradePlan, list[str]]:
+    """Generate plan for upgrade.
+
+    :param analysis_result: Analysis result.
+    :type analysis_result: Analysis
+    :param args: CLI arguments
+    :type args: CLIargs
+    :return: Tuple containing a plan with all upgrade steps necessary based on the Analysis,
+        and a list of recorded error messages from plan generation.
+    :rtype: tuple[UpgradePlan, list[str]]
+    """
+    _pre_plan_sanity_checks(args, analysis_result)
+    target = _determine_upgrade_target(analysis_result)
+
+    error_messages = []
+    plan = UpgradePlan(
+        f"Upgrade cloud from '{analysis_result.current_cloud_os_release}' to '{target}'"
+    )
+    plan.add_steps(_get_pre_upgrade_steps(analysis_result, args))
+
+    # NOTE (gabrielcocenza) upgrade group as None means that the user wants to upgrade
+    #  the whole cloud.
+    if args.upgrade_group in {CONTROL_PLANE, None}:
+        control_plane_upgrade_step, control_plane_errors = _generate_control_plane_plan(
+            target, analysis_result.apps_control_plane, args.force
+        )
+        plan.add_steps(control_plane_upgrade_step)
+        error_messages.extend(control_plane_errors)
+
+    if args.upgrade_group in {DATA_PLANE, HYPERVISORS, None}:
+        data_plane_upgrade_steps, data_plane_errors = await _generate_data_plane_plan(
+            target, analysis_result, args
+        )
+        plan.add_steps(data_plane_upgrade_steps)
+        error_messages.extend(data_plane_errors)
+
+    plan.add_steps(_get_post_upgrade_steps(analysis_result, args))
+
+    return plan, error_messages
+
+
+def _generate_control_plane_plan(
+    target: OpenStackRelease, apps: list[OpenStackApplication], force: bool
+) -> tuple[list[UpgradePlan], list[str]]:
+    """Generate upgrade plan for control plane.
+
+    :param target: Target OpenStack release.
+    :type target: OpenStackRelease
+    :param apps: List of control plane applications.
+    :type apps: list[OpenStackApplication]
+    :param force: Whether the plan generation should be forced
+    :type force: bool
+    :return: Tuple containing control plane (Principal and Subordinate) upgrade plans
+        and a list of recorded error messages from plan generation.
+    :rtype: tuple[list[UpgradePlan], list[str]]
+    """
+    error_messages = []
+    principal_upgrade_plan, principal_errors = _create_upgrade_group(
+        apps=[app for app in apps if app.is_subordinate is False],
+        description="Control Plane principal(s) upgrade plan",
+        target=target,
+        force=force,
+    )
+    error_messages.extend(principal_errors)
+
+    subordinate_upgrade_plan, subordinate_errors = _create_upgrade_group(
+        apps=[app for app in apps if app.is_subordinate],
+        description="Control Plane subordinate(s) upgrade plan",
+        target=target,
+        force=force,
+    )
+    error_messages.extend(subordinate_errors)
+
+    logger.debug("Generation of the control plane upgrade plan complete")
+    control_plane_upgrade_plan = [principal_upgrade_plan, subordinate_upgrade_plan]
+
+    return control_plane_upgrade_plan, error_messages
+
+
+async def _generate_data_plane_plan(
+    target: OpenStackRelease, analysis_result: Analysis, args: CLIargs
+) -> tuple[list[UpgradePlan], list[str]]:
+    """Generate upgrade plan for data-plane.
+
+    :param target: Target OpenStack release.
+    :type target: OpenStackRelease
+    :param analysis_result: Analysis result
+    :type analysis_result: Analysis
+    :param args: CLI arguments
+    :type args: CLIargs
+    :return: A tuple containing list of the upgrade plans for hypervisors, principals and
+        subordinates data-plane applications, and a list of recorded error messages from
+        plan generation.
+    :rtype: tuple[list[UpgradePlan], list[str]]
+    """
+    data_plane_errors = []
+    hypervisor_apps, non_hypervisors_apps = _separate_hypervisors_apps(
+        analysis_result.apps_data_plane
+    )
+
+    plans = [
+        await _generate_data_plane_hypervisors_plan(target, analysis_result, args, hypervisor_apps)
+    ]
+
+    if args.upgrade_group != HYPERVISORS:
+        remaining_upgrade_steps, errors = _generate_data_plane_remaining_plan(
+            target, non_hypervisors_apps, args.force
+        )
+        plans.extend(remaining_upgrade_steps)
+        data_plane_errors.extend(errors)
+
+    return plans, data_plane_errors
+
+
+def _pre_plan_sanity_checks(args: CLIargs, analysis_result: Analysis) -> None:
     """Pre checks to generate the upgrade plan.
 
     :param args: CLI arguments
@@ -67,13 +178,13 @@
     :param analysis_result: Analysis result.
     :type analysis_result: Analysis
     """
-    verify_supported_series(analysis_result)
-    verify_highest_release_achieved(analysis_result)
-    verify_data_plane_ready_to_upgrade(args, analysis_result)
-    verify_hypervisors_cli_input(args, analysis_result)
-
-
-def verify_supported_series(analysis_result: Analysis) -> None:
+    _verify_supported_series(analysis_result)
+    _verify_highest_release_achieved(analysis_result)
+    _verify_data_plane_ready_to_upgrade(args, analysis_result)
+    _verify_hypervisors_cli_input(args, analysis_result)
+
+
+def _verify_supported_series(analysis_result: Analysis) -> None:
     """Verify the Ubuntu series of the cloud to see if it is supported.
 
     :param analysis_result: Analysis result.
@@ -89,7 +200,7 @@
         )
 
 
-def verify_highest_release_achieved(analysis_result: Analysis) -> None:
+def _verify_highest_release_achieved(analysis_result: Analysis) -> None:
     """Verify if the highest OpenStack release is reached for the current Ubuntu series.
 
     :param analysis_result: Analysis result.
@@ -107,7 +218,7 @@
         )
 
 
-def verify_data_plane_ready_to_upgrade(args: CLIargs, analysis_result: Analysis) -> None:
+def _verify_data_plane_ready_to_upgrade(args: CLIargs, analysis_result: Analysis) -> None:
     """Verify if data plane is ready to upgrade.
 
     To be able to upgrade data-plane, first all control plane apps should be upgraded.
@@ -123,11 +234,11 @@
             raise DataPlaneCannotUpgrade(
                 "Cannot find data-plane apps. Is this a valid OpenStack cloud?"
             )
-        if not is_control_plane_upgraded(analysis_result):
+        if not _is_control_plane_upgraded(analysis_result):
             raise DataPlaneCannotUpgrade("Please, upgrade control-plane before data-plane")
 
 
-def is_control_plane_upgraded(analysis_result: Analysis) -> bool:
+def _is_control_plane_upgraded(analysis_result: Analysis) -> bool:
     """Check if control plane has been fully upgraded.
 
     Control-plane will be considered as upgraded when the OpenStack version of it
@@ -144,7 +255,7 @@
     return bool(control_plane and data_plane and control_plane > data_plane)
 
 
-def determine_upgrade_target(analysis_result: Analysis) -> OpenStackRelease:
+def _determine_upgrade_target(analysis_result: Analysis) -> OpenStackRelease:
     """Determine the target release to upgrade to.
 
     :param analysis_result: Analysis result.
@@ -179,7 +290,7 @@
     return target
 
 
-def verify_hypervisors_cli_input(args: CLIargs, analysis_result: Analysis) -> None:
+def _verify_hypervisors_cli_input(args: CLIargs, analysis_result: Analysis) -> None:
     """Sanity checks from the parameters passed in the cli to upgrade data-plane.
 
     :param args: CLI arguments
@@ -187,14 +298,13 @@
     :param analysis_result: Analysis result
     :type analysis_result: Analysis
     """
-<<<<<<< HEAD
     if args.machines:
-        verify_hypervisors_cli_machines(args.machines, analysis_result)
+        _verify_hypervisors_cli_machines(args.machines, analysis_result)
     elif args.availability_zones:
-        verify_hypervisors_cli_azs(args.availability_zones, analysis_result)
-
-
-def verify_hypervisors_cli_machines(cli_machines: set[str], analysis_result: Analysis) -> None:
+        _verify_hypervisors_cli_azs(args.availability_zones, analysis_result)
+
+
+def _verify_hypervisors_cli_machines(cli_machines: set[str], analysis_result: Analysis) -> None:
     """Verify if the machines passed from the CLI are valid.
 
     :param cli_machines: Machines passed to the CLI as arguments
@@ -202,19 +312,15 @@
     :param analysis_result: Analysis result
     :type analysis_result: Analysis
     """
-    verify_data_plane_membership(
+    _verify_data_plane_membership(
         all_options=set(analysis_result.machines.keys()),
         data_plane_options=set(analysis_result.data_plane_machines.keys()),
         cli_input=cli_machines,
         parameter_type="Machine(s)",
     )
-=======
-    _pre_plan_sanity_checks(args, analysis_result)
-    target = _determine_upgrade_target(analysis_result)
->>>>>>> b1264540
-
-
-def verify_hypervisors_cli_azs(cli_azs: set[str], analysis_result: Analysis) -> None:
+
+
+def _verify_hypervisors_cli_azs(cli_azs: set[str], analysis_result: Analysis) -> None:
     """Verify if the availability zones passed from the CLI are valid.
 
     :param cli_azs: AZs passed to the CLI as arguments
@@ -237,7 +343,7 @@
             "Cannot find Availability Zone(s). Is this a valid OpenStack cloud?"
         )
 
-    verify_data_plane_membership(
+    _verify_data_plane_membership(
         all_options=all_azs,
         data_plane_options=data_plane_azs,
         cli_input=cli_azs,
@@ -245,7 +351,7 @@
     )
 
 
-def verify_data_plane_membership(
+def _verify_data_plane_membership(
     all_options: set[str],
     data_plane_options: set[str],
     cli_input: set[str],
@@ -299,336 +405,6 @@
             "Is this a valid OpenStack cloud?"
         )
     return current_os_release, current_series
-
-
-async def generate_plan(analysis_result: Analysis, args: CLIargs) -> tuple[UpgradePlan, list[str]]:
-    """Generate plan for upgrade.
-
-    :param analysis_result: Analysis result.
-    :type analysis_result: Analysis
-    :param args: CLI arguments
-    :type args: CLIargs
-    :return: Tuple containing a plan with all upgrade steps necessary based on the Analysis,
-        and a list of recorded error messages from plan generation.
-    :rtype: tuple[UpgradePlan, list[str]]
-    """
-    pre_plan_sanity_checks(args, analysis_result)
-    target = determine_upgrade_target(analysis_result)
-
-    error_messages = []
-    plan = UpgradePlan(
-        f"Upgrade cloud from '{analysis_result.current_cloud_os_release}' to '{target}'"
-    )
-    plan.add_steps(_get_pre_upgrade_steps(analysis_result, args))
-
-    # NOTE (gabrielcocenza) upgrade group as None means that the user wants to upgrade
-    #  the whole cloud.
-    if args.upgrade_group in {CONTROL_PLANE, None}:
-<<<<<<< HEAD
-        control_plane_upgrade_step, control_plane_errors = _generate_control_plane_plan(
-            target, analysis_result.apps_control_plane, args.force
-        )
-        plan.add_steps(control_plane_upgrade_step)
-        error_messages.extend(control_plane_errors)
-
-    hypervisor_apps, non_hypervisors_apps = _separate_hypervisors_apps(
-        analysis_result.apps_data_plane
-    )
-    if args.upgrade_group in {DATA_PLANE, HYPERVISORS, None}:
-        plan.add_step(
-            await _generate_data_plane_hypervisors_plan(
-                target, analysis_result, args, hypervisor_apps
-            )
-        )
-
-    if args.upgrade_group in {DATA_PLANE, None}:
-        data_plane_upgrade_step, data_plane_errors = _generate_data_plane_remaining_plan(
-            target, non_hypervisors_apps, args.force
-        )
-        plan.add_steps(data_plane_upgrade_step)
-        error_messages.extend(data_plane_errors)
-
-    plan.add_steps(_get_post_upgrade_steps(analysis_result, args))
-
-    return plan, error_messages
-=======
-        plan.add_steps(
-            _generate_control_plane_plan(target, analysis_result.apps_control_plane, args.force)
-        )
-
-    if args.upgrade_group in {DATA_PLANE, HYPERVISORS, None}:
-        plan.add_steps(await _generate_data_plane_plan(target, analysis_result, args))
-
-    plan.add_steps(_get_post_upgrade_steps(analysis_result, args))
-
-    return plan
-
-
-async def _generate_data_plane_plan(
-    target: OpenStackRelease, analysis_result: Analysis, args: CLIargs
-) -> list[UpgradePlan]:
-    """Generate upgrade plan for data-plane.
-
-    :param target: Target OpenStack release.
-    :type target: OpenStackRelease
-    :param analysis_result: Analysis result
-    :type analysis_result: Analysis
-    :param args: CLI arguments
-    :type args: CLIargs
-    :return: A list containing the upgrade plan for hypervisors, principals and subordinates
-             data-plane applications.
-    :rtype: list[UpgradePlan]
-    """
-    hypervisor_apps, non_hypervisors_apps = _separate_hypervisors_apps(
-        analysis_result.apps_data_plane
-    )
-
-    plans = [
-        await _generate_data_plane_hypervisors_plan(target, analysis_result, args, hypervisor_apps)
-    ]
-
-    if args.upgrade_group != HYPERVISORS:
-        plans.extend(_generate_data_plane_remaining_plan(target, non_hypervisors_apps, args.force))
-
-    return plans
-
-
-def _pre_plan_sanity_checks(args: CLIargs, analysis_result: Analysis) -> None:
-    """Pre checks to generate the upgrade plan.
-
-    :param args: CLI arguments
-    :type args: CLIargs
-    :param analysis_result: Analysis result.
-    :type analysis_result: Analysis
-    """
-    _verify_supported_series(analysis_result)
-    _verify_highest_release_achieved(analysis_result)
-    _verify_data_plane_ready_to_upgrade(args, analysis_result)
-    _verify_hypervisors_cli_input(args, analysis_result)
-
-
-def _verify_supported_series(analysis_result: Analysis) -> None:
-    """Verify the Ubuntu series of the cloud to see if it is supported.
-
-    :param analysis_result: Analysis result.
-    :type analysis_result: Analysis
-    :raises OutOfSupportRange: When series is not supported.
-    """
-    supporting_lts_series = ", ".join(LTS_TO_OS_RELEASE)
-    current_series = analysis_result.current_cloud_series
-    if current_series not in LTS_TO_OS_RELEASE:
-        raise OutOfSupportRange(
-            f"Cloud series '{current_series}' is not a Ubuntu LTS series supported by COU. "
-            f"The supporting series are: {supporting_lts_series}"
-        )
-
-
-def _verify_highest_release_achieved(analysis_result: Analysis) -> None:
-    """Verify if the highest OpenStack release is reached for the current Ubuntu series.
-
-    :param analysis_result: Analysis result.
-    :type analysis_result: Analysis
-    :raises HighestReleaseAchieved: When the OpenStack release is the last supported by the series.
-    """
-    current_os_release = analysis_result.current_cloud_os_release
-    current_series = analysis_result.current_cloud_series or ""
-    last_supported = LTS_TO_OS_RELEASE.get(current_series, [])[-1]
-    if current_os_release and current_series and str(current_os_release) == last_supported:
-        raise HighestReleaseAchieved(
-            f"No upgrades available for OpenStack {str(current_os_release).capitalize()} on "
-            f"Ubuntu {current_series.capitalize()}.\nNewer OpenStack releases "
-            "may be available after upgrading to a later Ubuntu series."
-        )
-
-
-def _verify_data_plane_ready_to_upgrade(args: CLIargs, analysis_result: Analysis) -> None:
-    """Verify if data plane is ready to upgrade.
-
-    To be able to upgrade data-plane, first all control plane apps should be upgraded.
-
-    :param args: CLI arguments
-    :type args: CLIargs
-    :param analysis_result: Analysis result
-    :type analysis_result: Analysis
-    :raises DataPlaneCannotUpgrade: When data-plane is not ready to upgrade.
-    """
-    if args.upgrade_group in {DATA_PLANE, HYPERVISORS}:
-        if not analysis_result.min_os_version_data_plane:
-            raise DataPlaneCannotUpgrade(
-                "Cannot find data-plane apps. Is this a valid OpenStack cloud?"
-            )
-        if not _is_control_plane_upgraded(analysis_result):
-            raise DataPlaneCannotUpgrade("Please, upgrade control-plane before data-plane")
-
-
-def _is_control_plane_upgraded(analysis_result: Analysis) -> bool:
-    """Check if control plane has been fully upgraded.
-
-    Control-plane will be considered as upgraded when the OpenStack version of it
-    is higher than the data-plane.
-
-    :param analysis_result: Analysis result
-    :type analysis_result: Analysis
-    :return: Whether the control plane is already upgraded or not.
-    :rtype: bool
-    """
-    control_plane = analysis_result.min_os_version_control_plane
-    data_plane = analysis_result.min_os_version_data_plane
-
-    return bool(control_plane and data_plane and control_plane > data_plane)
-
-
-def _determine_upgrade_target(analysis_result: Analysis) -> OpenStackRelease:
-    """Determine the target release to upgrade to.
-
-    :param analysis_result: Analysis result.
-    :type analysis_result: Analysis
-    :raises NoTargetError: When cannot find target to upgrade
-    :raises OutOfSupportRange: When the upgrade scope is not supported
-        by the current series.
-    :return: The target OS release to upgrade the cloud to.
-    :rtype: OpenStackRelease
-    """
-    current_os_release, current_series = _get_os_release_and_series(analysis_result)
-
-    target = current_os_release.next_release
-    if not target:
-        raise NoTargetError(
-            "Cannot find target to upgrade. Current minimum OS release is "
-            f"'{str(current_os_release)}'. Current Ubuntu series is '{current_series}'."
-        )
-
-    if (
-        current_series
-        and (supporting_os_release := ", ".join(LTS_TO_OS_RELEASE[current_series]))
-        and str(current_os_release) not in supporting_os_release
-        or str(target) not in supporting_os_release
-    ):
-        raise OutOfSupportRange(
-            f"Unable to upgrade cloud from Ubuntu series `{current_series}` to '{target}'. "
-            "Both the from and to releases need to be supported by the current "
-            f"Ubuntu series '{current_series}': {supporting_os_release}."
-        )
-
-    return target
-
-
-def _verify_hypervisors_cli_input(args: CLIargs, analysis_result: Analysis) -> None:
-    """Sanity checks from the parameters passed in the cli to upgrade data-plane.
-
-    :param args: CLI arguments
-    :type args: CLIargs
-    :param analysis_result: Analysis result
-    :type analysis_result: Analysis
-    """
-    if args.machines:
-        _verify_hypervisors_cli_machines(args.machines, analysis_result)
-    elif args.availability_zones:
-        _verify_hypervisors_cli_azs(args.availability_zones, analysis_result)
-
-
-def _verify_hypervisors_cli_machines(cli_machines: set[str], analysis_result: Analysis) -> None:
-    """Verify if the machines passed from the CLI are valid.
-
-    :param cli_machines: Machines passed to the CLI as arguments
-    :type cli_machines: set[str]
-    :param analysis_result: Analysis result
-    :type analysis_result: Analysis
-    """
-    _verify_data_plane_membership(
-        all_options=set(analysis_result.machines.keys()),
-        data_plane_options=set(analysis_result.data_plane_machines.keys()),
-        cli_input=cli_machines,
-        parameter_type="Machine(s)",
-    )
-
-
-def _verify_hypervisors_cli_azs(cli_azs: set[str], analysis_result: Analysis) -> None:
-    """Verify if the availability zones passed from the CLI are valid.
-
-    :param cli_azs: AZs passed to the CLI as arguments
-    :type cli_azs: set[str]
-    :param analysis_result:  Analysis result
-    :type analysis_result: Analysis
-    :raises DataPlaneMachineFilterError: When the cloud does not have availability zones.
-    """
-    all_azs: set[str] = {
-        machine.az for machine in analysis_result.machines.values() if machine.az is not None
-    }
-    data_plane_azs: set[str] = {
-        machine.az
-        for machine in analysis_result.data_plane_machines.values()
-        if machine.az is not None
-    }
-
-    if not data_plane_azs and not all_azs:
-        raise DataPlaneMachineFilterError(
-            "Cannot find Availability Zone(s). Is this a valid OpenStack cloud?"
-        )
-
-    _verify_data_plane_membership(
-        all_options=all_azs,
-        data_plane_options=data_plane_azs,
-        cli_input=cli_azs,
-        parameter_type="Availability Zone(s)",
-    )
-
-
-def _verify_data_plane_membership(
-    all_options: set[str],
-    data_plane_options: set[str],
-    cli_input: set[str],
-    parameter_type: str,
-) -> None:
-    """Check if the parameter passed are member of data-plane.
-
-    :param all_options: All possible options for a parameter.
-    :type all_options: set[str]
-    :param data_plane_options: All data-plane possible options for a parameter.
-    :type data_plane_options: set[str]
-    :param cli_input: The input that come from the cli
-    :type cli_input: set[str]
-    :param parameter_type: Type of the parameter passed (az or machine).
-    :type parameter_type: str
-    :raises DataPlaneMachineFilterError: When the value passed from the user is not sane.
-    """
-    if not cli_input.issubset(all_options):
-        raise DataPlaneMachineFilterError(
-            f"{parameter_type}: {cli_input - all_options} don't exist."
-        )
-    if not cli_input.issubset(data_plane_options):
-        raise DataPlaneMachineFilterError(
-            f"{parameter_type}: {cli_input - data_plane_options} are not considered as data-plane."
-        )
-
-
-def _get_os_release_and_series(analysis_result: Analysis) -> tuple[OpenStackRelease, str]:
-    """Get the current OpenStack release and series of the cloud.
-
-    This function also checks if the model passed is a valid OpenStack cloud.
-
-    :param analysis_result: Analysis result
-    :type analysis_result: Analysis
-    :raises NoTargetError: When cannot determine the current OS release
-        or Ubuntu series.
-    :return: Current OpenStack release and series of the cloud.
-    :rtype: tuple[OpenStackRelease, str]
-    """
-    current_os_release = analysis_result.current_cloud_os_release
-    current_series = analysis_result.current_cloud_series
-    if not current_os_release:
-        raise NoTargetError(
-            "Cannot determine the current OS release in the cloud. "
-            "Is this a valid OpenStack cloud?"
-        )
-
-    if not current_series:
-        raise NoTargetError(
-            "Cannot determine the current Ubuntu series in the cloud. "
-            "Is this a valid OpenStack cloud?"
-        )
-    return current_os_release, current_series
->>>>>>> b1264540
 
 
 def _get_pre_upgrade_steps(analysis_result: Analysis, args: CLIargs) -> list[PreUpgradeStep]:
@@ -708,68 +484,6 @@
     return steps
 
 
-def _generate_control_plane_plan(
-    target: OpenStackRelease, apps: list[OpenStackApplication], force: bool
-<<<<<<< HEAD
-) -> tuple[list[UpgradePlan], list[str]]:
-=======
-) -> list[UpgradePlan]:
->>>>>>> b1264540
-    """Generate upgrade plan for control plane.
-
-    :param target: Target OpenStack release.
-    :type target: OpenStackRelease
-    :param apps: List of control plane applications.
-    :type apps: list[OpenStackApplication]
-    :param force: Whether the plan generation should be forced
-    :type force: bool
-<<<<<<< HEAD
-    :return: Tuple containing control plane (Principal and Subordinate) upgrade plans
-        and a list of recorded error messages from plan generation.
-    :rtype: tuple[list[UpgradePlan], list[str]]
-    """
-    error_messages = []
-    principal_upgrade_plan, principal_errors = create_upgrade_group(
-=======
-    :return: Principal and Subordinate upgrade plan.
-    :rtype: list[UpgradePlan]
-    """
-    principal_upgrade_plan = _create_upgrade_group(
->>>>>>> b1264540
-        apps=[app for app in apps if app.is_subordinate is False],
-        description="Control Plane principal(s) upgrade plan",
-        target=target,
-        force=force,
-    )
-<<<<<<< HEAD
-    error_messages.extend(principal_errors)
-
-    subordinate_upgrade_plan, subordinate_errors = create_upgrade_group(
-=======
-
-    subordinate_upgrade_plan = _create_upgrade_group(
->>>>>>> b1264540
-        apps=[app for app in apps if app.is_subordinate],
-        description="Control Plane subordinate(s) upgrade plan",
-        target=target,
-        force=force,
-    )
-<<<<<<< HEAD
-    error_messages.extend(subordinate_errors)
-
-    logger.debug("Generation of the control plane upgrade plan complete")
-    control_plane_upgrade_plan = [principal_upgrade_plan, subordinate_upgrade_plan]
-
-    return control_plane_upgrade_plan, error_messages
-
-
-def _separate_hypervisors_apps(
-=======
-
-    logger.debug("Generation of the control plane upgrade plan complete")
-    return [principal_upgrade_plan, subordinate_upgrade_plan]
-
-
 def _separate_hypervisors_apps(
     apps: list[OpenStackApplication],
 ) -> tuple[list[OpenStackApplication], list[OpenStackApplication]]:
@@ -825,158 +539,6 @@
 
 def _generate_data_plane_remaining_plan(
     target: OpenStackRelease, apps: list[OpenStackApplication], force: bool
-) -> list[UpgradePlan]:
-    """Generate upgrade plan for principals and subordinates data-plane apps.
-
-    Those plans are done using the all-in-one upgrade strategy.
-
-    :param target:  Target OpenStack release.
-    :type target: OpenStackRelease
-    :param apps:  List of non-hypervisor apps
-    :type apps: list[OpenStackApplication]
-    :param force: Whether the plan generation should be forced
-    :type force: bool
-    :return: A list containing the upgrade plan for principals and subordinates data-plane apps.
-    :rtype: list[UpgradePlan]
-    """
-    return [
-        _create_upgrade_group(
-            apps=[app for app in apps if app.is_subordinate is False],
-            description="Remaining Data Plane principal(s) upgrade plan",
-            target=target,
-            force=force,
-        ),
-        _create_upgrade_group(
-            apps=[app for app in apps if app.is_subordinate],
-            description="Data Plane subordinate(s) upgrade plan",
-            target=target,
-            force=force,
-        ),
-    ]
-
-
-async def _filter_hypervisors_machines(args: CLIargs, analysis_result: Analysis) -> list[Machine]:
-    """Filter the hypervisors to generate plan and upgrade.
-
-    :param args: CLI arguments
-    :type args: CLIargs
-    :param analysis_result: Analysis result
-    :type analysis_result: Analysis
-    :return: hypervisors filtered to generate plan and upgrade.
-    :rtype: list[Machine]
-    """
-    hypervisors_machines = await _get_upgradable_hypervisors_machines(args.force, analysis_result)
-
-    if cli_machines := args.machines:
-        return [machine for machine in hypervisors_machines if machine.machine_id in cli_machines]
-
-    if cli_azs := args.availability_zones:
-        return [machine for machine in hypervisors_machines if machine.az in cli_azs]
-
-    return hypervisors_machines
-
-
-async def _get_upgradable_hypervisors_machines(
-    cli_force: bool, analysis_result: Analysis
-) -> list[Machine]:
-    """Get the hypervisors that are possible to upgrade.
-
-    :param cli_force: If force is used, it gets all hypervisors, otherwise just the empty ones
-    :type cli_force: bool
-    :param analysis_result: Analysis result
-    :type analysis_result: Analysis
-    :return: List of nova-compute units to upgrade
-    :rtype: list[Machine]
-    """
-    nova_compute_units, nova_compute_machines = _get_nova_compute_units_and_machines(
-        analysis_result.apps_data_plane
-    )
-
-    if cli_force:
-        return nova_compute_machines
-
-    return await get_empty_hypervisors(nova_compute_units, analysis_result.model)
-
-
-def _get_nova_compute_units_and_machines(
-    apps: list[OpenStackApplication],
-) -> tuple[list[Unit], list[Machine]]:
-    """Get the nova-compute units and machines.
-
-    :param apps: Data-plane apps
-    :type apps: list[OpenStackApplication]
-    :return: A tuple containing a list of nova-compute units and a list of machines
-    :rtype: tuple[list[Unit], list[Machine]]
-    """
-    nova_compute_units = [
-        unit for app in apps for unit in app.units.values() if app.charm == "nova-compute"
-    ]
-
-    return nova_compute_units, [unit.machine for unit in nova_compute_units]
-
-
-def _create_upgrade_group(
->>>>>>> b1264540
-    apps: list[OpenStackApplication],
-) -> tuple[list[OpenStackApplication], list[OpenStackApplication]]:
-    """Separate what is considered hypervisors apps from non-hypervisors apps.
-
-    :param apps: Applications from data-plane
-    :type apps: list[OpenStackApplication]
-    :raises DataPlaneCannotUpgrade: When an unknown data-plane app is passed.
-    :return: Tuple containing two lists of hypervisors and non-hypervisors apps
-    :rtype: tuple[list[OpenStackApplication], list[OpenStackApplication]]
-    """
-    hypervisor_apps = []
-    non_hypervisors_apps = []
-    _, nova_compute_machines = _get_nova_compute_units_and_machines(apps)
-    for app in apps:
-        if (
-            any(unit.machine in nova_compute_machines for unit in app.units.values())
-            and app.charm != "ceph-osd"
-            and app.is_subordinate is False
-        ):
-            hypervisor_apps.append(app)
-        else:
-            non_hypervisors_apps.append(app)
-    return hypervisor_apps, non_hypervisors_apps
-
-
-async def _generate_data_plane_hypervisors_plan(
-    target: OpenStackRelease,
-<<<<<<< HEAD
-    analysis_result: Analysis,
-    args: CLIargs,
-    apps: list[OpenStackApplication],
-=======
-    description: str,
-    force: bool,
->>>>>>> b1264540
-) -> UpgradePlan:
-    """Generate upgrade plan for hypervisors.
-
-<<<<<<< HEAD
-    :param target: Target OpenStack release.
-    :type target: OpenStackRelease
-    :param analysis_result: Analysis result
-    :type analysis_result: Analysis
-    :param args: CLI arguments
-    :type args: CLIargs
-    :param apps: Hypervisor apps
-    :type apps: list[OpenStackApplication]
-    :return: Hypervisors upgrade plan.
-    :rtype: UpgradePlan
-    """
-    hypervisors_machines = await filter_hypervisors_machines(args, analysis_result)
-    logger.info("Hypervisors selected: %s", hypervisors_machines)
-    hypervisor_planner = HypervisorUpgradePlanner(apps, hypervisors_machines)
-    hypervisor_plan = hypervisor_planner.generate_upgrade_plan(target, args.force)
-    logger.debug("Generation of the hypervisors upgrade plan completed")
-    return hypervisor_plan
-
-
-def _generate_data_plane_remaining_plan(
-    target: OpenStackRelease, apps: list[OpenStackApplication], force: bool
 ) -> tuple[list[UpgradePlan], list[str]]:
     """Generate upgrade plan for principals and subordinates data-plane apps.
 
@@ -993,7 +555,7 @@
     :rtype: tuple[list[UpgradePlan], list[str]]
     """
     error_messages = []
-    principal_upgrade_plan, principal_errors = create_upgrade_group(
+    principal_upgrade_plan, principal_errors = _create_upgrade_group(
         apps=[app for app in apps if app.is_subordinate is False],
         description="Remaining Data Plane principal(s) upgrade plan",
         target=target,
@@ -1001,7 +563,7 @@
     )
     error_messages.extend(principal_errors)
 
-    subordinate_upgrade_plan, subordinate_errors = create_upgrade_group(
+    subordinate_upgrade_plan, subordinate_errors = _create_upgrade_group(
         apps=[app for app in apps if app.is_subordinate],
         description="Data Plane subordinate(s) upgrade plan",
         target=target,
@@ -1015,7 +577,7 @@
     return data_plane_upgrade_plan, error_messages
 
 
-async def filter_hypervisors_machines(args: CLIargs, analysis_result: Analysis) -> list[Machine]:
+async def _filter_hypervisors_machines(args: CLIargs, analysis_result: Analysis) -> list[Machine]:
     """Filter the hypervisors to generate plan and upgrade.
 
     :param args: CLI arguments
@@ -1075,7 +637,7 @@
     return nova_compute_units, [unit.machine for unit in nova_compute_units]
 
 
-def create_upgrade_group(
+def _create_upgrade_group(
     apps: list[OpenStackApplication],
     target: OpenStackRelease,
     description: str,
@@ -1113,32 +675,4 @@
             logger.error("Cannot generate upgrade plan for '%s': %s", app.name, exc)
             raise
 
-    return group_upgrade_plan, error_messages
-=======
-    :param apps: Apps to create the group.
-    :type apps: list[OpenStackApplication]
-    :param target: Target OpenStack release.
-    :type target: OpenStackRelease
-    :param description: Description of the upgrade plan.
-    :type description: str
-    :param force: Whether the plan generation should be forced
-    :type force: bool
-    :raises Exception: When cannot generate upgrade plan.
-    :return: Upgrade group.
-    :rtype: UpgradePlan
-    """
-    group_upgrade_plan = UpgradePlan(description)
-    for app in apps:
-        try:
-            app_upgrade_plan = app.generate_upgrade_plan(target, force)
-            group_upgrade_plan.add_step(app_upgrade_plan)
-        except HaltUpgradePlanGeneration as exc:
-            # we do not care if applications halt the upgrade plan generation
-            # for some known reason.
-            logger.debug("'%s' halted the upgrade planning generation: %s", app.name, exc)
-        except Exception as exc:
-            logger.error("Cannot generate upgrade plan for '%s': %s", app.name, exc)
-            raise
-
-    return group_upgrade_plan
->>>>>>> b1264540
+    return group_upgrade_plan, error_messages