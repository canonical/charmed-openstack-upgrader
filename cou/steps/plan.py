--- conflicted
+++ resolved
@@ -21,15 +21,11 @@
 # decorator
 # pylint: disable=unused-import
 from cou.apps.auxiliary import (  # noqa: F401
-<<<<<<< HEAD
+    CephMonApplication,
     Keystone,
     OpenStackAuxiliaryApplication,
+    OvnPrincipalApplication,
     RabbitMQServer,
-=======
-    CephMonApplication,
-    OpenStackAuxiliaryApplication,
-    OvnPrincipalApplication,
->>>>>>> d4c60b27
 )
 from cou.apps.auxiliary_subordinate import (  # noqa: F401
     OpenStackAuxiliarySubordinateApplication,
