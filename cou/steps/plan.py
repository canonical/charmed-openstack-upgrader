# Copyright 2023 Canonical Limited
#
# Licensed under the Apache License, Version 2.0 (the "License");
# you may not use this file except in compliance with the License.
# You may obtain a copy of the License at
#
#     http://www.apache.org/licenses/LICENSE-2.0
#
# Unless required by applicable law or agreed to in writing, software
# distributed under the License is distributed on an "AS IS" BASIS,
# WITHOUT WARRANTIES OR CONDITIONS OF ANY KIND, either express or implied.
# See the License for the specific language governing permissions and
# limitations under the License.

"""Upgrade planning utilities."""

import logging
from typing import Callable

# NOTE we need to import the modules to register the charms with the register_application
# decorator
# pylint: disable=unused-import
from cou.apps.auxiliary import (  # noqa: F401
    AuxiliaryApplication,
    CephMon,
    OvnPrincipal,
    RabbitMQServer,
)
from cou.apps.auxiliary_subordinate import (  # noqa: F401
    AuxiliarySubordinateApplication,
    OvnSubordinate,
)
from cou.apps.base import OpenStackApplication
from cou.apps.channel_based import ChannelBasedApplication  # noqa: F401
from cou.apps.core import Keystone, Octavia  # noqa: F401
from cou.apps.subordinate import SubordinateApplication, SubordinateBase  # noqa: F401
from cou.commands import CONTROL_PLANE, DATA_PLANE, HYPERVISORS, CLIargs
from cou.exceptions import (
    DataPlaneCannotUpgrade,
    DataPlaneMachineFilterError,
    HaltUpgradePlanGeneration,
    HighestReleaseAchieved,
    NoTargetError,
    OutOfSupportRange,
)
from cou.steps import PreUpgradeStep, UpgradePlan
from cou.steps.analyze import Analysis
from cou.steps.backup import backup
from cou.steps.hypervisor import HypervisorUpgradePlanner
from cou.utils.juju_utils import DEFAULT_TIMEOUT, COUMachine
from cou.utils.nova_compute import get_empty_hypervisors
from cou.utils.openstack import LTS_TO_OS_RELEASE, OpenStackRelease

logger = logging.getLogger(__name__)


def pre_plan_sanity_checks(args: CLIargs, analysis_result: Analysis) -> None:
    """Pre checks to generate the upgrade plan.

    :param args: CLI arguments
    :type args: CLIargs
    :param analysis_result: Analysis result.
    :type analysis_result: Analysis
    """
    verify_supported_series(analysis_result)
    verify_highest_release_achieved(analysis_result)
    verify_data_plane_ready_to_upgrade(args, analysis_result)
    verify_hypervisors_cli_input(args, analysis_result)


def verify_supported_series(analysis_result: Analysis) -> None:
    """Verify the Ubuntu series of the cloud to see if it is supported.

    :param analysis_result: Analysis result.
    :type analysis_result: Analysis
    :raises OutOfSupportRange: When series is not supported.
    """
    supporting_lts_series = ", ".join(LTS_TO_OS_RELEASE)
    current_series = analysis_result.current_cloud_series
    if current_series not in LTS_TO_OS_RELEASE:
        raise OutOfSupportRange(
            f"Cloud series '{current_series}' is not a Ubuntu LTS series supported by COU. "
            f"The supporting series are: {supporting_lts_series}"
        )


def verify_highest_release_achieved(analysis_result: Analysis) -> None:
    """Verify if the highest OpenStack release is reached for the current Ubuntu series.

    :param analysis_result: Analysis result.
    :type analysis_result: Analysis
    :raises HighestReleaseAchieved: When the OpenStack release is the last supported by the series.
    """
    current_os_release = analysis_result.current_cloud_os_release
    current_series = analysis_result.current_cloud_series or ""
    last_supported = LTS_TO_OS_RELEASE.get(current_series, [])[-1]
    if current_os_release and current_series and str(current_os_release) == last_supported:
        raise HighestReleaseAchieved(
            f"No upgrades available for OpenStack {str(current_os_release).capitalize()} on "
            f"Ubuntu {current_series.capitalize()}.\nNewer OpenStack releases "
            "may be available after upgrading to a later Ubuntu series."
        )


def verify_data_plane_ready_to_upgrade(args: CLIargs, analysis_result: Analysis) -> None:
    """Verify if data plane is ready to upgrade.

    To be able to upgrade data-plane, first all control plane apps should be upgraded.

    :param args: CLI arguments
    :type args: CLIargs
    :param analysis_result: Analysis result
    :type analysis_result: Analysis
    :raises DataPlaneCannotUpgrade: When data-plane is not ready to upgrade.
    """
    if args.upgrade_group in {DATA_PLANE, HYPERVISORS}:
        if not analysis_result.min_os_version_data_plane:
            raise DataPlaneCannotUpgrade(
                "Cannot find data-plane apps. Is this a valid OpenStack cloud?"
            )
        if not is_control_plane_upgraded(analysis_result):
            raise DataPlaneCannotUpgrade("Please, upgrade control-plane before data-plane")


def is_control_plane_upgraded(analysis_result: Analysis) -> bool:
    """Check if control plane has been fully upgraded.

    Control-plane will be considered as upgraded when the OpenStack version of it
    is higher than the data-plane.

    :param analysis_result: Analysis result
    :type analysis_result: Analysis
    :return: Whether the control plane is already upgraded or not.
    :rtype: bool
    """
    control_plane = analysis_result.min_os_version_control_plane
    data_plane = analysis_result.min_os_version_data_plane

    return bool(control_plane and data_plane and control_plane > data_plane)


def determine_upgrade_target(analysis_result: Analysis) -> OpenStackRelease:
    """Determine the target release to upgrade to.

    :param analysis_result: Analysis result.
    :type analysis_result: Analysis
    :raises NoTargetError: When cannot find target to upgrade
    :raises OutOfSupportRange: When the upgrade scope is not supported
        by the current series.
    :return: The target OS release to upgrade the cloud to.
    :rtype: OpenStackRelease
    """
    current_os_release, current_series = _get_os_release_and_series(analysis_result)

    target = current_os_release.next_release
    if not target:
        raise NoTargetError(
            "Cannot find target to upgrade. Current minimum OS release is "
            f"'{str(current_os_release)}'. Current Ubuntu series is '{current_series}'."
        )

    if (
        current_series
        and (supporting_os_release := ", ".join(LTS_TO_OS_RELEASE[current_series]))
        and str(current_os_release) not in supporting_os_release
        or str(target) not in supporting_os_release
    ):
        raise OutOfSupportRange(
            f"Unable to upgrade cloud from Ubuntu series `{current_series}` to '{target}'. "
            "Both the from and to releases need to be supported by the current "
            f"Ubuntu series '{current_series}': {supporting_os_release}."
        )

    return target


def verify_hypervisors_cli_input(args: CLIargs, analysis_result: Analysis) -> None:
    """Sanity checks from the parameters passed in the cli to upgrade data-plane.

    :param args: CLI arguments
    :type args: CLIargs
    :param analysis_result: Analysis result
    :type analysis_result: Analysis
    """
    if args.machines:
        verify_hypervisors_cli_machines(args.machines, analysis_result)
    elif args.availability_zones:
        verify_hypervisors_cli_azs(args.availability_zones, analysis_result)


def verify_hypervisors_cli_machines(cli_machines: set[str], analysis_result: Analysis) -> None:
    """Verify if the machines passed from the CLI are valid.

    :param cli_machines: Machines passed to the CLI as arguments
    :type cli_machines: set[str]
    :param analysis_result: Analysis result
    :type analysis_result: Analysis
    """
    verify_data_plane_membership(
        all_options=set(analysis_result.machines.keys()),
        data_plane_options=set(analysis_result.data_plane_machines.keys()),
        cli_input=cli_machines,
        parameter_type="Machine(s)",
    )


def verify_hypervisors_cli_azs(cli_azs: set[str], analysis_result: Analysis) -> None:
    """Verify if the availability zones passed from the CLI are valid.

    :param cli_azs: AZs passed to the CLI as arguments
    :type cli_azs: set[str]
    :param analysis_result:  Analysis result
    :type analysis_result: Analysis
    :raises DataPlaneMachineFilterError: When the cloud does not have availability zones.
    """
    all_azs: set[str] = {
        machine.az for machine in analysis_result.machines.values() if machine.az is not None
    }
    data_plane_azs: set[str] = {
        machine.az
        for machine in analysis_result.data_plane_machines.values()
        if machine.az is not None
    }

    if not data_plane_azs and not all_azs:
        raise DataPlaneMachineFilterError(
            "Cannot find Availability Zone(s). Is this a valid OpenStack cloud?"
        )

    verify_data_plane_membership(
        all_options=all_azs,
        data_plane_options=data_plane_azs,
        cli_input=cli_azs,
        parameter_type="Availability Zone(s)",
    )


def verify_data_plane_membership(
    all_options: set[str],
    data_plane_options: set[str],
    cli_input: set[str],
    parameter_type: str,
) -> None:
    """Check if the parameter passed are member of data-plane.

    :param all_options: All possible options for a parameter.
    :type all_options: set[str]
    :param data_plane_options: All data-plane possible options for a parameter.
    :type data_plane_options: set[str]
    :param cli_input: The input that come from the cli
    :type cli_input: set[str]
    :param parameter_type: Type of the parameter passed (az or machine).
    :type parameter_type: str
    :raises DataPlaneMachineFilterError: When the value passed from the user is not sane.
    """
    if not cli_input.issubset(all_options):
        raise DataPlaneMachineFilterError(
            f"{parameter_type}: {cli_input - all_options} don't exist."
        )
    if not cli_input.issubset(data_plane_options):
        raise DataPlaneMachineFilterError(
            f"{parameter_type}: {cli_input - data_plane_options} are not considered as data-plane."
        )


def _get_os_release_and_series(analysis_result: Analysis) -> tuple[OpenStackRelease, str]:
    """Get the current OpenStack release and series of the cloud.

    This function also checks if the model passed is a valid OpenStack cloud.

    :param analysis_result: Analysis result
    :type analysis_result: Analysis
    :raises NoTargetError: When cannot determine the current OS release
        or Ubuntu series.
    :return: Current OpenStack release and series of the cloud.
    :rtype: tuple[OpenStackRelease, str]
    """
    current_os_release = analysis_result.current_cloud_os_release
    current_series = analysis_result.current_cloud_series
    if not current_os_release:
        raise NoTargetError(
            "Cannot determine the current OS release in the cloud. "
            "Is this a valid OpenStack cloud?"
        )

    if not current_series:
        raise NoTargetError(
            "Cannot determine the current Ubuntu series in the cloud. "
            "Is this a valid OpenStack cloud?"
        )
    return current_os_release, current_series


async def generate_plan(analysis_result: Analysis, args: CLIargs) -> UpgradePlan:
    """Generate plan for upgrade.

    :param analysis_result: Analysis result.
    :type analysis_result: Analysis
    :param args: CLI arguments
    :type args: CLIargs
    :return: Plan with all upgrade steps necessary based on the Analysis.
    :rtype: UpgradePlan
    """
    pre_plan_sanity_checks(args, analysis_result)
    target = determine_upgrade_target(analysis_result)

    plan = generate_common_plan(target, analysis_result, args)

    # NOTE (gabrielcocenza) upgrade group as None means that the user wants to upgrade
    #  the whole cloud.
    if args.upgrade_group in {CONTROL_PLANE, None}:
        plan.sub_steps.extend(
            _generate_control_plane_plan(target, analysis_result.apps_control_plane, args.force)
        )
    if args.upgrade_group in {DATA_PLANE, HYPERVISORS, None}:
        plan.sub_steps.extend(await _generate_data_plane_plan(target, analysis_result, args))

    return plan


def generate_common_plan(
    target: OpenStackRelease, analysis_result: Analysis, args: CLIargs
) -> UpgradePlan:
    """Generate the common upgrade plan.

    :param target: Target OpenStack release
    :type target: OpenStackRelease
    :param analysis_result: Analysis result
    :type analysis_result: Analysis
    :param args: CLI arguments
    :type args: CLIargs
    :return: Common upgrade plan
    :rtype: UpgradePlan
    """
    plan = UpgradePlan(
        f"Upgrade cloud from '{analysis_result.current_cloud_os_release}' to '{target}'"
    )
    plan.add_step(
        PreUpgradeStep(
            description="Verify that all OpenStack applications are in idle state",
            parallel=False,
            coro=analysis_result.model.wait_for_active_idle(
                # NOTE (rgildein): We need to DEFAULT_TIMEOUT so it's possible to change if
                # a network is too slow, this could cause an issue.
                # We are using max function to ensure timeout is always at least 11 (1 second
                # higher than the idle_period to prevent false negative).
                timeout=max(DEFAULT_TIMEOUT + 1, 11),
                idle_period=10,
                raise_on_blocked=True,
            ),
        )
    )
    if args.backup:
        plan.add_step(
            PreUpgradeStep(
                description="Backup mysql databases",
                coro=backup(analysis_result.model),
            )
        )
    return plan


def _generate_control_plane_plan(
    target: OpenStackRelease, apps: list[OpenStackApplication], force: bool
) -> list[UpgradePlan]:
    """Generate upgrade plan for control plane.

    :param target: Target OpenStack release.
    :type target: OpenStackRelease
    :param apps: List of control plane applications.
    :type apps: list[OpenStackApplication]
    :param force: Whether the plan generation should be forced
    :type force: bool
    :return: Principal and Subordinate upgrade plan.
    :rtype: list[UpgradePlan]
    """
    principal_upgrade_plan = create_upgrade_group(
        apps=apps,
        description="Control Plane principal(s) upgrade plan",
        target=target,
        force=force,
        filter_function=lambda app: not isinstance(app, SubordinateBase),
    )

    subordinate_upgrade_plan = create_upgrade_group(
        apps=apps,
        description="Control Plane subordinate(s) upgrade plan",
        target=target,
        force=force,
        filter_function=lambda app: isinstance(app, SubordinateBase),
    )

    logger.debug("Generation of the control plane upgrade plan complete")
    return [principal_upgrade_plan, subordinate_upgrade_plan]


async def _generate_data_plane_plan(
    target: OpenStackRelease,
    analysis_result: Analysis,
    args: CLIargs,
) -> list[UpgradePlan]:  # pragma: no cover
    """Generate upgrade plan for data plane.

    :param target: Target OpenStack release.
    :type target: OpenStackRelease
    :param analysis_result: Analysis result.
    :type analysis_result: Analysis
    :param args: CLI arguments
    :type args: CLIargs
    :return: Hypervisors plans and other data plane applications, e.g. ceph-osd
    :rtype: list[UpgradePlan]
    """
    hypervisors_machines = await filter_hypervisors_machines(args, analysis_result)
    logger.info("Hypervisors selected: %s", hypervisors_machines)

    hypervisor_apps = []
    for app in analysis_result.apps_data_plane:
        if app.charm == "ceph-osd":
            # ceph-osd will not be handled by hypervisor planner
            continue

<<<<<<< HEAD
        hypervisor_apps.append(app)

    hypervisor_planner = HypervisorUpgradePlanner(hypervisor_apps, hypervisors_machines)
=======
        for machine in app.machines:
            if machine in hypervisors_machines:
                hypervisor_apps.append(app)
                break  # exiting machine for loop

    hypervisor_planner = HypervisorUpgradePlanner(hypervisor_apps)
>>>>>>> b4eaad57
    hypervisor_plans = hypervisor_planner.generate_upgrade_plan(target, args.force)
    logger.debug("Generation of the hypervisors upgrade plan complete")

    # generate the plan for the remaining data-plane apps
    return [hypervisor_plans]


<<<<<<< HEAD
async def generate_plan(analysis_result: Analysis, args: CLIargs) -> UpgradePlan:
    """Generate plan for upgrade.

    :param analysis_result: Analysis result.
    :type analysis_result: Analysis
    :param args: CLI arguments
    :type args: CLIargs
    :return: Plan with all upgrade steps necessary based on the Analysis.
    :rtype: UpgradePlan
    """
    pre_plan_sanity_checks(args, analysis_result)
    target = determine_upgrade_target(analysis_result)

    plan = UpgradePlan(
        f"Upgrade cloud from '{analysis_result.current_cloud_os_release}' to '{target}'"
    )
    plan.add_step(
        PreUpgradeStep(
            description="Verify that all OpenStack applications are in idle state",
            parallel=False,
            coro=analysis_result.model.wait_for_active_idle(
                # NOTE (rgildein): We need to DEFAULT_TIMEOUT so it's possible to change if
                # a network is too slow, this could cause an issue.
                # We are using max function to ensure timeout is always at least 11 (1 second
                # higher than the idle_period to prevent false negative).
                timeout=max(DEFAULT_TIMEOUT + 1, 11),
                idle_period=10,
                raise_on_blocked=True,
            ),
        )
    )
    if args.backup:
        plan.add_step(
            PreUpgradeStep(
                description="Backup mysql databases",
                coro=backup(analysis_result.model),
            )
        )

    plan.sub_steps.extend(
        _generate_control_plane_plan(target, analysis_result.apps_control_plane, args.force)
    )
    # plan.sub_steps.extend(
    #     _generate_data_plane_plan(
    #         target, analysis_result.apps_data_plane, hypervisors, args.force
    #     )
    # )

    return plan


=======
>>>>>>> b4eaad57
async def filter_hypervisors_machines(
    args: CLIargs, analysis_result: Analysis
) -> list[COUMachine]:
    """Filter the hypervisors to generate plan and upgrade.

    :param args: CLI arguments
    :type args: CLIargs
    :param analysis_result: Analysis result
    :type analysis_result: Analysis
    :return: hypervisors filtered to generate plan and upgrade.
    :rtype: list[COUMachine]
    """
    hypervisors_machines = await _get_upgradable_hypervisors_machines(args.force, analysis_result)

    if cli_machines := args.machines:
        return [machine for machine in hypervisors_machines if machine.machine_id in cli_machines]

    if cli_azs := args.availability_zones:
        return [machine for machine in hypervisors_machines if machine.az in cli_azs]

    return hypervisors_machines


async def _get_upgradable_hypervisors_machines(
    cli_force: bool, analysis_result: Analysis
) -> list[COUMachine]:
    """Get the hypervisors that are possible to upgrade.

    :param cli_force: If force is used, it gets all hypervisors, otherwise just the empty ones
    :type cli_force: bool
    :param analysis_result: Analysis result
    :type analysis_result: Analysis
    :return: List of nova-compute units to upgrade
    :rtype: list[COUMachine]
    """
    nova_compute_units = [
        unit
        for app in analysis_result.apps_data_plane
        for unit in app.units.values()
        if app.charm == "nova-compute"
    ]

    if cli_force:
        return [unit.machine for unit in nova_compute_units]

    return await get_empty_hypervisors(nova_compute_units, analysis_result.model)


def create_upgrade_group(
    apps: list[OpenStackApplication],
    target: OpenStackRelease,
    description: str,
    force: bool,
    filter_function: Callable[[OpenStackApplication], bool],
) -> UpgradePlan:
    """Create upgrade group.

    :param apps: Result of the analysis.
    :type apps: list[OpenStackApplication]
    :param target: Target OpenStack release.
    :type target: OpenStackRelease
    :param description: Description of the upgrade step.
    :type description: str
    :param force: Whether the plan generation should be forced
    :type force: bool
    :param filter_function: Function to filter applications.
    :type filter_function: Callable[[OpenStackApplication], bool]
    :raises Exception: When cannot generate upgrade plan.
    :return: Upgrade group.
    :rtype: UpgradePlan
    """
    group_upgrade_plan = UpgradePlan(description)
    for app in filter(filter_function, apps):
        try:
            app_upgrade_plan = app.generate_upgrade_plan(target, force)
            group_upgrade_plan.add_step(app_upgrade_plan)
        except HaltUpgradePlanGeneration as exc:
            # we do not care if applications halt the upgrade plan generation
            # for some known reason.
            logger.debug("'%s' halted the upgrade planning generation: %s", app.name, exc)
        except Exception as exc:
            logger.error("Cannot generate upgrade plan for '%s': %s", app.name, exc)
            raise

    return group_upgrade_plan<|MERGE_RESOLUTION|>--- conflicted
+++ resolved
@@ -419,18 +419,9 @@
             # ceph-osd will not be handled by hypervisor planner
             continue
 
-<<<<<<< HEAD
         hypervisor_apps.append(app)
 
     hypervisor_planner = HypervisorUpgradePlanner(hypervisor_apps, hypervisors_machines)
-=======
-        for machine in app.machines:
-            if machine in hypervisors_machines:
-                hypervisor_apps.append(app)
-                break  # exiting machine for loop
-
-    hypervisor_planner = HypervisorUpgradePlanner(hypervisor_apps)
->>>>>>> b4eaad57
     hypervisor_plans = hypervisor_planner.generate_upgrade_plan(target, args.force)
     logger.debug("Generation of the hypervisors upgrade plan complete")
 
@@ -438,60 +429,6 @@
     return [hypervisor_plans]
 
 
-<<<<<<< HEAD
-async def generate_plan(analysis_result: Analysis, args: CLIargs) -> UpgradePlan:
-    """Generate plan for upgrade.
-
-    :param analysis_result: Analysis result.
-    :type analysis_result: Analysis
-    :param args: CLI arguments
-    :type args: CLIargs
-    :return: Plan with all upgrade steps necessary based on the Analysis.
-    :rtype: UpgradePlan
-    """
-    pre_plan_sanity_checks(args, analysis_result)
-    target = determine_upgrade_target(analysis_result)
-
-    plan = UpgradePlan(
-        f"Upgrade cloud from '{analysis_result.current_cloud_os_release}' to '{target}'"
-    )
-    plan.add_step(
-        PreUpgradeStep(
-            description="Verify that all OpenStack applications are in idle state",
-            parallel=False,
-            coro=analysis_result.model.wait_for_active_idle(
-                # NOTE (rgildein): We need to DEFAULT_TIMEOUT so it's possible to change if
-                # a network is too slow, this could cause an issue.
-                # We are using max function to ensure timeout is always at least 11 (1 second
-                # higher than the idle_period to prevent false negative).
-                timeout=max(DEFAULT_TIMEOUT + 1, 11),
-                idle_period=10,
-                raise_on_blocked=True,
-            ),
-        )
-    )
-    if args.backup:
-        plan.add_step(
-            PreUpgradeStep(
-                description="Backup mysql databases",
-                coro=backup(analysis_result.model),
-            )
-        )
-
-    plan.sub_steps.extend(
-        _generate_control_plane_plan(target, analysis_result.apps_control_plane, args.force)
-    )
-    # plan.sub_steps.extend(
-    #     _generate_data_plane_plan(
-    #         target, analysis_result.apps_data_plane, hypervisors, args.force
-    #     )
-    # )
-
-    return plan
-
-
-=======
->>>>>>> b4eaad57
 async def filter_hypervisors_machines(
     args: CLIargs, analysis_result: Analysis
 ) -> list[COUMachine]:
