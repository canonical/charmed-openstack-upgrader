# Copyright 2023 Canonical Limited
#
# Licensed under the Apache License, Version 2.0 (the "License");
# you may not use this file except in compliance with the License.
# You may obtain a copy of the License at
#
#     http://www.apache.org/licenses/LICENSE-2.0
#
# Unless required by applicable law or agreed to in writing, software
# distributed under the License is distributed on an "AS IS" BASIS,
# WITHOUT WARRANTIES OR CONDITIONS OF ANY KIND, either express or implied.
# See the License for the specific language governing permissions and
# limitations under the License.

"""Upgrade planning utilities."""

import logging
from typing import Callable

# NOTE we need to import the modules to register the charms with the register_application
# decorator
# pylint: disable=unused-import
from cou.apps.auxiliary import (  # noqa: F401
    CephMonApplication,
    OpenStackAuxiliaryApplication,
    OvnPrincipalApplication,
    RabbitMQServer,
)
from cou.apps.auxiliary_subordinate import (  # noqa: F401
    OpenStackAuxiliarySubordinateApplication,
    OvnSubordinateApplication,
)
from cou.apps.base import OpenStackApplication
from cou.apps.channel_based import OpenStackChannelBasedApplication  # noqa: F401
from cou.apps.core import Keystone, Octavia  # noqa: F401
from cou.apps.subordinate import (  # noqa: F401
    OpenStackSubordinateApplication,
    SubordinateBaseClass,
)
from cou.commands import CLIargs
from cou.exceptions import (
    DataPlaneCannotUpgrade,
    DataPlaneMachineFilterError,
    HaltUpgradePlanGeneration,
    HighestReleaseAchieved,
    NoTargetError,
    OutOfSupportRange,
)
from cou.steps import PreUpgradeStep, UpgradePlan
from cou.steps.analyze import Analysis
from cou.steps.backup import backup
from cou.steps.hypervisor import HypervisorUpgradePlanner
from cou.utils.juju_utils import DEFAULT_TIMEOUT, COUMachine
from cou.utils.nova_compute import get_empty_hypervisors
from cou.utils.openstack import LTS_TO_OS_RELEASE, OpenStackRelease

logger = logging.getLogger(__name__)


def pre_plan_sanity_checks(args: CLIargs, analysis_result: Analysis) -> None:
    """Pre checks to generate the upgrade plan.

    :param args: CLI arguments
    :type args: CLIargs
    :param analysis_result: Analysis result.
    :type analysis_result: Analysis
    """
    verify_supported_series(analysis_result)
    verify_highest_release_achieved(analysis_result)

    if args.is_data_plane_command:
        verify_data_plane_ready_to_upgrade(analysis_result)
        verify_data_plane_cli_input(args, analysis_result)


def verify_supported_series(analysis_result: Analysis) -> None:
    """Verify the Ubuntu series of the cloud to see if it is supported.

    :param analysis_result: Analysis result.
    :type analysis_result: Analysis
    :raises OutOfSupportRange: When series is not supported.
    """
    supporting_lts_series = ", ".join(LTS_TO_OS_RELEASE)
    current_series = analysis_result.current_cloud_series
    if current_series not in LTS_TO_OS_RELEASE:
        raise OutOfSupportRange(
            f"Cloud series '{current_series}' is not a Ubuntu LTS series supported by COU. "
            f"The supporting series are: {supporting_lts_series}"
        )


def verify_highest_release_achieved(analysis_result: Analysis) -> None:
    """Verify if the highest OpenStack release is reached for the current Ubuntu series.

    :param analysis_result: Analysis result.
    :type analysis_result: Analysis
    :raises HighestReleaseAchieved: When the OpenStack release is the last supported by the series.
    """
    current_os_release = analysis_result.current_cloud_os_release
    current_series = analysis_result.current_cloud_series or ""
    last_supported = LTS_TO_OS_RELEASE.get(current_series, [])[-1]
    if current_os_release and current_series and str(current_os_release) == last_supported:
        raise HighestReleaseAchieved(
            f"No upgrades available for OpenStack {str(current_os_release).capitalize()} on "
            f"Ubuntu {current_series.capitalize()}.\nNewer OpenStack releases "
            "may be available after upgrading to a later Ubuntu series."
        )


def verify_data_plane_ready_to_upgrade(analysis_result: Analysis) -> None:
    """Verify if data plane is ready to upgrade.

    To be able to upgrade data-plane, first all control plane apps should be upgraded.

    :param analysis_result: Analysis result
    :type analysis_result: Analysis
    :raises DataPlaneCannotUpgrade: When data-plane is not ready to upgrade.
    """
    if not analysis_result.min_os_version_data_plane:
        raise DataPlaneCannotUpgrade(
            "Cannot find data-plane apps. Is this a valid OpenStack cloud?"
        )
    if not is_control_plane_upgraded(analysis_result):
        raise DataPlaneCannotUpgrade("Please, upgrade control-plane before data-plane")


def is_control_plane_upgraded(analysis_result: Analysis) -> bool:
    """Check if control plane has been fully upgraded.

    Control-plane will be considered as upgraded when the OpenStack version of it
    is higher than the data-plane.

    :param analysis_result: Analysis result
    :type analysis_result: Analysis
    :return: Whether the control plane is already upgraded or not.
    :rtype: bool
    """
    control_plane = analysis_result.min_os_version_control_plane
    data_plane = analysis_result.min_os_version_data_plane

    return bool(control_plane and data_plane and control_plane > data_plane)


def determine_upgrade_target(analysis_result: Analysis) -> OpenStackRelease:
    """Determine the target release to upgrade to.

    :param analysis_result: Analysis result.
    :type analysis_result: Analysis
    :raises NoTargetError: When cannot find target to upgrade
    :raises OutOfSupportRange: When the upgrade scope is not supported
        by the current series.
    :return: The target OS release to upgrade the cloud to.
    :rtype: OpenStackRelease
    """
    current_os_release, current_series = _get_os_release_and_series(analysis_result)

    target = current_os_release.next_release
    if not target:
        raise NoTargetError(
            "Cannot find target to upgrade. Current minimum OS release is "
            f"'{str(current_os_release)}'. Current Ubuntu series is '{current_series}'."
        )

    if (
        current_series
        and (supporting_os_release := ", ".join(LTS_TO_OS_RELEASE[current_series]))
        and str(current_os_release) not in supporting_os_release
        or str(target) not in supporting_os_release
    ):
        raise OutOfSupportRange(
            f"Unable to upgrade cloud from Ubuntu series `{current_series}` to '{target}'. "
            "Both the from and to releases need to be supported by the current "
            f"Ubuntu series '{current_series}': {supporting_os_release}."
        )

    return target


def verify_data_plane_cli_input(args: CLIargs, analysis_result: Analysis) -> None:
    """Sanity checks from the parameters passed in the cli to upgrade data-plane.

    :param args: CLI arguments
    :type args: CLIargs
    :param analysis_result: Analysis result
    :type analysis_result: Analysis
    """
    if cli_machines := args.machines:
        verify_data_plane_cli_machines(cli_machines, analysis_result)

    elif cli_azs := args.availability_zones:
        verify_data_plane_cli_azs(cli_azs, analysis_result)


def verify_data_plane_cli_machines(cli_machines: set[str], analysis_result: Analysis) -> None:
    """Verify if the machines passed from the CLI are valid.

    :param cli_machines: Machines passed to the CLI as arguments
    :type cli_machines: set[str]
    :param analysis_result: Analysis result
    :type analysis_result: Analysis
    """
    verify_data_plane_membership(
        all_options=set(analysis_result.machines.keys()),
        data_plane_options=set(analysis_result.data_plane_machines.keys()),
        cli_input=cli_machines,
        parameter_type="Machine(s)",
    )


def verify_data_plane_cli_azs(cli_azs: set[str], analysis_result: Analysis) -> None:
    """Verify if the availability zones passed from the CLI are valid.

    :param cli_azs: AZs passed to the CLI as arguments
    :type cli_azs: set[str]
    :param analysis_result:  Analysis result
    :type analysis_result: Analysis
    :raises DataPlaneMachineFilterError: When the cloud does not have availability zones.
    """
    all_azs: set[str] = {
        machine.az for machine in analysis_result.machines.values() if machine.az is not None
    }
    data_plane_azs: set[str] = {
        machine.az
        for machine in analysis_result.data_plane_machines.values()
        if machine.az is not None
    }

    if not data_plane_azs and not all_azs:
        raise DataPlaneMachineFilterError(
            "Cannot find Availability Zone(s). Is this a valid OpenStack cloud?"
        )

    verify_data_plane_membership(
        all_options=all_azs,
        data_plane_options=data_plane_azs,
        cli_input=cli_azs,
        parameter_type="Availability Zone(s)",
    )


def verify_data_plane_membership(
    all_options: set[str],
    data_plane_options: set[str],
    cli_input: set[str],
    parameter_type: str,
) -> None:
    """Check if the parameter passed are member of data-plane.

    :param all_options: All possible options for a parameter.
    :type all_options: set[str]
    :param data_plane_options: All data-plane possible options for a parameter.
    :type data_plane_options: set[str]
    :param cli_input: The input that come from the cli
    :type cli_input: set[str]
    :param parameter_type: Type of the parameter passed (az or machine).
    :type parameter_type: str
    :raises DataPlaneMachineFilterError: When the value passed from the user is not sane.
    """
    if not cli_input.issubset(all_options):
        raise DataPlaneMachineFilterError(
            f"{parameter_type}: {cli_input - all_options} don't exist."
        )
    if not cli_input.issubset(data_plane_options):
        raise DataPlaneMachineFilterError(
            f"{parameter_type}: {cli_input - data_plane_options} are not considered as data-plane."
        )


def _get_os_release_and_series(analysis_result: Analysis) -> tuple[OpenStackRelease, str]:
    """Get the current OpenStack release and series of the cloud.

    This function also checks if the model passed is a valid OpenStack cloud.

    :param analysis_result: Analysis result
    :type analysis_result: Analysis
    :raises NoTargetError: When cannot determine the current OS release
        or Ubuntu series.
    :return: Current OpenStack release and series of the cloud.
    :rtype: tuple[OpenStackRelease, str]
    """
    current_os_release = analysis_result.current_cloud_os_release
    current_series = analysis_result.current_cloud_series
    if not current_os_release:
        raise NoTargetError(
            "Cannot determine the current OS release in the cloud. "
            "Is this a valid OpenStack cloud?"
        )

    if not current_series:
        raise NoTargetError(
            "Cannot determine the current Ubuntu series in the cloud. "
            "Is this a valid OpenStack cloud?"
        )
    return current_os_release, current_series


def _generate_control_plane_plan(
    target: OpenStackRelease, apps: list[OpenStackApplication], force: bool
) -> list[UpgradePlan]:
    """Generate upgrade plan for control plane.

    :param target: Target OpenStack release.
    :type target: OpenStackRelease
    :param apps: List of control plane applications.
    :type apps: list[OpenStackApplication]
    :param force: Whether the plan generation should be forced
    :type force: bool
    :return: Principal and Subordiante upgrade plan.
    :rtype: list[UpgradePlan]
    """
    principal_upgrade_plan = create_upgrade_group(
        apps=apps,
        description="Control Plane principal(s) upgrade plan",
        target=target,
        force=force,
        filter_function=lambda app: not isinstance(app, SubordinateBaseClass),
    )

    subordinate_upgrade_plan = create_upgrade_group(
        apps=apps,
        description="Control Plane subordinate(s) upgrade plan",
        target=target,
        force=force,
        filter_function=lambda app: isinstance(app, SubordinateBaseClass),
    )

    logger.debug("Generation of the control plane upgrade plan complete")
    return [principal_upgrade_plan, subordinate_upgrade_plan]


def _generate_data_plane_plan(
    target: OpenStackRelease,
    apps: list[OpenStackApplication],
    hypervisors: list[COUMachine],
    force: bool,
) -> list[UpgradePlan]:  # pragma: no cover
    """Generate upgrade plan for data plane.

    :param target: Target OpenStack release.
    :type target: OpenStackRelease
    :param apps: List of data plane applications.
    :type apps: list[OpenStackApplication]
    :param hypervisors: hypervisors filtered to generate plan and upgrade.
    :type: list[COUMachine]
    :param force: Whether the plan generation should be forced
    :type force: bool
    :return: Hypervisors plans and other data plane applications, e.g. ceph-osd
    :rtype: list[UpgradePlan]
    """
    nova_compute_machines = [
        unit.machine.machine_id
        for app in apps
        for unit in app.units.values()
        if app.charm == "nova-compute"
        if unit.machine.machine_id not in hypervisors
    ]
    hypervisor_apps = []
    for app in apps:
        if app.charm == "ceph-osd":
            # ceph-osd will not be handled by hypervisor planner
            continue

        for machine in app.machines:
            if machine in nova_compute_machines:
                hypervisor_apps.append(app)
                break  # exiting machine for loop

    hypervisor_planner = HypervisorUpgradePlanner(hypervisor_apps)
    hypervisor_plans = hypervisor_planner.generate_upgrade_plan(target, force)
    logger.debug("Generation of the hypervisors upgrade plan complete")

    # generate the plan for the remaining data-plane apps
    return [hypervisor_plans]


async def generate_plan(analysis_result: Analysis, args: CLIargs) -> UpgradePlan:
    """Generate plan for upgrade.

    :param analysis_result: Analysis result.
    :type analysis_result: Analysis
    :param args: CLI arguments
    :type args: CLIargs
    :return: Plan with all upgrade steps necessary based on the Analysis.
    :rtype: UpgradePlan
    """
    pre_plan_sanity_checks(args, analysis_result)
    target = determine_upgrade_target(analysis_result)

    plan = generate_common_plan(analysis_result, args, target)

    control_plane_plan = await generate_control_plane_plan(analysis_result, args, target)
    data_plane_plan = await generate_data_plane_plan(analysis_result, args)

    for group in control_plane_plan + data_plane_plan:
        if group:
            plan.add_step(group)

    return plan


def generate_common_plan(
    analysis_result: Analysis, args: CLIargs, target: OpenStackRelease
) -> UpgradePlan:
    """_summary_.

    :param analysis_result: _description_
    :type analysis_result: Analysis
    :param args: _description_
    :type args: CLIargs
    :param target: _description_
    :type target: OpenStackRelease
    :return: _description_
    :rtype: UpgradePlan
    """
    plan = UpgradePlan(
        f"Upgrade cloud from '{analysis_result.current_cloud_os_release}' to '{target}'"
    )
    plan.add_step(
        PreUpgradeStep(
            description="Verify that all OpenStack applications are in idle state",
            parallel=False,
            coro=analysis_result.model.wait_for_active_idle(
                # NOTE (rgildein): We need to DEFAULT_TIMEOUT so it's possible to change if
                # a network is too slow, this could cause an issue.
                # We are using max function to ensure timeout is always at least 11 (1 second
                # higher than the idle_period to prevent false negative).
                timeout=max(DEFAULT_TIMEOUT + 1, 11),
                idle_period=10,
                raise_on_blocked=True,
            ),
        )
    )
    if args.backup:
        plan.add_step(
            PreUpgradeStep(
                description="Backup mysql databases",
                coro=backup(analysis_result.model),
            )
        )
    return plan

<<<<<<< HEAD
=======
    plan.sub_steps.extend(
        _generate_control_plane_plan(target, analysis_result.apps_control_plane, args.force)
    )
    # plan.sub_steps.extend(
    #     _generate_data_plane_plan(
    #         target, analysis_result.apps_data_plane, hypervisors, args.force
    #     )
    # )
>>>>>>> 97a22ad2

async def generate_control_plane_plan(
    analysis_result: Analysis, args: CLIargs, target: OpenStackRelease
) -> tuple[UpgradePlan, UpgradePlan]:
    """_summary_.

    :param analysis_result: _description_
    :type analysis_result: Analysis
    :param args: _description_
    :type args: CLIargs
    :param target: _description_
    :type target: OpenStackRelease
    :return: _description_
    :rtype: tuple[UpgradePlan, UpgradePlan]
    """
    principal_plan = subordinate_plan = UpgradePlan("")
    if args.is_control_plane_command or args.is_generic_command:
        principal_plan = await create_upgrade_group(
            apps=analysis_result.apps_control_plane,
            description="Control Plane principal(s) upgrade plan",
            target=target,
            force=args.force,
            filter_function=lambda app: not isinstance(app, SubordinateBaseClass),
        )
        subordinate_plan = await create_upgrade_group(
            apps=analysis_result.apps_control_plane,
            description="Control Plane subordinate(s) upgrade plan",
            target=target,
            force=args.force,
            filter_function=lambda app: isinstance(app, SubordinateBaseClass),
        )
    return principal_plan, subordinate_plan


async def generate_data_plane_plan(
    analysis_result: Analysis, args: CLIargs
) -> tuple[UpgradePlan, UpgradePlan]:
    """_summary_.

    :param analysis_result: _description_
    :type analysis_result: Analysis
    :param args: _description_
    :type args: CLIargs
    :return: _description_
    :rtype: tuple[UpgradePlan, UpgradePlan]
    """
    principal_plan = subordinate_plan = UpgradePlan("")
    if args.is_data_plane_command or args.is_generic_command:
        hypervisors = await filter_hypervisors_machines(args, analysis_result)
        logger.info("Hypervisors selected: %s", hypervisors)
    return principal_plan, subordinate_plan


async def filter_hypervisors_machines(
    args: CLIargs, analysis_result: Analysis
) -> list[COUMachine]:
    """Filter the hypervisors to generate plan and upgrade.

    :param args: CLI arguments
    :type args: CLIargs
    :param analysis_result: Analysis result
    :type analysis_result: Analysis
    :return: hypervisors filtered to generate plan and upgrade.
    :rtype: list[COUMachine]
    """
    hypervisors_machines = await _get_upgradable_hypervisors_machines(args.force, analysis_result)

    if cli_machines := args.machines:
        return [machine for machine in hypervisors_machines if machine.machine_id in cli_machines]

    if cli_azs := args.availability_zones:
        return [machine for machine in hypervisors_machines if machine.az in cli_azs]

    return hypervisors_machines


async def _get_upgradable_hypervisors_machines(
    cli_force: bool, analysis_result: Analysis
) -> list[COUMachine]:
    """Get the hypervisors that are possible to upgrade.

    :param cli_force: If force is used, it gets all hypervisors, otherwise just the empty ones
    :type cli_force: bool
    :param analysis_result: Analysis result
    :type analysis_result: Analysis
    :return: List of nova-compute units to upgrade
    :rtype: list[COUMachine]
    """
    nova_compute_units = [
        unit
        for app in analysis_result.apps_data_plane
        for unit in app.units.values()
        if app.charm == "nova-compute"
    ]

    if cli_force:
        return [unit.machine for unit in nova_compute_units]

    return await get_empty_hypervisors(nova_compute_units, analysis_result.model)


def create_upgrade_group(
    apps: list[OpenStackApplication],
    target: OpenStackRelease,
    description: str,
    force: bool,
    filter_function: Callable[[OpenStackApplication], bool],
) -> UpgradePlan:
    """Create upgrade group.

    :param apps: Result of the analysis.
    :type apps: list[OpenStackApplication]
    :param target: Target OpenStack release.
    :type target: OpenStackRelease
    :param description: Description of the upgrade step.
    :type description: str
    :param force: Whether the plan generation should be forced
    :type force: bool
    :param filter_function: Function to filter applications.
    :type filter_function: Callable[[OpenStackApplication], bool]
    :raises Exception: When cannot generate upgrade plan.
    :return: Upgrade group.
    :rtype: UpgradePlan
    """
    group_upgrade_plan = UpgradePlan(description)
    for app in filter(filter_function, apps):
        try:
            app_upgrade_plan = app.generate_upgrade_plan(target, force)
            group_upgrade_plan.add_step(app_upgrade_plan)
        except HaltUpgradePlanGeneration as exc:
            # we do not care if applications halt the upgrade plan generation
            # for some known reason.
            logger.debug("'%s' halted the upgrade planning generation: %s", app.name, exc)
        except Exception as exc:
            logger.error("Cannot generate upgrade plan for '%s': %s", app.name, exc)
            raise

    return group_upgrade_plan<|MERGE_RESOLUTION|>--- conflicted
+++ resolved
@@ -294,85 +294,6 @@
     return current_os_release, current_series
 
 
-def _generate_control_plane_plan(
-    target: OpenStackRelease, apps: list[OpenStackApplication], force: bool
-) -> list[UpgradePlan]:
-    """Generate upgrade plan for control plane.
-
-    :param target: Target OpenStack release.
-    :type target: OpenStackRelease
-    :param apps: List of control plane applications.
-    :type apps: list[OpenStackApplication]
-    :param force: Whether the plan generation should be forced
-    :type force: bool
-    :return: Principal and Subordiante upgrade plan.
-    :rtype: list[UpgradePlan]
-    """
-    principal_upgrade_plan = create_upgrade_group(
-        apps=apps,
-        description="Control Plane principal(s) upgrade plan",
-        target=target,
-        force=force,
-        filter_function=lambda app: not isinstance(app, SubordinateBaseClass),
-    )
-
-    subordinate_upgrade_plan = create_upgrade_group(
-        apps=apps,
-        description="Control Plane subordinate(s) upgrade plan",
-        target=target,
-        force=force,
-        filter_function=lambda app: isinstance(app, SubordinateBaseClass),
-    )
-
-    logger.debug("Generation of the control plane upgrade plan complete")
-    return [principal_upgrade_plan, subordinate_upgrade_plan]
-
-
-def _generate_data_plane_plan(
-    target: OpenStackRelease,
-    apps: list[OpenStackApplication],
-    hypervisors: list[COUMachine],
-    force: bool,
-) -> list[UpgradePlan]:  # pragma: no cover
-    """Generate upgrade plan for data plane.
-
-    :param target: Target OpenStack release.
-    :type target: OpenStackRelease
-    :param apps: List of data plane applications.
-    :type apps: list[OpenStackApplication]
-    :param hypervisors: hypervisors filtered to generate plan and upgrade.
-    :type: list[COUMachine]
-    :param force: Whether the plan generation should be forced
-    :type force: bool
-    :return: Hypervisors plans and other data plane applications, e.g. ceph-osd
-    :rtype: list[UpgradePlan]
-    """
-    nova_compute_machines = [
-        unit.machine.machine_id
-        for app in apps
-        for unit in app.units.values()
-        if app.charm == "nova-compute"
-        if unit.machine.machine_id not in hypervisors
-    ]
-    hypervisor_apps = []
-    for app in apps:
-        if app.charm == "ceph-osd":
-            # ceph-osd will not be handled by hypervisor planner
-            continue
-
-        for machine in app.machines:
-            if machine in nova_compute_machines:
-                hypervisor_apps.append(app)
-                break  # exiting machine for loop
-
-    hypervisor_planner = HypervisorUpgradePlanner(hypervisor_apps)
-    hypervisor_plans = hypervisor_planner.generate_upgrade_plan(target, force)
-    logger.debug("Generation of the hypervisors upgrade plan complete")
-
-    # generate the plan for the remaining data-plane apps
-    return [hypervisor_plans]
-
-
 async def generate_plan(analysis_result: Analysis, args: CLIargs) -> UpgradePlan:
     """Generate plan for upgrade.
 
@@ -388,12 +309,10 @@
 
     plan = generate_common_plan(analysis_result, args, target)
 
-    control_plane_plan = await generate_control_plane_plan(analysis_result, args, target)
-    data_plane_plan = await generate_data_plane_plan(analysis_result, args)
-
-    for group in control_plane_plan + data_plane_plan:
-        if group:
-            plan.add_step(group)
+    plan.sub_steps.extend(
+        _generate_control_plane_plan(target, analysis_result.apps_control_plane, args.force)
+    )
+    plan.sub_steps.extend(await _generate_data_plane_plan(target, analysis_result, args))
 
     return plan
 
@@ -439,68 +358,77 @@
         )
     return plan
 
-<<<<<<< HEAD
-=======
-    plan.sub_steps.extend(
-        _generate_control_plane_plan(target, analysis_result.apps_control_plane, args.force)
-    )
-    # plan.sub_steps.extend(
-    #     _generate_data_plane_plan(
-    #         target, analysis_result.apps_data_plane, hypervisors, args.force
-    #     )
-    # )
->>>>>>> 97a22ad2
-
-async def generate_control_plane_plan(
-    analysis_result: Analysis, args: CLIargs, target: OpenStackRelease
-) -> tuple[UpgradePlan, UpgradePlan]:
-    """_summary_.
-
-    :param analysis_result: _description_
-    :type analysis_result: Analysis
-    :param args: _description_
+
+def _generate_control_plane_plan(
+    target: OpenStackRelease, apps: list[OpenStackApplication], force: bool
+) -> list[UpgradePlan]:
+    """Generate upgrade plan for control plane.
+
+    :param target: Target OpenStack release.
+    :type target: OpenStackRelease
+    :param apps: List of control plane applications.
+    :type apps: list[OpenStackApplication]
+    :param force: Whether the plan generation should be forced
+    :type force: bool
+    :return: Principal and Subordinate upgrade plan.
+    :rtype: list[UpgradePlan]
+    """
+    principal_upgrade_plan = create_upgrade_group(
+        apps=apps,
+        description="Control Plane principal(s) upgrade plan",
+        target=target,
+        force=force,
+        filter_function=lambda app: not isinstance(app, SubordinateBaseClass),
+    )
+
+    subordinate_upgrade_plan = create_upgrade_group(
+        apps=apps,
+        description="Control Plane subordinate(s) upgrade plan",
+        target=target,
+        force=force,
+        filter_function=lambda app: isinstance(app, SubordinateBaseClass),
+    )
+
+    logger.debug("Generation of the control plane upgrade plan complete")
+    return [principal_upgrade_plan, subordinate_upgrade_plan]
+
+
+async def _generate_data_plane_plan(
+    target: OpenStackRelease,
+    analysis_result: Analysis,
+    args: CLIargs,
+) -> list[UpgradePlan]:
+    """Generate upgrade plan for data plane.
+
+    :param target: Target OpenStack release.
+    :type target: OpenStackRelease
+    :param analysis_result: Analysis result.
+    :type analysis_result: Analysis
+    :param args: CLI arguments
     :type args: CLIargs
-    :param target: _description_
-    :type target: OpenStackRelease
-    :return: _description_
-    :rtype: tuple[UpgradePlan, UpgradePlan]
-    """
-    principal_plan = subordinate_plan = UpgradePlan("")
-    if args.is_control_plane_command or args.is_generic_command:
-        principal_plan = await create_upgrade_group(
-            apps=analysis_result.apps_control_plane,
-            description="Control Plane principal(s) upgrade plan",
-            target=target,
-            force=args.force,
-            filter_function=lambda app: not isinstance(app, SubordinateBaseClass),
-        )
-        subordinate_plan = await create_upgrade_group(
-            apps=analysis_result.apps_control_plane,
-            description="Control Plane subordinate(s) upgrade plan",
-            target=target,
-            force=args.force,
-            filter_function=lambda app: isinstance(app, SubordinateBaseClass),
-        )
-    return principal_plan, subordinate_plan
-
-
-async def generate_data_plane_plan(
-    analysis_result: Analysis, args: CLIargs
-) -> tuple[UpgradePlan, UpgradePlan]:
-    """_summary_.
-
-    :param analysis_result: _description_
-    :type analysis_result: Analysis
-    :param args: _description_
-    :type args: CLIargs
-    :return: _description_
-    :rtype: tuple[UpgradePlan, UpgradePlan]
-    """
-    principal_plan = subordinate_plan = UpgradePlan("")
-    if args.is_data_plane_command or args.is_generic_command:
-        hypervisors = await filter_hypervisors_machines(args, analysis_result)
-        logger.info("Hypervisors selected: %s", hypervisors)
-    return principal_plan, subordinate_plan
+    :return: Hypervisors plans and other data plane applications, e.g. ceph-osd
+    :rtype: list[UpgradePlan]
+    """
+    hypervisors_machines = await filter_hypervisors_machines(args, analysis_result)
+    logger.info("Hypervisors selected: %s", hypervisors_machines)
+
+    hypervisor_apps = []
+    for app in analysis_result.apps_data_plane:
+        if app.charm == "ceph-osd":
+            # ceph-osd will not be handled by hypervisor planner
+            continue
+
+        for machine in app.machines:
+            if machine in hypervisors_machines:
+                hypervisor_apps.append(app)
+                break  # exiting machine for loop
+
+    hypervisor_planner = HypervisorUpgradePlanner(hypervisor_apps)
+    hypervisor_plans = hypervisor_planner.generate_upgrade_plan(target, args.force)
+    logger.debug("Generation of the hypervisors upgrade plan complete")
+
+    # generate the plan for the remaining data-plane apps
+    return [hypervisor_plans]
 
 
 async def filter_hypervisors_machines(
