# Copyright 2023 Canonical Limited
#
# Licensed under the Apache License, Version 2.0 (the "License");
# you may not use this file except in compliance with the License.
# You may obtain a copy of the License at
#
#     http://www.apache.org/licenses/LICENSE-2.0
#
# Unless required by applicable law or agreed to in writing, software
# distributed under the License is distributed on an "AS IS" BASIS,
# WITHOUT WARRANTIES OR CONDITIONS OF ANY KIND, either express or implied.
# See the License for the specific language governing permissions and
# limitations under the License.

"""Upgrade planning utilities."""

import logging
from typing import Callable, Optional

# NOTE we need to import the modules to register the charms with the register_application
# decorator
# pylint: disable=unused-import
from cou.apps.auxiliary import (  # noqa: F401
    AuxiliaryApplication,
    CephMon,
    OvnPrincipal,
    RabbitMQServer,
)
from cou.apps.auxiliary_subordinate import (  # noqa: F401
    AuxiliarySubordinateApplication,
    OvnSubordinate,
)
from cou.apps.base import OpenStackApplication
from cou.apps.channel_based import ChannelBasedApplication  # noqa: F401
from cou.apps.core import Keystone, Octavia  # noqa: F401
<<<<<<< HEAD
from cou.apps.subordinate import (  # noqa: F401
    OpenStackSubordinateApplication,
    SubordinateBaseClass,
)
from cou.commands import CLIargs
=======
from cou.apps.subordinate import SubordinateApplication, SubordinateBase  # noqa: F401
>>>>>>> c3560aeb
from cou.exceptions import (
    HaltUpgradePlanGeneration,
    HighestReleaseAchieved,
    NoTargetError,
    OutOfSupportRange,
)
from cou.steps import PreUpgradeStep, UpgradePlan
from cou.steps.analyze import Analysis
from cou.steps.backup import backup
from cou.utils.juju_utils import DEFAULT_TIMEOUT
from cou.utils.openstack import LTS_TO_OS_RELEASE, OpenStackRelease

logger = logging.getLogger(__name__)


async def generate_plan(analysis_result: Analysis, args: CLIargs) -> UpgradePlan:
    """Generate plan for upgrade.

    :param analysis_result: Analysis result.
    :type analysis_result: Analysis
    :param args: CLI arguments
    :type args: CLIargs
    :return: Plan with all upgrade steps necessary based on the Analysis.
    :rtype: UpgradePlan
    """
    target = determine_upgrade_target(
        analysis_result.current_cloud_os_release, analysis_result.current_cloud_series
    )

    plan = UpgradePlan(
        f"Upgrade cloud from '{analysis_result.current_cloud_os_release}' to '{target}'"
    )
    plan.add_step(
        PreUpgradeStep(
            description="Verify that all OpenStack applications are in idle state",
            parallel=False,
            coro=analysis_result.model.wait_for_active_idle(
                # NOTE (rgildein): We need to DEFAULT_TIMEOUT so it's possible to change if
                # a network is too slow, this could cause an issue.
                # We are using max function to ensure timeout is always at least 11 (1 second
                # higher than the idle_period to prevent false negative).
                timeout=max(DEFAULT_TIMEOUT + 1, 11),
                idle_period=10,
                raise_on_blocked=True,
            ),
        )
    )
    if args.backup:
        plan.add_step(
            PreUpgradeStep(
                description="Backup mysql databases",
                parallel=False,
                coro=backup(analysis_result.model),
            )
        )

    control_plane_principal_upgrade_plan = await create_upgrade_group(
        apps=analysis_result.apps_control_plane,
        description="Control Plane principal(s) upgrade plan",
        target=target,
        filter_function=lambda app: not isinstance(app, SubordinateBase),
    )
    plan.add_step(control_plane_principal_upgrade_plan)

    control_plane_subordinate_upgrade_plan = await create_upgrade_group(
        apps=analysis_result.apps_control_plane,
        description="Control Plane subordinate(s) upgrade plan",
        target=target,
        filter_function=lambda app: isinstance(app, SubordinateBase),
    )
    plan.add_step(control_plane_subordinate_upgrade_plan)

    return plan


async def create_upgrade_group(
    apps: list[OpenStackApplication],
    target: OpenStackRelease,
    description: str,
    filter_function: Callable[[OpenStackApplication], bool],
) -> UpgradePlan:
    """Create upgrade group.

    :param apps: Result of the analysis.
    :type apps: list[OpenStackApplication]
    :param target: Target OpenStack release.
    :type target: OpenStackRelease
    :param description: Description of the upgrade step.
    :type description: str
    :param filter_function: Function to filter applications.
    :type filter_function: Callable[[OpenStackApplication], bool]
    :raises Exception: When cannot generate upgrade plan.
    :return: Upgrade group.
    :rtype: UpgradePlan
    """
    group_upgrade_plan = UpgradePlan(description)
    for app in filter(filter_function, apps):
        try:
            app_upgrade_plan = app.generate_upgrade_plan(target)
            group_upgrade_plan.add_step(app_upgrade_plan)
        except HaltUpgradePlanGeneration as exc:
            # we do not care if applications halt the upgrade plan generation
            # for some known reason.
            logger.debug("'%s' halted the upgrade planning generation: %s", app.name, exc)
        except Exception as exc:
            logger.error("Cannot generate upgrade plan for '%s': %s", app.name, exc)
            raise

    return group_upgrade_plan


def determine_upgrade_target(
    current_os_release: Optional[OpenStackRelease], current_series: Optional[str]
) -> OpenStackRelease:
    """Determine the target release to upgrade to.

    Inform user if the cloud is already at the highest supporting release of the current series.
    :param current_os_release: The current minimum OS release in cloud.
    :type current_os_release: Optional[OpenStackRelease]
    :param current_series: The current minimum Ubuntu series in cloud.
    :type current_series: Optional[str]
    :raises NoTargetError: When cannot find target to upgrade.
    :raises HighestReleaseAchieved: When the highest possible OpenStack release is
    already achieved.
    :raises OutOfSupportRange: When the OpenStack release or Ubuntu series is out of the current
    supporting range.
    :return: The target OS release to upgrade the cloud to.
    :rtype: OpenStackRelease
    """
    if not current_os_release:
        raise NoTargetError(
            "Cannot determine the current OS release in the cloud. "
            "Is this a valid OpenStack cloud?"
        )

    if not current_series:
        raise NoTargetError(
            "Cannot determine the current Ubuntu series in the cloud. "
            "Is this a valid OpenStack cloud?"
        )

    # raise exception if the series is not supported
    supporting_lts_series = ", ".join(LTS_TO_OS_RELEASE)
    if current_series not in supporting_lts_series:
        raise OutOfSupportRange(
            f"Cloud series '{current_series}' is not a Ubuntu LTS series supported by COU. "
            f"The supporting series are: {supporting_lts_series}"
        )

    # Check if the release is the "last" supported by the series
    if str(current_os_release) == LTS_TO_OS_RELEASE[current_series][-1]:
        raise HighestReleaseAchieved(
            f"No upgrades available for OpenStack {str(current_os_release).capitalize()} on "
            f"Ubuntu {current_series.capitalize()}.\nNewer OpenStack releases may be available "
            "after upgrading to a later Ubuntu series."
        )

    # get the next release as the target from the current cloud os release
    target = current_os_release.next_release
    if not target:
        raise NoTargetError(
            "Cannot find target to upgrade. Current minimum OS release is "
            f"'{str(current_os_release)}'. Current Ubuntu series is '{current_series}'."
        )

    supporting_os_release = ", ".join(LTS_TO_OS_RELEASE[current_series])
    # raise exception if the upgrade scope is not supported by the current series
    if (
        str(current_os_release) not in supporting_os_release
        or str(target) not in supporting_os_release
    ):
        raise OutOfSupportRange(
            f"Unable to upgrade cloud from `{current_series}` to '{target}'. Both the from and "
            f"to releases need to be supported by the current Ubuntu series '{current_series}': "
            f"{supporting_os_release}."
        )

    return target


def manually_upgrade_data_plane(analysis_result: Analysis) -> None:
    """Warning message to upgrade data plane charms if necessary.

    NOTE(gabrielcocenza) This function should be removed when cou starts
    supporting data plan upgrades.
    :param analysis_result: Analysis result.
    :type analysis_result: Analysis
    """
    if (
        analysis_result.min_os_version_control_plane
        and analysis_result.min_os_version_data_plane
        and (
            analysis_result.min_os_version_control_plane
            > analysis_result.min_os_version_data_plane
        )
    ):
        data_plane_apps = ", ".join([app.name for app in analysis_result.apps_data_plane])
        print(f"WARNING: Please upgrade manually the data plane apps: {data_plane_apps}")<|MERGE_RESOLUTION|>--- conflicted
+++ resolved
@@ -33,15 +33,8 @@
 from cou.apps.base import OpenStackApplication
 from cou.apps.channel_based import ChannelBasedApplication  # noqa: F401
 from cou.apps.core import Keystone, Octavia  # noqa: F401
-<<<<<<< HEAD
-from cou.apps.subordinate import (  # noqa: F401
-    OpenStackSubordinateApplication,
-    SubordinateBaseClass,
-)
+from cou.apps.subordinate import SubordinateApplication, SubordinateBase  # noqa: F401
 from cou.commands import CLIargs
-=======
-from cou.apps.subordinate import SubordinateApplication, SubordinateBase  # noqa: F401
->>>>>>> c3560aeb
 from cou.exceptions import (
     HaltUpgradePlanGeneration,
     HighestReleaseAchieved,
