# Copyright 2023 Canonical Limited
#
# Licensed under the Apache License, Version 2.0 (the "License");
# you may not use this file except in compliance with the License.
# You may obtain a copy of the License at
#
#     http://www.apache.org/licenses/LICENSE-2.0
#
# Unless required by applicable law or agreed to in writing, software
# distributed under the License is distributed on an "AS IS" BASIS,
# WITHOUT WARRANTIES OR CONDITIONS OF ANY KIND, either express or implied.
# See the License for the specific language governing permissions and
# limitations under the License.

"""Upgrade planning utilities."""

import logging

# NOTE we need to import the modules to register the charms with the register_application
# decorator
# pylint: disable=unused-import
from cou.apps.auxiliary import (  # noqa: F401
    AuxiliaryApplication,
    CephMon,
<<<<<<< HEAD
=======
    CephOsd,
>>>>>>> 18ea2253
    OvnPrincipal,
    RabbitMQServer,
)
from cou.apps.auxiliary_subordinate import (  # noqa: F401
    AuxiliarySubordinateApplication,
    OvnSubordinate,
)
from cou.apps.base import OpenStackApplication
from cou.apps.channel_based import ChannelBasedApplication  # noqa: F401
from cou.apps.core import Keystone, Octavia  # noqa: F401
from cou.apps.subordinate import SubordinateApplication, SubordinateBase  # noqa: F401
<<<<<<< HEAD
from cou.commands import CLIargs
=======
from cou.commands import CONTROL_PLANE, DATA_PLANE, HYPERVISORS, CLIargs
>>>>>>> 18ea2253
from cou.exceptions import (
    DataPlaneCannotUpgrade,
    DataPlaneMachineFilterError,
    HaltUpgradePlanGeneration,
    HighestReleaseAchieved,
    NoTargetError,
    OutOfSupportRange,
)
from cou.steps import PostUpgradeStep, PreUpgradeStep, UpgradePlan
from cou.steps.analyze import Analysis
from cou.steps.backup import backup
from cou.steps.hypervisor import HypervisorUpgradePlanner
from cou.utils.app_utils import set_require_osd_release_option
from cou.utils.juju_utils import DEFAULT_TIMEOUT, COUMachine, COUUnit
from cou.utils.nova_compute import get_empty_hypervisors
from cou.utils.openstack import LTS_TO_OS_RELEASE, OpenStackRelease

logger = logging.getLogger(__name__)


<<<<<<< HEAD
=======
def pre_plan_sanity_checks(args: CLIargs, analysis_result: Analysis) -> None:
    """Pre checks to generate the upgrade plan.

    :param args: CLI arguments
    :type args: CLIargs
    :param analysis_result: Analysis result.
    :type analysis_result: Analysis
    """
    verify_supported_series(analysis_result)
    verify_highest_release_achieved(analysis_result)
    verify_data_plane_ready_to_upgrade(args, analysis_result)
    verify_hypervisors_cli_input(args, analysis_result)


def verify_supported_series(analysis_result: Analysis) -> None:
    """Verify the Ubuntu series of the cloud to see if it is supported.

    :param analysis_result: Analysis result.
    :type analysis_result: Analysis
    :raises OutOfSupportRange: When series is not supported.
    """
    supporting_lts_series = ", ".join(LTS_TO_OS_RELEASE)
    current_series = analysis_result.current_cloud_series
    if current_series not in LTS_TO_OS_RELEASE:
        raise OutOfSupportRange(
            f"Cloud series '{current_series}' is not a Ubuntu LTS series supported by COU. "
            f"The supporting series are: {supporting_lts_series}"
        )


def verify_highest_release_achieved(analysis_result: Analysis) -> None:
    """Verify if the highest OpenStack release is reached for the current Ubuntu series.

    :param analysis_result: Analysis result.
    :type analysis_result: Analysis
    :raises HighestReleaseAchieved: When the OpenStack release is the last supported by the series.
    """
    current_os_release = analysis_result.current_cloud_os_release
    current_series = analysis_result.current_cloud_series or ""
    last_supported = LTS_TO_OS_RELEASE.get(current_series, [])[-1]
    if current_os_release and current_series and str(current_os_release) == last_supported:
        raise HighestReleaseAchieved(
            f"No upgrades available for OpenStack {str(current_os_release).capitalize()} on "
            f"Ubuntu {current_series.capitalize()}.\nNewer OpenStack releases "
            "may be available after upgrading to a later Ubuntu series."
        )


def verify_data_plane_ready_to_upgrade(args: CLIargs, analysis_result: Analysis) -> None:
    """Verify if data plane is ready to upgrade.

    To be able to upgrade data-plane, first all control plane apps should be upgraded.

    :param args: CLI arguments
    :type args: CLIargs
    :param analysis_result: Analysis result
    :type analysis_result: Analysis
    :raises DataPlaneCannotUpgrade: When data-plane is not ready to upgrade.
    """
    if args.upgrade_group in {DATA_PLANE, HYPERVISORS}:
        if not analysis_result.min_os_version_data_plane:
            raise DataPlaneCannotUpgrade(
                "Cannot find data-plane apps. Is this a valid OpenStack cloud?"
            )
        if not is_control_plane_upgraded(analysis_result):
            raise DataPlaneCannotUpgrade("Please, upgrade control-plane before data-plane")


def is_control_plane_upgraded(analysis_result: Analysis) -> bool:
    """Check if control plane has been fully upgraded.

    Control-plane will be considered as upgraded when the OpenStack version of it
    is higher than the data-plane.

    :param analysis_result: Analysis result
    :type analysis_result: Analysis
    :return: Whether the control plane is already upgraded or not.
    :rtype: bool
    """
    control_plane = analysis_result.min_os_version_control_plane
    data_plane = analysis_result.min_os_version_data_plane

    return bool(control_plane and data_plane and control_plane > data_plane)


def determine_upgrade_target(analysis_result: Analysis) -> OpenStackRelease:
    """Determine the target release to upgrade to.

    :param analysis_result: Analysis result.
    :type analysis_result: Analysis
    :raises NoTargetError: When cannot find target to upgrade
    :raises OutOfSupportRange: When the upgrade scope is not supported
        by the current series.
    :return: The target OS release to upgrade the cloud to.
    :rtype: OpenStackRelease
    """
    current_os_release, current_series = _get_os_release_and_series(analysis_result)

    target = current_os_release.next_release
    if not target:
        raise NoTargetError(
            "Cannot find target to upgrade. Current minimum OS release is "
            f"'{str(current_os_release)}'. Current Ubuntu series is '{current_series}'."
        )

    if (
        current_series
        and (supporting_os_release := ", ".join(LTS_TO_OS_RELEASE[current_series]))
        and str(current_os_release) not in supporting_os_release
        or str(target) not in supporting_os_release
    ):
        raise OutOfSupportRange(
            f"Unable to upgrade cloud from Ubuntu series `{current_series}` to '{target}'. "
            "Both the from and to releases need to be supported by the current "
            f"Ubuntu series '{current_series}': {supporting_os_release}."
        )

    return target


def verify_hypervisors_cli_input(args: CLIargs, analysis_result: Analysis) -> None:
    """Sanity checks from the parameters passed in the cli to upgrade data-plane.

    :param args: CLI arguments
    :type args: CLIargs
    :param analysis_result: Analysis result
    :type analysis_result: Analysis
    """
    if args.machines:
        verify_hypervisors_cli_machines(args.machines, analysis_result)
    elif args.availability_zones:
        verify_hypervisors_cli_azs(args.availability_zones, analysis_result)


def verify_hypervisors_cli_machines(cli_machines: set[str], analysis_result: Analysis) -> None:
    """Verify if the machines passed from the CLI are valid.

    :param cli_machines: Machines passed to the CLI as arguments
    :type cli_machines: set[str]
    :param analysis_result: Analysis result
    :type analysis_result: Analysis
    """
    verify_data_plane_membership(
        all_options=set(analysis_result.machines.keys()),
        data_plane_options=set(analysis_result.data_plane_machines.keys()),
        cli_input=cli_machines,
        parameter_type="Machine(s)",
    )


def verify_hypervisors_cli_azs(cli_azs: set[str], analysis_result: Analysis) -> None:
    """Verify if the availability zones passed from the CLI are valid.

    :param cli_azs: AZs passed to the CLI as arguments
    :type cli_azs: set[str]
    :param analysis_result:  Analysis result
    :type analysis_result: Analysis
    :raises DataPlaneMachineFilterError: When the cloud does not have availability zones.
    """
    all_azs: set[str] = {
        machine.az for machine in analysis_result.machines.values() if machine.az is not None
    }
    data_plane_azs: set[str] = {
        machine.az
        for machine in analysis_result.data_plane_machines.values()
        if machine.az is not None
    }

    if not data_plane_azs and not all_azs:
        raise DataPlaneMachineFilterError(
            "Cannot find Availability Zone(s). Is this a valid OpenStack cloud?"
        )

    verify_data_plane_membership(
        all_options=all_azs,
        data_plane_options=data_plane_azs,
        cli_input=cli_azs,
        parameter_type="Availability Zone(s)",
    )


def verify_data_plane_membership(
    all_options: set[str],
    data_plane_options: set[str],
    cli_input: set[str],
    parameter_type: str,
) -> None:
    """Check if the parameter passed are member of data-plane.

    :param all_options: All possible options for a parameter.
    :type all_options: set[str]
    :param data_plane_options: All data-plane possible options for a parameter.
    :type data_plane_options: set[str]
    :param cli_input: The input that come from the cli
    :type cli_input: set[str]
    :param parameter_type: Type of the parameter passed (az or machine).
    :type parameter_type: str
    :raises DataPlaneMachineFilterError: When the value passed from the user is not sane.
    """
    if not cli_input.issubset(all_options):
        raise DataPlaneMachineFilterError(
            f"{parameter_type}: {cli_input - all_options} don't exist."
        )
    if not cli_input.issubset(data_plane_options):
        raise DataPlaneMachineFilterError(
            f"{parameter_type}: {cli_input - data_plane_options} are not considered as data-plane."
        )


def _get_os_release_and_series(analysis_result: Analysis) -> tuple[OpenStackRelease, str]:
    """Get the current OpenStack release and series of the cloud.

    This function also checks if the model passed is a valid OpenStack cloud.

    :param analysis_result: Analysis result
    :type analysis_result: Analysis
    :raises NoTargetError: When cannot determine the current OS release
        or Ubuntu series.
    :return: Current OpenStack release and series of the cloud.
    :rtype: tuple[OpenStackRelease, str]
    """
    current_os_release = analysis_result.current_cloud_os_release
    current_series = analysis_result.current_cloud_series
    if not current_os_release:
        raise NoTargetError(
            "Cannot determine the current OS release in the cloud. "
            "Is this a valid OpenStack cloud?"
        )

    if not current_series:
        raise NoTargetError(
            "Cannot determine the current Ubuntu series in the cloud. "
            "Is this a valid OpenStack cloud?"
        )
    return current_os_release, current_series


>>>>>>> 18ea2253
async def generate_plan(analysis_result: Analysis, args: CLIargs) -> UpgradePlan:
    """Generate plan for upgrade.

    :param analysis_result: Analysis result.
    :type analysis_result: Analysis
    :param args: CLI arguments
    :type args: CLIargs
    :return: Plan with all upgrade steps necessary based on the Analysis.
    :rtype: UpgradePlan
    """
    pre_plan_sanity_checks(args, analysis_result)
    target = determine_upgrade_target(analysis_result)

    plan = UpgradePlan(
        f"Upgrade cloud from '{analysis_result.current_cloud_os_release}' to '{target}'"
    )
    plan.add_steps(_get_pre_upgrade_steps(analysis_result, args))

    # NOTE (gabrielcocenza) upgrade group as None means that the user wants to upgrade
    #  the whole cloud.
    if args.upgrade_group in {CONTROL_PLANE, None}:
        plan.add_steps(
            _generate_control_plane_plan(target, analysis_result.apps_control_plane, args.force)
        )

    hypervisor_apps, non_hypervisors_apps = _separate_hypervisors_apps(
        analysis_result.apps_data_plane
    )
    if args.upgrade_group in {DATA_PLANE, HYPERVISORS, None}:
        plan.add_step(
            await _generate_data_plane_hypervisors_plan(
                target, analysis_result, args, hypervisor_apps
            )
        )

    if args.upgrade_group in {DATA_PLANE, None}:
        plan.add_steps(
            _generate_data_plane_remaining_plan(target, non_hypervisors_apps, args.force)
        )

    plan.add_steps(_get_post_upgrade_steps(analysis_result, args))

    return plan


def _get_pre_upgrade_steps(analysis_result: Analysis, args: CLIargs) -> list[PreUpgradeStep]:
    """Get the pre-upgrade steps.

    :param analysis_result: Analysis result
    :type analysis_result: Analysis
    :param args: CLI arguments
    :type args: CLIargs
    :return: List of pre-upgrade steps.
    :rtype: list[PreUpgradeStep]
    """
    steps = [
        PreUpgradeStep(
            description="Verify that all OpenStack applications are in idle state",
            parallel=False,
            coro=analysis_result.model.wait_for_active_idle(
                # NOTE (rgildein): We need to DEFAULT_TIMEOUT so it's possible to change if
                # a network is too slow, this could cause an issue.
                # We are using max function to ensure timeout is always at least 11 (1 second
                # higher than the idle_period to prevent false negative).
                timeout=max(DEFAULT_TIMEOUT + 1, 11),
                idle_period=10,
                raise_on_blocked=True,
            ),
        )
<<<<<<< HEAD
    )
    if args.backup:
        plan.add_step(
            PreUpgradeStep(
                description="Back up MySQL databases",
                parallel=False,
=======
    ]
    if args.backup:
        steps.append(
            PreUpgradeStep(
                description="Back up MySQL databases",
>>>>>>> 18ea2253
                coro=backup(analysis_result.model),
            )
        )

    return steps


def _get_post_upgrade_steps(analysis_result: Analysis, args: CLIargs) -> list[PostUpgradeStep]:
    """Get the post-upgrade steps.

    :param analysis_result: Analysis result
    :type analysis_result: Analysis
    :param args: CLI arguments
    :type args: CLIargs
    :return: List of post-upgrade steps.
    :rtype: list[PreUpgradeStep]
    """
    steps = []
    if args.upgrade_group in {DATA_PLANE, None}:
        steps.extend(_get_ceph_mon_post_upgrade_steps(analysis_result.apps_data_plane))

    return steps


def _get_ceph_mon_post_upgrade_steps(apps: list[OpenStackApplication]) -> list[PostUpgradeStep]:
    """Get the post-upgrade step for ceph-mon, where we check the require-osd-release option.

    :param apps: List of OpenStackApplication.
    :type apps: list[OpenStackApplication]
    :return: List of post-upgrade steps.
    :rtype: list[PreUpgradeStep]
    """
    ceph_mons_apps = [app for app in apps if isinstance(app, CephMon)]

    steps = []
    for app in ceph_mons_apps:
        unit = list(app.units.values())[0]  # getting the first unit, since we don't care which one
        steps.append(
            PostUpgradeStep(
                f"Ensure that the 'require-osd-release' option in '{app.name}' matches the "
                "'ceph-osd' version",
                coro=set_require_osd_release_option(unit.name, app.model),
            )
        )

    return steps


def _generate_control_plane_plan(
    target: OpenStackRelease, apps: list[OpenStackApplication], force: bool
) -> list[UpgradePlan]:
    """Generate upgrade plan for control plane.

    :param target: Target OpenStack release.
    :type target: OpenStackRelease
    :param apps: List of control plane applications.
    :type apps: list[OpenStackApplication]
    :param force: Whether the plan generation should be forced
    :type force: bool
    :return: Principal and Subordinate upgrade plan.
    :rtype: list[UpgradePlan]
    """
    principal_upgrade_plan = create_upgrade_group(
        apps=[app for app in apps if app.is_subordinate is False],
        description="Control Plane principal(s) upgrade plan",
        target=target,
<<<<<<< HEAD
        filter_function=lambda app: not isinstance(app, SubordinateBase),
=======
        force=force,
>>>>>>> 18ea2253
    )

    subordinate_upgrade_plan = create_upgrade_group(
        apps=[app for app in apps if app.is_subordinate],
        description="Control Plane subordinate(s) upgrade plan",
        target=target,
<<<<<<< HEAD
        filter_function=lambda app: isinstance(app, SubordinateBase),
=======
        force=force,
>>>>>>> 18ea2253
    )

    logger.debug("Generation of the control plane upgrade plan complete")
    return [principal_upgrade_plan, subordinate_upgrade_plan]


def _separate_hypervisors_apps(
    apps: list[OpenStackApplication],
) -> tuple[list[OpenStackApplication], list[OpenStackApplication]]:
    """Separate what is considered hypervisors apps from non-hypervisors apps.

    :param apps: Applications from data-plane
    :type apps: list[OpenStackApplication]
    :raises DataPlaneCannotUpgrade: When an unknown data-plane app is passed.
    :return: Tuple containing two lists of hypervisors and non-hypervisors apps
    :rtype: tuple[list[OpenStackApplication], list[OpenStackApplication]]
    """
    hypervisor_apps = []
    non_hypervisors_apps = []
    _, nova_compute_machines = _get_nova_compute_units_and_machines(apps)
    for app in apps:
        if (
            any(unit.machine in nova_compute_machines for unit in app.units.values())
            and app.charm != "ceph-osd"
            and app.is_subordinate is False
        ):
            hypervisor_apps.append(app)
        else:
            non_hypervisors_apps.append(app)
    return hypervisor_apps, non_hypervisors_apps


async def _generate_data_plane_hypervisors_plan(
    target: OpenStackRelease,
    analysis_result: Analysis,
    args: CLIargs,
    apps: list[OpenStackApplication],
) -> UpgradePlan:
    """Generate upgrade plan for hypervisors.

    :param target: Target OpenStack release.
    :type target: OpenStackRelease
    :param analysis_result: Analysis result
    :type analysis_result: Analysis
    :param args: CLI arguments
    :type args: CLIargs
    :param apps: Hypervisor apps
    :type apps: list[OpenStackApplication]
    :return: Hypervisors upgrade plan.
    :rtype: UpgradePlan
    """
    hypervisors_machines = await filter_hypervisors_machines(args, analysis_result)
    logger.info("Hypervisors selected: %s", hypervisors_machines)
    hypervisor_planner = HypervisorUpgradePlanner(apps, hypervisors_machines)
    hypervisor_plan = hypervisor_planner.generate_upgrade_plan(target, args.force)
    logger.debug("Generation of the hypervisors upgrade plan completed")
    return hypervisor_plan


def _generate_data_plane_remaining_plan(
    target: OpenStackRelease, apps: list[OpenStackApplication], force: bool
) -> list[UpgradePlan]:
    """Generate upgrade plan for principals and subordinates data-plane apps.

    Those plans are done using the all-in-one upgrade strategy.

    :param target:  Target OpenStack release.
    :type target: OpenStackRelease
    :param apps:  List of non-hypervisor apps
    :type apps: list[OpenStackApplication]
    :param force: Whether the plan generation should be forced
    :type force: bool
    :return: list containing the upgrade plan for principals and subordinates
        data-plane apps.
    :rtype: list[UpgradePlan]
    """
    return [
        create_upgrade_group(
            apps=[app for app in apps if app.is_subordinate is False],
            description="Remaining Data Plane principal(s) upgrade plan",
            target=target,
            force=force,
        ),
        create_upgrade_group(
            apps=[app for app in apps if app.is_subordinate],
            description="Data Plane subordinate(s) upgrade plan",
            target=target,
            force=force,
        ),
    ]


async def filter_hypervisors_machines(
    args: CLIargs, analysis_result: Analysis
) -> list[COUMachine]:
    """Filter the hypervisors to generate plan and upgrade.

    :param args: CLI arguments
    :type args: CLIargs
    :param analysis_result: Analysis result
    :type analysis_result: Analysis
    :return: hypervisors filtered to generate plan and upgrade.
    :rtype: list[COUMachine]
    """
    hypervisors_machines = await _get_upgradable_hypervisors_machines(args.force, analysis_result)

    if cli_machines := args.machines:
        return [machine for machine in hypervisors_machines if machine.machine_id in cli_machines]

    if cli_azs := args.availability_zones:
        return [machine for machine in hypervisors_machines if machine.az in cli_azs]

    return hypervisors_machines


async def _get_upgradable_hypervisors_machines(
    cli_force: bool, analysis_result: Analysis
) -> list[COUMachine]:
    """Get the hypervisors that are possible to upgrade.

    :param cli_force: If force is used, it gets all hypervisors, otherwise just the empty ones
    :type cli_force: bool
    :param analysis_result: Analysis result
    :type analysis_result: Analysis
    :return: List of nova-compute units to upgrade
    :rtype: list[COUMachine]
    """
    nova_compute_units, nova_compute_machines = _get_nova_compute_units_and_machines(
        analysis_result.apps_data_plane
    )

    if cli_force:
        return nova_compute_machines

    return await get_empty_hypervisors(nova_compute_units, analysis_result.model)


def _get_nova_compute_units_and_machines(
    apps: list[OpenStackApplication],
) -> tuple[list[COUUnit], list[COUMachine]]:
    """Get the nova-compute units and machines.

    :param apps: Data-plane apps
    :type apps: list[OpenStackApplication]
    :return: A tuple containing a list of nova-compute units and a list of machines
    :rtype: tuple[list[COUUnit], list[COUMachine]]
    """
    nova_compute_units = [
        unit for app in apps for unit in app.units.values() if app.charm == "nova-compute"
    ]

    return nova_compute_units, [unit.machine for unit in nova_compute_units]


def create_upgrade_group(
    apps: list[OpenStackApplication],
    target: OpenStackRelease,
    description: str,
    force: bool,
) -> UpgradePlan:
    """Create upgrade group.

    :param apps: Apps to create the group.
    :type apps: list[OpenStackApplication]
    :param target: Target OpenStack release.
    :type target: OpenStackRelease
    :param description: Description of the upgrade plan.
    :type description: str
    :param force: Whether the plan generation should be forced
    :type force: bool
    :raises Exception: When cannot generate upgrade plan.
    :return: Upgrade group.
    :rtype: UpgradePlan
    """
    group_upgrade_plan = UpgradePlan(description)
    for app in apps:
        try:
            app_upgrade_plan = app.generate_upgrade_plan(target, force)
            group_upgrade_plan.add_step(app_upgrade_plan)
        except HaltUpgradePlanGeneration as exc:
            # we do not care if applications halt the upgrade plan generation
            # for some known reason.
            logger.debug("'%s' halted the upgrade planning generation: %s", app.name, exc)
        except Exception as exc:
            logger.error("Cannot generate upgrade plan for '%s': %s", app.name, exc)
            raise

    return group_upgrade_plan<|MERGE_RESOLUTION|>--- conflicted
+++ resolved
@@ -22,10 +22,7 @@
 from cou.apps.auxiliary import (  # noqa: F401
     AuxiliaryApplication,
     CephMon,
-<<<<<<< HEAD
-=======
     CephOsd,
->>>>>>> 18ea2253
     OvnPrincipal,
     RabbitMQServer,
 )
@@ -37,11 +34,7 @@
 from cou.apps.channel_based import ChannelBasedApplication  # noqa: F401
 from cou.apps.core import Keystone, Octavia  # noqa: F401
 from cou.apps.subordinate import SubordinateApplication, SubordinateBase  # noqa: F401
-<<<<<<< HEAD
-from cou.commands import CLIargs
-=======
 from cou.commands import CONTROL_PLANE, DATA_PLANE, HYPERVISORS, CLIargs
->>>>>>> 18ea2253
 from cou.exceptions import (
     DataPlaneCannotUpgrade,
     DataPlaneMachineFilterError,
@@ -55,15 +48,13 @@
 from cou.steps.backup import backup
 from cou.steps.hypervisor import HypervisorUpgradePlanner
 from cou.utils.app_utils import set_require_osd_release_option
-from cou.utils.juju_utils import DEFAULT_TIMEOUT, COUMachine, COUUnit
+from cou.utils.juju_utils import DEFAULT_TIMEOUT, Machine, Unit
 from cou.utils.nova_compute import get_empty_hypervisors
 from cou.utils.openstack import LTS_TO_OS_RELEASE, OpenStackRelease
 
 logger = logging.getLogger(__name__)
 
 
-<<<<<<< HEAD
-=======
 def pre_plan_sanity_checks(args: CLIargs, analysis_result: Analysis) -> None:
     """Pre checks to generate the upgrade plan.
 
@@ -301,7 +292,6 @@
     return current_os_release, current_series
 
 
->>>>>>> 18ea2253
 async def generate_plan(analysis_result: Analysis, args: CLIargs) -> UpgradePlan:
     """Generate plan for upgrade.
 
@@ -371,20 +361,11 @@
                 raise_on_blocked=True,
             ),
         )
-<<<<<<< HEAD
-    )
-    if args.backup:
-        plan.add_step(
-            PreUpgradeStep(
-                description="Back up MySQL databases",
-                parallel=False,
-=======
     ]
     if args.backup:
         steps.append(
             PreUpgradeStep(
                 description="Back up MySQL databases",
->>>>>>> 18ea2253
                 coro=backup(analysis_result.model),
             )
         )
@@ -451,22 +432,14 @@
         apps=[app for app in apps if app.is_subordinate is False],
         description="Control Plane principal(s) upgrade plan",
         target=target,
-<<<<<<< HEAD
-        filter_function=lambda app: not isinstance(app, SubordinateBase),
-=======
         force=force,
->>>>>>> 18ea2253
     )
 
     subordinate_upgrade_plan = create_upgrade_group(
         apps=[app for app in apps if app.is_subordinate],
         description="Control Plane subordinate(s) upgrade plan",
         target=target,
-<<<<<<< HEAD
-        filter_function=lambda app: isinstance(app, SubordinateBase),
-=======
         force=force,
->>>>>>> 18ea2253
     )
 
     logger.debug("Generation of the control plane upgrade plan complete")
@@ -559,9 +532,7 @@
     ]
 
 
-async def filter_hypervisors_machines(
-    args: CLIargs, analysis_result: Analysis
-) -> list[COUMachine]:
+async def filter_hypervisors_machines(args: CLIargs, analysis_result: Analysis) -> list[Machine]:
     """Filter the hypervisors to generate plan and upgrade.
 
     :param args: CLI arguments
@@ -569,7 +540,7 @@
     :param analysis_result: Analysis result
     :type analysis_result: Analysis
     :return: hypervisors filtered to generate plan and upgrade.
-    :rtype: list[COUMachine]
+    :rtype: list[Machine]
     """
     hypervisors_machines = await _get_upgradable_hypervisors_machines(args.force, analysis_result)
 
@@ -584,7 +555,7 @@
 
 async def _get_upgradable_hypervisors_machines(
     cli_force: bool, analysis_result: Analysis
-) -> list[COUMachine]:
+) -> list[Machine]:
     """Get the hypervisors that are possible to upgrade.
 
     :param cli_force: If force is used, it gets all hypervisors, otherwise just the empty ones
@@ -592,7 +563,7 @@
     :param analysis_result: Analysis result
     :type analysis_result: Analysis
     :return: List of nova-compute units to upgrade
-    :rtype: list[COUMachine]
+    :rtype: list[Machine]
     """
     nova_compute_units, nova_compute_machines = _get_nova_compute_units_and_machines(
         analysis_result.apps_data_plane
@@ -606,13 +577,13 @@
 
 def _get_nova_compute_units_and_machines(
     apps: list[OpenStackApplication],
-) -> tuple[list[COUUnit], list[COUMachine]]:
+) -> tuple[list[Unit], list[Machine]]:
     """Get the nova-compute units and machines.
 
     :param apps: Data-plane apps
     :type apps: list[OpenStackApplication]
     :return: A tuple containing a list of nova-compute units and a list of machines
-    :rtype: tuple[list[COUUnit], list[COUMachine]]
+    :rtype: tuple[list[Unit], list[Machine]]
     """
     nova_compute_units = [
         unit for app in apps for unit in app.units.values() if app.charm == "nova-compute"
