--- conflicted
+++ resolved
@@ -17,44 +17,15 @@
 import logging
 import sys
 
-<<<<<<< HEAD
-from aioconsole import ainput
-
-from cou.steps import ApplicationUpgradePlan, BaseStep, UpgradeStep
-from cou.utils import progress_indicator
-from cou.utils.text_styler import bold, normal
-=======
 from cou.steps import ApplicationUpgradePlan, BaseStep, UpgradeStep
 from cou.utils import print_and_debug, progress_indicator, prompt_input
->>>>>>> 6e82a8df
 
 AVAILABLE_OPTIONS = ["y", "yes", "n", "no"]
 
 logger = logging.getLogger(__name__)
 
 
-<<<<<<< HEAD
-def prompt_message(parameter: str) -> str:
-    """Generate eye-catching prompt.
-
-    :param parameter: String to show at the prompt with the user options.
-    :type parameter: str
-    :return: Prompt string with the user options.
-    :rtype: str
-    """
-    return (
-        normal("\n" + parameter + "\nContinue (")
-        + bold("y")
-        + normal("/")
-        + bold("n")
-        + normal("): ")
-    )
-
-
 async def _run_step(step: BaseStep, prompt: bool, overwrite_progress: bool = False) -> None:
-=======
-async def _run_step(step: BaseStep, interactive: bool, overwrite_progress: bool = False) -> None:
->>>>>>> 6e82a8df
     """Run a step and all its sub-steps.
 
     :param step: Step to be executed.
@@ -119,30 +90,17 @@
         description_to_prompt = str(step)
 
     result = ""
-<<<<<<< HEAD
-    while result.casefold() not in AVAILABLE_OPTIONS:
+    while result not in AVAILABLE_OPTIONS:
         if not prompt or not step.prompt:
             result = "y"
         else:
-            result = (await ainput(prompt_message(description_to_prompt))).casefold()
-=======
-    while result not in AVAILABLE_OPTIONS:
-        if not interactive or not step.prompt:
-            result = "y"
-        else:
             result = await prompt_input([description_to_prompt, "Continue"])
->>>>>>> 6e82a8df
 
         match result:
             case "y" | "yes":
                 logger.info("Running: %s", step.description)
-<<<<<<< HEAD
                 await _run_step(step, prompt, overwrite_progress)
-            case "n":
-=======
-                await _run_step(step, interactive, overwrite_progress)
             case "n" | "no":
->>>>>>> 6e82a8df
                 logger.info("Aborting plan")
                 sys.exit(1)
             case _:
