# Copyright 2023 Canonical Limited
#
# Licensed under the Apache License, Version 2.0 (the "License");
# you may not use this file except in compliance with the License.
# You may obtain a copy of the License at
#
#     http://www.apache.org/licenses/LICENSE-2.0
#
# Unless required by applicable law or agreed to in writing, software
# distributed under the License is distributed on an "AS IS" BASIS,
# WITHOUT WARRANTIES OR CONDITIONS OF ANY KIND, either express or implied.
# See the License for the specific language governing permissions and
# limitations under the License.

"""Package for charmed-openstack-upgrade steps."""

from __future__ import annotations

import asyncio
import inspect
import logging
import os
import warnings
from typing import Any, Coroutine, Iterable, List, Optional

from cou.exceptions import CanceledStep

logger = logging.getLogger(__name__)
DEPENDENCY_DESCRIPTION_PREFIX = "├── "


def compare_step_coroutines(coro1: Optional[Coroutine], coro2: Optional[Coroutine]) -> bool:
    """Compare two coroutines.

    :param coro1: coroutine to compare
    :type coro1: Optional[coroutine]
    :param coro2: coroutine to compare
    :type coro2: Optional[coroutine]
    :return: True if coroutines are equal
    :rtype: bool
    """
    if coro1 is None or coro2 is None:
        # compare two None or one None and one Coroutine
        return coro1 == coro2

    return (
        # check if same coroutine was used
        coro1.cr_code == coro2.cr_code
        # check coroutine arguments
        and inspect.getcoroutinelocals(coro1) == inspect.getcoroutinelocals(coro2)
    )


class BaseStep:
    """Represents a basic upgrade step.

    This BaseStep is used to as the bases for any step when performing an OpenStack upgrade.
    It requires description, parallel, coroutine, and prompt as arguments. The coroutine is
    expected by creating an asyncio.Task task instead of waiting directly, so that it is possible
    to cancel the task and at the same time simply find out which task is really running according
    to its name.

    This class should not be used directly. Please use one of its child classes as fits.
    """

    # pylint: disable=too-many-instance-attributes

    prompt: bool = True  # whether to prompt for user input during execution

    def __init__(
        self,
        description: str = "",
        parallel: bool = False,
        coro: Optional[Coroutine] = None,
        dependent: bool = False,
    ):
        """Initialize BaseStep.

        :param description: Description of the step.
        :type description: str
        :param parallel: Define if step should run on parallel or not.
        :type parallel: bool
        :param coro: Step coroutine
        :type coro: Optional[coroutine]
        :param dependent: Whether the step is dependent on another step.
        :type dependent: bool, defaults to False
        """
        if coro is not None:
            # NOTE(rgildein): We need to ignore coroutine not to be awaited if step is not run
            warnings.filterwarnings(
                "ignore", message=f"coroutine '.*{coro.__name__}' was never awaited"
            )

        self._coro: Optional[Coroutine] = coro
        self.parallel = parallel
        self.dependent = dependent
        self.description = (
            DEPENDENCY_DESCRIPTION_PREFIX + description if dependent else description
        )
        self._sub_steps: List[BaseStep] = []
        self._canceled: bool = False
        self._task: Optional[asyncio.Task] = None

    def __hash__(self) -> int:
        """Get hash for BaseStep."""
        return hash((self.description, self.parallel, self._coro))

    def __eq__(self, other: Any) -> bool:
        """Equal magic method for BaseStep.

        :param other: BaseStep object to compare.
        :type other: Any
        :return: True if equal False if different.
        :rtype: bool
        """
        if not isinstance(other, BaseStep):
            return NotImplemented

        return (
            other.parallel == self.parallel
            and other.description == self.description
            and other.sub_steps == self.sub_steps
            and compare_step_coroutines(other._coro, self._coro)
        )

    def __str__(self) -> str:
        """Dump the plan for upgrade.

        :return: String representation of BaseStep.
        :rtype: str
        """
        result = ""
        tab = "\t"
        steps_to_visit = [(self, 0)]
        while steps_to_visit:
            step, indent = steps_to_visit.pop()
            result += f"{tab * indent}{step.description}{os.linesep}" if step else ""
            steps_to_visit.extend([(s, indent + 1) for s in reversed(step.sub_steps)])

        return result

    def __repr__(self) -> str:
        """Representation of BaseStep.

        :return: Representation of BaseStep.
        :rtype: str
        """
        return f"{self.__class__.__name__}({self.description})"

    def __bool__(self) -> bool:
        """Boolean magic method for BaseStep.

        :return: True if there is at least one coroutine in a BaseStep
        or in its sub steps.
        :rtype: bool
        """
        return self._coro is not None or any(bool(step) for step in self.sub_steps)

    @property
    def description(self) -> str:
        """Get the description of the BaseStep.

        :return: description
        :rtype: str
        """
        return self._description

    @description.setter
    def description(self, description: str) -> None:
        """Set the description of the BaseStep.

        :param description: description
        :type description: str
        :raises ValueError: When a coroutine is passed without description.
        """
        if not description and self._coro:
            raise ValueError("Every coroutine should have a description")

        self._description = description

    @property
    def all_done(self) -> bool:
        """Check if step and all its sub_steps are done."""
        if not self.done:
            return False

        return all(step.all_done for step in self.sub_steps)

    @property
    def canceled(self) -> bool:
        """Return boolean represent if step was canceled."""
        return self._canceled

    @property
    def done(self) -> bool:
        """Return boolean represent if step is done.

        Done means either that a result / exception are available for _task, or _task
        was canceled (unsafely).
        """
        if self._task is None:
            return self.canceled

        return self._task.done()

    @property
    def sub_steps(self) -> List[BaseStep]:
        """Return list of sub-steps.

        :return: List of BaseStep.
        :rtype: List[BaseStep]
        """
        return self._sub_steps

    @sub_steps.setter
    def sub_steps(self, steps: Iterable[BaseStep]) -> None:
        """Set a list of sub-steps.

        :param steps: Iterable object containing all steps.
        :type steps: Iterable
        """
        for step in steps:
            self.add_step(step)

    def add_step(self, step: BaseStep) -> None:
        """Add a single step.

        :param step: BaseStep to be added as sub step.
        :type step: BaseStep
        :raises TypeError: If step is not based on BaseStep.
        """
        if not isinstance(step, BaseStep):
            raise TypeError("Cannot add an upgrade step that is not derived from BaseStep")

        if not step:
            logger.debug("skipping adding empty step")
            return

        self._sub_steps.append(step)

    def add_steps(self, steps: Iterable[BaseStep]) -> None:
        """Add multiple steps.

        :param steps: Sequence of BaseStep to be added as sub steps.
        :type steps: Iterable[BaseStep]
        """
        for step in steps:
            self.add_step(step)

    def cancel(self, safe: bool = True) -> None:
        """Cancel step and all its sub steps.

        The dangerous cancellation method should only be used with the user's warning, as it may
        cause damage to the Juju model.

        :param safe: safe cancellation of only not running tasks
        :type safe: bool
        """
        # Note(rgildein): We need to cancel all sub steps first
        for step in self.sub_steps:
            step.cancel(safe=safe)

        if safe is False and self._task is not None:  # unsafe canceling of pending task
            self._task.cancel(f"canceled: {repr(self)}")

        self._canceled = True
        logger.debug("canceled %s: %s", "safely" if safe else "unsafely", self)

    async def run(self) -> Any:
        """Run the BaseStep coroutine.

        :return: Result of the coroutine.
        :rtype: Any
        :raises CanceledStep: If step has already been canceled.
        """
        logger.debug("running step: %s", repr(self))

        if self.canceled:
            raise CanceledStep(f"Could not run canceled step: {repr(self)}")

        if self._coro is None:
            return  # do nothing if coro was not provided

        try:
            self._task = asyncio.create_task(self._coro, name=repr(self))
            return await self._task  # wait until task is completed
        except asyncio.CancelledError:  # ignoring asyncio.CancelledError
            logger.warning("Task %s was stopped unsafely.", repr(self))


class UpgradePlan(BaseStep):
    """Represents the upgrade plan.

    This class is intended to be used as a higher-level group for actual upgrade steps, therefore
    doesn't accept coroutine or parallel as inputs.
    """

    prompt: bool = False

    def __init__(self, description: str):
        """Initialize upgrade plan.

        :param description: Description of the step.
        :type description: str
        """
        super().__init__(description=description, parallel=False, coro=None)

    async def run(self) -> None:
        """Run UpgradePlan.

        UpgradePlan should not have contain any coroutine, so simply print a debug
        message to demonstrate the noop.
        """
        logger.debug("No coroutine to run for %s", repr(self))


class HypervisorGroupUpgradePlan(UpgradePlan):
<<<<<<< HEAD
    """Represents the plan for group of hypervisors.

    This class is intended to be used as group for hypervisor upgrade steps, therefore
=======
    """Represents the plan for a group of hypervisors.

    This class is intended to be used as a group for hypervisor upgrade steps, therefore
>>>>>>> b1264540
    doesn't accept coroutine or parallel as inputs.
    """

    prompt: bool = True


class ApplicationUpgradePlan(UpgradePlan):
    """Represents the plan for application-level upgrade.

    This class is intended to be used as a group for application-level upgrade steps, therefore
    doesn't accept coroutine or parallel as inputs.
    """

    prompt: bool = True


class HypervisorUpgradePlan(BaseStep):
    """Represents the plan for hypervisor upgrade.

    This class is intended to be used as a group for unit-level upgrade steps, which are
    grouped by a single hypervisor. It doesn't accept coroutine or parallel as inputs.

    All sub-steps will run in parallel.
    """

    prompt: bool = False

    def __init__(self, description: str):
        """Initialize upgrade plan.

        :param description: Description of the step.
        :type description: str
        """
        super().__init__(description=description, parallel=True, coro=None)


class UpgradeStep(BaseStep):
    """Represents the upgrade step."""

    prompt: bool = False


class UnitUpgradeStep(UpgradeStep):
    """Represents the upgrade step for an individual unit."""


class PreUpgradeStep(UpgradeStep):
    """Represents the pre-upgrade step."""


class PostUpgradeStep(UpgradeStep):
    """Represents the post-upgrade step."""<|MERGE_RESOLUTION|>--- conflicted
+++ resolved
@@ -315,15 +315,9 @@
 
 
 class HypervisorGroupUpgradePlan(UpgradePlan):
-<<<<<<< HEAD
-    """Represents the plan for group of hypervisors.
-
-    This class is intended to be used as group for hypervisor upgrade steps, therefore
-=======
     """Represents the plan for a group of hypervisors.
 
     This class is intended to be used as a group for hypervisor upgrade steps, therefore
->>>>>>> b1264540
     doesn't accept coroutine or parallel as inputs.
     """
 
