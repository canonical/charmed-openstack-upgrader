--- conflicted
+++ resolved
@@ -182,9 +182,9 @@
     """
     match args.command:
         case "plan":
-            await get_upgrade_plan(args.model_name)
+            await get_upgrade_plan(args.model_name, args.backup)
         case "run":
-            await run_upgrade(args.model_name, args.interactive, args.quiet)
+            await run_upgrade(args.model_name, args.backup, args.interactive, args.quiet)
 
 
 def entrypoint() -> None:
@@ -197,28 +197,11 @@
         log_level = get_log_level(quiet=args.quiet, verbosity=args.verbosity)
         setup_logging(log_level)
 
-<<<<<<< HEAD
         loop = asyncio.get_event_loop()
         loop.run_until_complete(_run_command(args))
-=======
-        progress_indicator.start("Configuring logging...")  # non-persistent progress output
-        setup_logging(log_level=get_log_level(quiet=args.quiet, verbosity=args.verbosity))
-        progress_indicator.stop()
-
-        match args.command:
-            case "plan":
-                await get_upgrade_plan(model_name=args.model_name, backup_database=args.backup)
-            case "run":
-                await run_upgrade(
-                    model_name=args.model_name,
-                    backup_database=args.backup,
-                    interactive=args.interactive,
-                    quiet=args.quiet,
-                )
     except HighestReleaseAchieved as exc:
         print(exc)
         sys.exit(0)
->>>>>>> d30f912c
     except TimeoutException:
         progress_indicator.fail()
         print("The connection was lost. Check your connection or increase the timeout.")
