# Copyright 2023 Canonical Limited
#
# Licensed under the Apache License, Version 2.0 (the "License");
# you may not use this file except in compliance with the License.
# You may obtain a copy of the License at
#
#     http://www.apache.org/licenses/LICENSE-2.0
#
# Unless required by applicable law or agreed to in writing, software
# distributed under the License is distributed on an "AS IS" BASIS,
# WITHOUT WARRANTIES OR CONDITIONS OF ANY KIND, either express or implied.
# See the License for the specific language governing permissions and
# limitations under the License.

"""Entrypoint to the 'canonical-openstack-upgrader'."""
import argparse
import logging
import logging.handlers
import sys
from typing import Any, Iterable, Optional

import pkg_resources
from halo import Halo

from cou.exceptions import COUException
from cou.logging import setup_logging
from cou.steps import UpgradeStep
from cou.steps.analyze import Analysis
from cou.steps.execute import apply_plan
from cou.steps.plan import generate_plan
from cou.utils import juju_utils

AVAILABLE_OPTIONS = "cas"
VERBOSITY_LEVEL = {0: "ERROR", 1: "WARNING", 2: "INFO", 3: "DEBUG", 4: "NOTSET"}

logger = logging.getLogger(__name__)
progress_indicator = Halo(spinner="line", placement="right")


class CapitalisedHelpFormatter(argparse.HelpFormatter):
    """Capitalize usage prefix."""

    def add_usage(
        self,
        usage: Optional[str],
        actions: Iterable[argparse.Action],
        groups: Iterable[argparse._MutuallyExclusiveGroup],
        prefix: Optional[str] = None,
    ) -> None:
        """Add usage with capitalized prefix.

        :param usage: usage message.
        :type usage: Optional[str]
        :param actions: actions.
        :type actions: Iterable[argparse.Action]
        :param groups: Arguments to be parsed.
        :type groups: Iterable[argparse._MutuallyExclusiveGroup]
        :param prefix: Arguments to be parsed.
        :type prefix: Optional[str]
        """
        if prefix is None:
            prefix = "Usage: "
        super().add_usage(usage, actions, groups, prefix)


def parse_args(args: Any) -> argparse.Namespace:
    """Parse cli arguments.

    :param args: Arguments to be parsed.
    :type args: Any
    :return: Arguments parsed to the cli execution.
    :rtype: argparse.Namespace
    """
    # Configure top level argparser and its options
    parser = argparse.ArgumentParser(
        description="Canonical OpenStack Upgrader(cou) is an application to upgrade Canonical "
        "OpenStack. Application identifies the lowest OpenStack version on the components and "
        "upgrade to the next version.",
        formatter_class=CapitalisedHelpFormatter,
        usage="%(prog)s [options] <command>",
        exit_on_error=False,
        add_help=False,
        allow_abbrev=False,
    )
    parser.add_argument(
        "--version",
        "-V",
        action="version",
        default=argparse.SUPPRESS,
        help="Show version details.",
        version=pkg_resources.require("canonical_openstack_upgrader")[0].version,
    )
    parser.add_argument(
        "--help",
        "-h",
        action="help",
        default=argparse.SUPPRESS,
        help="Show this help message and exit.",
    )

    # Configure subcommand and their common flags
    subparsers = parser.add_subparsers(
        title="Commands",
        dest="command",
        help="For more information about a command, run 'cou help <command>'.",
    )
    base_subparser = argparse.ArgumentParser(add_help=False)
    base_subparser.add_argument(
        "--model",
        default=None,
        dest="model_name",
        type=str,
        help="Set the model to operate on. If not set it gets the model name in this order:\n"
        "  1 - Environment variable JUJU_MODEL,"
        "  2 - Environment variable MODEL_NAME,"
        "  3 - Current active juju model",
    )
    group = base_subparser.add_mutually_exclusive_group()
    group.add_argument(
        "--verbose",
        "-v",
        default=0,
        action="count",
        dest="verbosity",
        help="Increase logging verbosity in STDOUT. Repeat the 'v' in the short option "
        "for more detail. Maximum verbosity is obtained with 4 (or more) "
        "v's, i.e. -vvvv. \nNote that this doesn't affect the verbosity in logfile, "
        "which will always have the maximum verbosity.",
    )
    group.add_argument(
        "--quiet",
        "-q",
        default=False,
        action="store_true",
        dest="quiet",
        help="Disable output in STDOUT.",
    )

    # Arg parser for "cou plan" sub-command
    plan_parser = subparsers.add_parser(
        "plan",
        description="Show the steps for upgrading the cloud to the next release.",
        help="Show the steps for upgrading the cloud to the next release.",
        usage="cou plan [options]",
        parents=[base_subparser],
        formatter_class=CapitalisedHelpFormatter,
    )

    # Arg parser for "cou run" sub-command
    run_parser = subparsers.add_parser(
        "run",
        description="Run the cloud upgrade.",
        help="Run the cloud upgrade.",
        usage="cou run [options]",
        parents=[base_subparser],
        formatter_class=CapitalisedHelpFormatter,
    )
    run_parser.add_argument(
        "--interactive",
        help="Run upgrade with prompt.",
        action=argparse.BooleanOptionalAction,
        default=True,
    )

    help_parser = subparsers.add_parser(
        "help",
        usage="cou help [command]",
    )

    help_parser.add_argument(
        "subcommand",
        nargs="?",
        choices=["plan", "run", "all"],
        default="all",
        type=str,
        help="A sub-command to get information of.",
    )

    # It no sub-commands or options are given, print help message and exit
    if len(sys.argv[1:]) == 0:
        parser.print_help()
        sys.exit(0)

    try:
        parsed_args = parser.parse_args(args)

        # print help messages for an available sub-command
        if parsed_args.command == "help":
            match parsed_args.subcommand:
                case "run":
                    run_parser.print_help()
                case "plan":
                    plan_parser.print_help()
                case "all":
                    parser.print_help()
            sys.exit(0)

        return parsed_args
    except argparse.ArgumentError as exc:
        print(f"Unrecognized sub-command: {exc}.")
        parser.print_help()
        sys.exit(1)


def get_log_level(quiet: bool = False, verbosity: int = 0) -> str:
    """Get a log level based on input options.

    :param quiet: Whether to run COU in quiet mode.
    :type quiet: bool
    :param verbosity: Verbosity level based on user's input.
    :type verbosity: int
    :return: Log level.
    :rtype: str
    """
    if quiet:
        return "CRITICAL"
    return VERBOSITY_LEVEL[verbosity] if verbosity <= 4 else VERBOSITY_LEVEL[4]


async def analyze_and_plan(model_name: Optional[str] = None) -> UpgradeStep:
    """Analyze cloud and generate the upgrade plan with steps.

    :param model_name: Model name inputted by user.
    :type model_name: Optional[str]
    :return: Generated upgrade plan.
    :rtype: UpgradeStep
    """
    model_name = model_name or await juju_utils.get_current_model_name()
    logger.info("Using model: %s", model_name)

    progress_indicator.start("Analyzing cloud...")
    analysis_result = await Analysis.create(model_name)
    progress_indicator.succeed()
    logger.info(analysis_result)

    progress_indicator.start("Generating upgrade plan...")
    upgrade_plan = await generate_plan(analysis_result)
    progress_indicator.succeed()

    return upgrade_plan


async def get_upgrade_plan(model_name: Optional[str] = None) -> None:
    """Get upgrade plan and print to console.

    :param model_name: Model name inputted by user.
    :type model_name: Optional[str]
    """
    upgrade_plan = await analyze_and_plan(model_name)
    logger.info(upgrade_plan)
    print(upgrade_plan)  # print plan to console even in quiet mode


async def run_upgrade(
    model_name: Optional[str] = None, interactive: bool = True, quiet: bool = False
) -> None:
    """Run cloud upgrade.

    :param model_name: Model name inputted by user.
    :type model_name: Optional[str]
    :param interactive: Whether to run upgrade interactively.
    :type interactive: bool
    :param quiet: Whether to run upgrade in quiet mode.
    :type quiet: bool
    """
    upgrade_plan = await analyze_and_plan(model_name)
    logger.info(upgrade_plan)

    # don't print plan if in quiet mode
    if not quiet:
        print(upgrade_plan)

    if not interactive:
        progress_indicator.start("Running cloud upgrade...")
        await execute(upgrade_plan, interactive)
        progress_indicator.succeed()
    else:
        await execute(upgrade_plan, interactive)
    print("Upgrade completed.")


async def entrypoint() -> None:
    """Execute 'canonical-openstack-upgrade' command."""
    try:
        args = parse_args(sys.argv[1:])
        # disable progress indicator when in quite mode to suppress its console output
        progress_indicator.enabled = not args.quiet

<<<<<<< HEAD
        progress_indicator.start("Configuring logging...")  # non-persistent progress output
        setup_logging(log_level=get_log_level(quiet=args.quiet, verbosity=args.verbosity))
=======
        setup_logging(log_level=args.loglevel)
        model_name = args.model_name or await juju_utils.get_current_model_name()
        logger.info("Using model: %s", model_name)
        analysis_result = await Analysis.create(model_name)
        print(analysis_result)
        upgrade_plan = await generate_plan(analysis_result)
        if args.run:
            await apply_plan(upgrade_plan, args.interactive)
        else:
            print(upgrade_plan)
>>>>>>> dec0a53f

        match args.command:
            case "plan":
                await get_upgrade_plan(model_name=args.model_name)
            case "run":
                await run_upgrade(
                    model_name=args.model_name, interactive=args.interactive, quiet=args.quiet
                )
    except COUException as exc:
        progress_indicator.fail()
        logger.error(exc)
        sys.exit(1)
    except Exception as exc:  # pylint: disable=broad-exception-caught
        logger.error("Unexpected error occurred")
        logger.exception(exc)
        sys.exit(2)
    finally:
        progress_indicator.stop()<|MERGE_RESOLUTION|>--- conflicted
+++ resolved
@@ -275,7 +275,7 @@
         await execute(upgrade_plan, interactive)
         progress_indicator.succeed()
     else:
-        await execute(upgrade_plan, interactive)
+        await apply_plan(upgrade_plan, interactive)
     print("Upgrade completed.")
 
 
@@ -286,21 +286,8 @@
         # disable progress indicator when in quite mode to suppress its console output
         progress_indicator.enabled = not args.quiet
 
-<<<<<<< HEAD
         progress_indicator.start("Configuring logging...")  # non-persistent progress output
         setup_logging(log_level=get_log_level(quiet=args.quiet, verbosity=args.verbosity))
-=======
-        setup_logging(log_level=args.loglevel)
-        model_name = args.model_name or await juju_utils.get_current_model_name()
-        logger.info("Using model: %s", model_name)
-        analysis_result = await Analysis.create(model_name)
-        print(analysis_result)
-        upgrade_plan = await generate_plan(analysis_result)
-        if args.run:
-            await apply_plan(upgrade_plan, args.interactive)
-        else:
-            print(upgrade_plan)
->>>>>>> dec0a53f
 
         match args.command:
             case "plan":
