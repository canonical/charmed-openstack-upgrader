--- conflicted
+++ resolved
@@ -22,7 +22,6 @@
 from signal import SIGINT, SIGTERM
 from typing import Optional
 
-from aioconsole import ainput
 from juju.errors import JujuError
 
 from cou.commands import parse_args
@@ -35,7 +34,6 @@
 from cou.utils import print_and_debug, progress_indicator, prompt_input
 from cou.utils.cli import interrupt_handler
 from cou.utils.juju_utils import COUModel
-from cou.utils.text_styler import bold, normal
 
 AVAILABLE_OPTIONS = "cas"
 
@@ -74,17 +72,6 @@
         raise ValueError(f"{value} is not a valid member of VerbosityLevel.")
 
 
-def prompt_message(parameter: str) -> str:
-    """Generate eye-catching prompt.
-
-    :param parameter: String to show at the prompt with the user options.
-    :type parameter: str
-    :return: Prompt string with the user options.
-    :rtype: str
-    """
-    return normal("\n" + parameter + " (") + bold("y") + normal("/") + bold("N") + normal("): ")
-
-
 def get_log_level(quiet: bool = False, verbosity: int = 0) -> str:
     """Get a log level based on input options.
 
@@ -161,20 +148,11 @@
     :type backup_database: bool
     """
     analysis_result, upgrade_plan = await analyze_and_plan(model_name, backup_database)
-<<<<<<< HEAD
-    logger.debug(upgrade_plan)
-    print(upgrade_plan)  # print plan to console even in quiet mode
-    manually_upgrade_data_plane(analysis_result)
-    print(
-        "Please note that the actually upgrade steps could be different "
-        "because the plan will be re-calculated at upgrade time."
-=======
     print_and_debug(upgrade_plan)
     manually_upgrade_data_plane(analysis_result)
     print(
         "Please note that the actually upgrade steps could be different if the cloud state "
         "changes because the plan will be re-calculated at upgrade time."
->>>>>>> 6e82a8df
     )
 
 
@@ -196,31 +174,10 @@
     :type quiet: bool
     """
     analysis_result, upgrade_plan = await analyze_and_plan(model_name, backup_database)
-<<<<<<< HEAD
-    logger.debug(upgrade_plan)
-    print(upgrade_plan)
-
-    if prompt:
-        prompt_input = (
-            await ainput(prompt_message("Would you like to start the upgrade?"))
-        ).casefold()
-
-        match prompt_input:
-            case "y":
-                logger.info("Start the upgrade.")
-            case "n":
-                logger.info("Exiting COU without running upgrades.")
-                return
-            case _:
-                print("No valid input provided! Exiting COU without upgrades.")
-                logger.debug("No valid input provided! Exiting COU without upgrades.")
-                return
-=======
     print_and_debug(upgrade_plan)
 
-    if interactive and not await continue_upgrade():
+    if prompt and not await continue_upgrade():
         return
->>>>>>> 6e82a8df
 
     # NOTE(rgildein): add handling upgrade plan canceling for SIGINT (ctrl+c) and SIGTERM
     loop = asyncio.get_event_loop()
