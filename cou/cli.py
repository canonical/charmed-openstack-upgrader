# Copyright 2023 Canonical Limited
#
# Licensed under the Apache License, Version 2.0 (the "License");
# you may not use this file except in compliance with the License.
# You may obtain a copy of the License at
#
#     http://www.apache.org/licenses/LICENSE-2.0
#
# Unless required by applicable law or agreed to in writing, software
# distributed under the License is distributed on an "AS IS" BASIS,
# WITHOUT WARRANTIES OR CONDITIONS OF ANY KIND, either express or implied.
# See the License for the specific language governing permissions and
# limitations under the License.

"""Entrypoint for 'charmed-openstack-upgrader'."""
import asyncio
import logging
import logging.handlers
import sys
from enum import Enum
from signal import SIGINT, SIGTERM

from juju.errors import JujuError

from cou.commands import CLIargs, parse_args
from cou.exceptions import COUException, HighestReleaseAchieved, TimeoutException
from cou.logging import setup_logging
from cou.steps import UpgradePlan
from cou.steps.analyze import Analysis
from cou.steps.execute import apply_step
from cou.steps.plan import generate_plan
from cou.utils import print_and_debug, progress_indicator, prompt_input
from cou.utils.cli import interrupt_handler
from cou.utils.juju_utils import Model

AVAILABLE_OPTIONS = "cas"

logger = logging.getLogger(__name__)


class VerbosityLevel(Enum):
    """
    Enumeration of verbosity levels for logging.

    - 'ERROR': Only errors will be logged.
    - 'WARNING': Both errors and warnings will be logged.
    - 'INFO': Errors, warnings, and general information will be logged.
    - 'DEBUG': Detailed debugging information will be logged.
    - 'NOTSET': Maximum verbosity where everything will be logged.
    """

    ERROR = 0
    WARNING = 1
    INFO = 2
    DEBUG = 3
    NOTSET = 4

    @classmethod
    def _missing_(cls, value: object) -> Enum:
        """Return maximum verbosity for value larger than 4.

        :param value: value to get enum member
        :type value: object
        :return: return a member of VerbosityLevel
        :rtype: Enum
        :raises ValueError: Invalid value input.
        """
        if isinstance(value, int) and value > 4:
            return cls.NOTSET
        raise ValueError(f"{value} is not a valid member of VerbosityLevel.")


def get_log_level(quiet: bool = False, verbosity: int = 0) -> str:
    """Get a log level based on input options.

    :param quiet: Whether to run COU in quiet mode.
    :type quiet: bool
    :param verbosity: Verbosity level based on user's input.
    :type verbosity: int
    :return: Log level.
    :rtype: str
    """
    return "CRITICAL" if quiet else VerbosityLevel(verbosity).name


async def continue_upgrade() -> bool:
    """Determine whether to continue with the upgrade based on user input.

    :return: Boolean value indicate whether to continue with the upgrade.
    :rtype: bool
    """
    input_value = await prompt_input(
        ["Would you like to start the upgrade?", "Continue"], separator=" ", default="n"
    )

    match input_value:
        case "y" | "yes":
            logger.info("Starting the upgrade.")
            return True
        case "n" | "no":
            logger.info("Exiting COU without running upgrades.")
        case _:
            print_and_debug("No valid input provided! Exiting COU without upgrades.")

    return False


<<<<<<< HEAD
async def analyze_and_plan(args: CLIargs) -> tuple[Analysis, UpgradePlan]:
=======
async def analyze_and_plan(args: CLIargs) -> UpgradePlan:
>>>>>>> 18ea2253
    """Analyze cloud and generate the upgrade plan with steps.

    :param args: CLI arguments
    :type args: CLIargs
<<<<<<< HEAD
    :return: Generated analysis and upgrade plan.
    :rtype: tuple[Analysis, UpgradePlan]
    """
    model = Model(args.model_name)
=======
    :return: Generated upgrade plan.
    :rtype: UpgradePlan
    """
    model = COUModel(args.model_name)
>>>>>>> 18ea2253
    progress_indicator.start(f"Connecting to '{model.name}' model...")
    await model.connect()
    logger.info("Using model: %s", model.name)
    progress_indicator.succeed(f"Connected to '{model.name}'")

    progress_indicator.start("Analyzing cloud...")
    analysis_result = await Analysis.create(model)
    logger.info(analysis_result)
    progress_indicator.succeed()

    progress_indicator.start("Generating upgrade plan...")
    upgrade_plan = await generate_plan(analysis_result, args)
    progress_indicator.succeed()

    return upgrade_plan


async def get_upgrade_plan(args: CLIargs) -> None:
    """Get upgrade plan and print to console.

    :param args: CLI arguments
    :type args: CLIargs
    """
<<<<<<< HEAD
    analysis_result, upgrade_plan = await analyze_and_plan(args)
=======
    upgrade_plan = await analyze_and_plan(args)
>>>>>>> 18ea2253
    print_and_debug(upgrade_plan)
    print(
        "Please note that the actual upgrade steps could be different if the cloud state "
        "changes because the plan will be re-calculated at upgrade time."
    )


async def run_upgrade(args: CLIargs) -> None:
    """Run cloud upgrade.

    :param args: CLI arguments
    :type args: CLIargs
    """
<<<<<<< HEAD
    analysis_result, upgrade_plan = await analyze_and_plan(args)
=======
    upgrade_plan = await analyze_and_plan(args)
>>>>>>> 18ea2253
    print_and_debug(upgrade_plan)

    if args.prompt and not await continue_upgrade():
        return

    # NOTE(rgildein): add handling upgrade plan canceling for SIGINT (ctrl+c) and SIGTERM
    loop = asyncio.get_event_loop()
    loop.add_signal_handler(SIGINT, interrupt_handler, upgrade_plan, loop, 130)
    loop.add_signal_handler(SIGTERM, interrupt_handler, upgrade_plan, loop, 143)

    # don't print plan if in quiet mode
    if not args.quiet:
        print("Running cloud upgrade...")

    await apply_step(upgrade_plan, args.prompt)
<<<<<<< HEAD
    manually_upgrade_data_plane(analysis_result)
=======
>>>>>>> 18ea2253
    print("Upgrade completed.")


async def _run_command(args: CLIargs) -> None:
    """Run 'charmed-openstack-upgrade' command.

    :param args: CLI arguments
    :type args: CLIargs
    """
    match args.command:
        case "plan":
            await get_upgrade_plan(args)
        case "upgrade":
            await run_upgrade(args)


def entrypoint() -> None:
    """Execute 'charmed-openstack-upgrade' command."""
    try:
        args = parse_args(sys.argv[1:])

        # disable progress indicator when in quiet mode to suppress its console output
        progress_indicator.enabled = not args.quiet
        log_level = get_log_level(quiet=args.quiet, verbosity=args.verbosity)
        setup_logging(log_level)

        loop = asyncio.get_event_loop()
        loop.run_until_complete(_run_command(args))
    except HighestReleaseAchieved as exc:
        progress_indicator.succeed()
        print(exc)
    except TimeoutException:
        progress_indicator.fail()
        print("The connection was lost. Check your connection or increase the timeout.")
        sys.exit(1)
    except COUException as exc:
        progress_indicator.fail()
        logger.error(exc)
        sys.exit(1)
    except JujuError as exc:
        progress_indicator.fail()
        logger.error("Error occurred in Juju's Python library.")
        logger.error(exc)
        sys.exit(1)
    except KeyboardInterrupt as exc:
        # NOTE(rgildein): if spinner_id is not None it means that indicator was not finished
        if progress_indicator.spinner_id is not None:
            progress_indicator.fail()
        print(str(exc) or "charmed-openstack-upgrader has been terminated")
        sys.exit(getattr(exc, "exit_code", 130))
    except Exception as exc:  # pylint: disable=broad-exception-caught
        logger.error("Unexpected error occurred.")
        logger.exception(exc)
        sys.exit(2)
    finally:
        progress_indicator.stop()<|MERGE_RESOLUTION|>--- conflicted
+++ resolved
@@ -105,26 +105,15 @@
     return False
 
 
-<<<<<<< HEAD
-async def analyze_and_plan(args: CLIargs) -> tuple[Analysis, UpgradePlan]:
-=======
 async def analyze_and_plan(args: CLIargs) -> UpgradePlan:
->>>>>>> 18ea2253
     """Analyze cloud and generate the upgrade plan with steps.
 
     :param args: CLI arguments
     :type args: CLIargs
-<<<<<<< HEAD
-    :return: Generated analysis and upgrade plan.
-    :rtype: tuple[Analysis, UpgradePlan]
-    """
-    model = Model(args.model_name)
-=======
     :return: Generated upgrade plan.
     :rtype: UpgradePlan
     """
-    model = COUModel(args.model_name)
->>>>>>> 18ea2253
+    model = Model(args.model_name)
     progress_indicator.start(f"Connecting to '{model.name}' model...")
     await model.connect()
     logger.info("Using model: %s", model.name)
@@ -148,11 +137,7 @@
     :param args: CLI arguments
     :type args: CLIargs
     """
-<<<<<<< HEAD
-    analysis_result, upgrade_plan = await analyze_and_plan(args)
-=======
     upgrade_plan = await analyze_and_plan(args)
->>>>>>> 18ea2253
     print_and_debug(upgrade_plan)
     print(
         "Please note that the actual upgrade steps could be different if the cloud state "
@@ -166,11 +151,7 @@
     :param args: CLI arguments
     :type args: CLIargs
     """
-<<<<<<< HEAD
-    analysis_result, upgrade_plan = await analyze_and_plan(args)
-=======
     upgrade_plan = await analyze_and_plan(args)
->>>>>>> 18ea2253
     print_and_debug(upgrade_plan)
 
     if args.prompt and not await continue_upgrade():
@@ -186,10 +167,6 @@
         print("Running cloud upgrade...")
 
     await apply_step(upgrade_plan, args.prompt)
-<<<<<<< HEAD
-    manually_upgrade_data_plane(analysis_result)
-=======
->>>>>>> 18ea2253
     print("Upgrade completed.")
 
 
