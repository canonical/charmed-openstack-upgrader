# Copyright 2023 Canonical Limited
#
# Licensed under the Apache License, Version 2.0 (the "License");
# you may not use this file except in compliance with the License.
# You may obtain a copy of the License at
#
#     http://www.apache.org/licenses/LICENSE-2.0
#
# Unless required by applicable law or agreed to in writing, software
# distributed under the License is distributed on an "AS IS" BASIS,
# WITHOUT WARRANTIES OR CONDITIONS OF ANY KIND, either express or implied.
# See the License for the specific language governing permissions and
# limitations under the License.

"""Base application class."""
from __future__ import annotations

import logging
import os
from collections import defaultdict
from dataclasses import dataclass, field
from io import StringIO
from typing import Any, Optional

from juju.client._definitions import ApplicationStatus, UnitStatus
from ruamel.yaml import YAML

from cou.exceptions import (
    ApplicationError,
    HaltUpgradePlanGeneration,
    MismatchedOpenStackVersions,
)
from cou.steps import (
    ApplicationUpgradePlan,
    PostUpgradeStep,
    PreUpgradeStep,
    UnitUpgradeStep,
    UpgradeStep,
)
from cou.utils.app_utils import upgrade_packages
from cou.utils.juju_utils import COUModel, Machine
from cou.utils.openstack import (
    DISTRO_TO_OPENSTACK_MAPPING,
    OpenStackCodenameLookup,
    OpenStackRelease,
)

logger = logging.getLogger(__name__)

STANDARD_IDLE_TIMEOUT: int = int(
    os.environ.get("COU_STANDARD_IDLE_TIMEOUT", 5 * 60)
)  # default of 5 min
LONG_IDLE_TIMEOUT: int = int(os.environ.get("COU_LONG_IDLE_TIMEOUT", 30 * 60))  # default of 30 min


@dataclass
class ApplicationUnit:
    """Representation of a single unit of application."""

    name: str
    os_version: OpenStackRelease
    machine: Machine
    workload_version: str = ""


@dataclass
class OpenStackApplication:
    """Representation of a charmed OpenStack application in the deployment.

    :param name: Name of the application
    :type name: str
    :param status: Status of the application.
    :type status: ApplicationStatus
    :param config: Configuration of the application.
    :type config: dict
    :param model: COUModel object
    :type model: COUModel
    :param charm: Name of the charm.
    :type charm: str
    :param machines: dictionary with Machine
    :type machines: dict[str, Machine]
    :param units: Units representation of an application.
    :type units: list[ApplicationUnit]
    :raises ApplicationError: When there are no compatible OpenStack release for the
        workload version.
    :raises MismatchedOpenStackVersions: When units part of this application are running mismatched
        OpenStack versions.
    :raises HaltUpgradePlanGeneration: When the class halts the upgrade plan generation.
    :raises CommandRunFailed: When a command fails to run.
    :raises RunUpgradeError: When an upgrade fails.
    """

    # pylint: disable=too-many-instance-attributes

    name: str
    status: ApplicationStatus
    config: dict
    model: COUModel
    charm: str
    machines: dict[str, Machine]
    units: list[ApplicationUnit] = field(default_factory=lambda: [])
    packages_to_hold: Optional[list] = field(default=None, init=False)
    wait_timeout: int = field(default=STANDARD_IDLE_TIMEOUT, init=False)
    wait_for_model: bool = field(default=False, init=False)  # waiting only for application itself

    def __post_init__(self) -> None:
        """Initialize the Application dataclass."""
        self._verify_channel()
        self._populate_units()

    def __hash__(self) -> int:
        """Hash magic method for Application.

        :return: Unique hash identifier for Application object.
        :rtype: int
        """
        return hash(f"{self.name}{self.charm}")

    def __eq__(self, other: Any) -> bool:
        """Equal magic method for Application.

        :param other: Application object to compare.
        :type other: Any
        :return: True if equal False if different.
        :rtype: bool
        """
        return other.name == self.name and other.charm == self.charm

    def __str__(self) -> str:
        """Dump as string.

        :return: Summary representation of an Application.
        :rtype: str
        """
        summary = {
            self.name: {
                "model_name": self.model.name,
                "charm": self.charm,
                "charm_origin": self.charm_origin,
                "os_origin": self.os_origin,
                "channel": self.channel,
                "units": {
                    unit.name: {
                        "workload_version": unit.workload_version,
                        "os_version": str(unit.os_version),
                    }
                    for unit in self.units
                },
            }
        }
        yaml = YAML()
        with StringIO() as stream:
            yaml.dump(summary, stream)
            return stream.getvalue()

    def _verify_channel(self) -> None:
        """Verify app channel from current data.

        :raises ApplicationError: Exception raised when channel is not a valid OpenStack channel.
        """
        if self.is_from_charm_store or self.is_valid_track(self.status.charm_channel):
            logger.debug("%s app has proper channel %s", self.name, self.status.charm_channel)
            return

        raise ApplicationError(
            f"Channel: {self.status.charm_channel} for charm '{self.charm}' on series "
            f"'{self.series}' is currently not supported in this tool. Please take a look at the "
            "documentation: "
            "https://docs.openstack.org/charm-guide/latest/project/charm-delivery.html to see if "
            "you are using the right track."
        )

    def _populate_units(self) -> None:
        """Populate application units."""
        if not self.is_subordinate:
            for name, unit in self.status.units.items():
                compatible_os_version = self._get_latest_os_version(unit)
                self.units.append(
                    ApplicationUnit(
                        name=name,
                        workload_version=unit.workload_version,
                        os_version=compatible_os_version,
                        machine=self.machines[unit.machine],
                    )
                )

    @property
    def is_subordinate(self) -> bool:
        """Check if application is subordinate.

        :return: True if subordinate, False otherwise.
        :rtype: bool
        """
        return bool(self.status.subordinate_to)

    @property
    def channel(self) -> str:
        """Get charm channel of the application.

        :return: Charm channel. E.g: ussuri/stable
        :rtype: str
        """
        return self.status.charm_channel

    @property
    def charm_origin(self) -> str:
        """Get the charm origin of application.

        :return: Charm origin. E.g: cs or ch
        :rtype: str
        """
        return self.status.charm.split(":")[0]

    @property
    def os_origin(self) -> str:
        """Get application configuration for openstack-origin or source.

        :return: Configuration parameter of the charm to set OpenStack origin.
            e.g: cloud:focal-wallaby
        :rtype: str
        """
        if origin := self.origin_setting:
            return self.config[origin].get("value", "")

        logger.warning("Failed to get origin for %s, no origin config found", self.name)
        return ""

    @property
    def origin_setting(self) -> Optional[str]:
        """Get charm origin setting name.

        :return: return name of charm origin setting, e.g. "source", "openstack-origin" or None
        :rtype: Optional[str]
        """
        for origin in ("openstack-origin", "source"):
            if origin in self.config:
                return origin

        return None

    @property
    def is_from_charm_store(self) -> bool:
        """Check if application comes from charm store.

        :return: True if comes, False otherwise.
        :rtype: bool
        """
        return self.charm_origin == "cs"

    def is_valid_track(self, charm_channel: str) -> bool:
        """Check if the channel track is valid.

        :param charm_channel: Charm channel. E.g: ussuri/stable
        :type charm_channel: str
        :return: True if valid, False otherwise.
        :rtype: bool
        """
        try:
            OpenStackRelease(self._get_track_from_channel(charm_channel))
            return True
        except ValueError:
            return self.is_from_charm_store

    def _get_latest_os_version(self, unit: UnitStatus) -> OpenStackRelease:
        """Get the latest compatible OpenStack release based on the unit workload version.

        :param unit: Application Unit
        :type unit: UnitStatus
        :raises ApplicationError: When there are no compatible OpenStack release for the
        workload version.
        :return: The latest compatible OpenStack release.
        :rtype: OpenStackRelease
        """
        compatible_os_versions = OpenStackCodenameLookup.find_compatible_versions(
            self.charm, unit.workload_version
        )
        if not compatible_os_versions:
            raise ApplicationError(
                f"'{self.name}' with workload version {unit.workload_version} has no "
                "compatible OpenStack release."
            )

        return max(compatible_os_versions)

    @staticmethod
    def _get_track_from_channel(charm_channel: str) -> str:
        """Get the track from a given channel.

        :param charm_channel: Charm channel. E.g: ussuri/stable
        :type charm_channel: str
        :return: The track from a channel. E.g: ussuri
        :rtype: str
        """
        return charm_channel.split("/", maxsplit=1)[0]

    @property
    def possible_current_channels(self) -> list[str]:
        """Return the possible current channels based on the current OpenStack release.

        :return: The possible current channels for the application. E.g: ["ussuri/stable"]
        :rtype: list[str]
        """
        return [f"{self.current_os_release.codename}/stable"]

    def target_channel(self, target: OpenStackRelease) -> str:
        """Return the appropriate channel for the passed OpenStack target.

        :param target: OpenStack release as target to upgrade.
        :type target: OpenStackRelease
        :return: The next channel for the application. E.g: victoria/stable
        :rtype: str
        """
        return f"{target.codename}/stable"

    @property
    def series(self) -> str:
        """Ubuntu series of the application.

        :return: Ubuntu series of application. E.g: focal
        :rtype: str
        """
        return self.status.series

    @property
    def current_os_release(self) -> OpenStackRelease:
        """Current OpenStack Release of the application.

        :raises MismatchedOpenStackVersions: When units part of this application are
        running mismatched OpenStack versions.
        :return: OpenStackRelease object
        :rtype: OpenStackRelease
        """
        os_versions = defaultdict(list)
        for unit in self.units:
            os_versions[unit.os_version].append(unit.name)

        if len(os_versions.keys()) == 1:
            return next(iter(os_versions))

        # NOTE (gabrielcocenza) on applications that use single-unit or paused-single-unit
        # upgrade methods, more than one version can be found.
        mismatched_repr = [
            f"'{openstack_release.codename}': {units}"
            for openstack_release, units in os_versions.items()
        ]
        raise MismatchedOpenStackVersions(
            f"Units of application {self.name} are running mismatched OpenStack versions: "
            f"{', '.join(mismatched_repr)}. This is not currently handled."
        )

    @property
    def apt_source_codename(self) -> Optional[OpenStackRelease]:
        """Identify the OpenStack release set on "openstack-origin" or "source" config.

        :raises ApplicationError: If os_origin_parsed is not a valid OpenStack release or os_origin
            is in an unexpected format (ppa, url, etc).
        :return: OpenStackRelease object or None if the app doesn't have os_origin config.
        :rtype: Optional[OpenStackRelease]
        """
        os_origin_parsed: Optional[str]
        # that means that the charm doesn't have "source" or "openstack-origin" config.
        if self.origin_setting is None:
            return None

        # Ex: "cloud:focal-ussuri" will result in "ussuri"
        if self.os_origin.startswith("cloud"):
            *_, os_origin_parsed = self.os_origin.rsplit("-", maxsplit=1)
            try:
                return OpenStackRelease(os_origin_parsed)
            except ValueError as exc:
                raise ApplicationError(
                    f"'{self.name}' has an invalid '{self.origin_setting}': {self.os_origin}"
                ) from exc

        elif self.os_origin == "distro":
            # find the OpenStack release based on ubuntu series
            os_origin_parsed = DISTRO_TO_OPENSTACK_MAPPING[self.series]
            return OpenStackRelease(os_origin_parsed)

        elif self.os_origin == "":
            return None

        else:
            # probably because user set a ppa or an url
            raise ApplicationError(
                f"'{self.name}' has an invalid '{self.origin_setting}': {self.os_origin}"
            )

    @property
    def channel_codename(self) -> OpenStackRelease:
        """Identify the OpenStack release set in the charm channel.

        :return: OpenStackRelease object
        :rtype: OpenStackRelease
        """
        # get the OpenStack release from the channel track of the application.
        return OpenStackRelease(self._get_track_from_channel(self.channel))

    @property
    def can_upgrade_current_channel(self) -> bool:
        """Check if it's possible to upgrade the charm code.

        :return: True if can upgrade, False otherwise.
        :rtype: bool
        """
        return bool(self.status.can_upgrade_to)

    def new_origin(self, target: OpenStackRelease) -> str:
        """Return the new openstack-origin or source configuration.

        :param target: OpenStack release as target to upgrade.
        :type target: OpenStackRelease
        :return: Repository from which to install.
        :rtype: str
        """
        return f"cloud:{self.series}-{target.codename}"

    async def _check_upgrade(self, target: OpenStackRelease) -> None:
        """Check if an application has upgraded its workload version.

        :param target: OpenStack release as target to upgrade.
        :type target: OpenStackRelease
        :raises ApplicationError: When the workload version of the charm doesn't upgrade.
        """
        status = await self.model.get_status()
        app_status = status.applications.get(self.name)
        units_not_upgraded = []
        for unit in app_status.units.keys():
            workload_version = app_status.units[unit].workload_version
            compatible_os_versions = OpenStackCodenameLookup.find_compatible_versions(
                self.charm, workload_version
            )
            if target not in compatible_os_versions:
                units_not_upgraded.append(unit)

        if units_not_upgraded:
            units_not_upgraded_string = ", ".join(units_not_upgraded)
            raise ApplicationError(
                f"Cannot upgrade units '{units_not_upgraded_string}' to {target}."
            )

    def pre_upgrade_steps(self, target: OpenStackRelease) -> list[PreUpgradeStep]:
        """Pre Upgrade steps planning.

        :param target: OpenStack release as target to upgrade.
        :type target: OpenStackRelease
        :return: List of pre upgrade steps.
        :rtype: list[PreUpgradeStep]
        """
        return [
            self._get_upgrade_current_release_packages_step(),
            self._get_refresh_charm_step(target),
        ]

    def upgrade_steps(self, target: OpenStackRelease) -> list[UpgradeStep]:
        """Upgrade steps planning.

        :param target: OpenStack release as target to upgrade.
        :type target: OpenStackRelease
        :raises HaltUpgradePlanGeneration: When the application halt the upgrade plan generation.
        :return: List of upgrade steps.
        :rtype: list[UpgradeStep]
        """
        if self.current_os_release >= target and self.apt_source_codename >= target:
            msg = (
                f"Application '{self.name}' already configured for release equal or greater "
                f"than {target}. Ignoring."
            )
            logger.info(msg)
            raise HaltUpgradePlanGeneration(msg)

        return [
            self._get_disable_action_managed_step(),
            self._get_upgrade_charm_step(target),
            self._get_workload_upgrade_step(target),
        ]

    def post_upgrade_steps(self, target: OpenStackRelease) -> list[PostUpgradeStep]:
        """Post Upgrade steps planning.

        Wait until the application reaches the idle state and then check the target workload.

        :param target: OpenStack release as target to upgrade.
        :type target: OpenStackRelease
        :return: List of post upgrade steps.
        :rtype: list[PostUpgradeStep]
        """
        return [
            self._get_wait_step(),
            self._get_reached_expected_target_step(target),
        ]

    def generate_upgrade_plan(self, target: OpenStackRelease) -> ApplicationUpgradePlan:
        """Generate full upgrade plan for an Application.

        :param target: OpenStack codename to upgrade.
        :type target: OpenStackRelease
        :return: Full upgrade plan if the Application is able to generate it.
        :rtype: ApplicationUpgradePlan
        """
<<<<<<< HEAD
        upgrade_steps = ApplicationUpgradePlan(
            description=f"Upgrade plan for '{self.name}' to '{target}'",
=======
        upgrade_plan = ApplicationUpgradePlan(
            description=f"Upgrade plan for '{self.name}' to {target}",
>>>>>>> 594919bc
        )
        upgrade_plan.add_steps(self.pre_upgrade_steps(target))
        upgrade_plan.add_steps(self.upgrade_steps(target))
        upgrade_plan.add_steps(self.post_upgrade_steps(target))

        return upgrade_plan

    def _get_upgrade_current_release_packages_step(self) -> PreUpgradeStep:
        """Get step for upgrading software packages to the latest of the current release.

        :return: Step for upgrading software packages to the latest of the current release.
        :rtype: PreUpgradeStep
        """
        step = PreUpgradeStep(
            description=(
                f"Upgrade software packages of '{self.name}' from the current APT repositories"
            ),
            parallel=True,
        )
        step.add_steps(
            UnitUpgradeStep(
                description=f"Upgrade software packages on unit {unit.name}",
                coro=upgrade_packages(unit.name, self.model, self.packages_to_hold),
            )
            for unit in self.units
        )

        return step

    def _get_refresh_charm_step(self, target: OpenStackRelease) -> PreUpgradeStep:
        """Get step for refreshing the current channel.

        This function also identifies if charm comes from charmstore and in that case,
        makes the migration.
        :param target: OpenStack release as target to upgrade.
        :type target: OpenStackRelease
        :raises ApplicationError: When application has unexpected channel.
        :return: Step for refreshing the charm.
        :rtype: PreUpgradeStep
        """
        if not self.can_upgrade_current_channel:
            return PreUpgradeStep()

        switch = None
        *_, channel = self.possible_current_channels

        # corner case for rabbitmq and hacluster.
        if len(self.possible_current_channels) > 1:
            logger.info(
                (
                    "'%s' has more than one channel compatible with the current OpenStack "
                    "release: '%s'. '%s' will be used"
                ),
                self.name,
                self.current_os_release.codename,
                channel,
            )

        if self.charm_origin == "cs":
            description = f"Migrate '{self.name}' from charmstore to charmhub"
            switch = f"ch:{self.charm}"
        elif self.channel in self.possible_current_channels:
            channel = self.channel
            description = f"Refresh '{self.name}' to the latest revision of '{channel}'"
        elif self.channel_codename >= target:
            logger.info(
                "Skipping charm refresh for %s, its channel is already set to %s.",
                self.name,
                self.channel,
            )
            return PreUpgradeStep()
        elif self.channel not in self.possible_current_channels:
            raise ApplicationError(
                f"'{self.name}' has unexpected channel: '{self.channel}' for the current workload "
                f"version and OpenStack release: '{self.current_os_release.codename}'. "
                f"Possible channels are: {','.join(self.possible_current_channels)}"
            )

        return PreUpgradeStep(
            description=description,
            coro=self.model.upgrade_charm(self.name, channel, switch=switch),
        )

    def _get_upgrade_charm_step(self, target: OpenStackRelease) -> UpgradeStep:
        """Get step for upgrading the charm.

        :param target: OpenStack release as target to upgrade.
        :type target: OpenStackRelease
        :return: Step for upgrading the charm.
        :rtype: UpgradeStep
        """
        if self.channel != self.target_channel(target):
            return UpgradeStep(
                description=(
                    f"Upgrade '{self.name}' to the new channel: '{self.target_channel(target)}'"
                ),
                coro=self.model.upgrade_charm(self.name, self.target_channel(target)),
            )
        return UpgradeStep()

    def _get_disable_action_managed_step(self) -> UpgradeStep:
        """Get step to disable action-managed-upgrade.

        This is used to upgrade as "all-in-one" strategy.

        :return: Step to disable action-managed-upgrade
        :rtype: UpgradeStep
        """
        if self.config.get("action-managed-upgrade", {}).get("value", False):
            return UpgradeStep(
                description=(
                    f"Change charm config of '{self.name}' 'action-managed-upgrade' to False."
                ),
                coro=self.model.set_application_config(
                    self.name, {"action-managed-upgrade": False}
                ),
            )
        return UpgradeStep()

    def _get_workload_upgrade_step(self, target: OpenStackRelease) -> UpgradeStep:
        """Get workload upgrade step by changing openstack-origin or source.

        :param target: OpenStack release as target to upgrade.
        :type target: OpenStackRelease
        :return: Workload upgrade step
        :rtype: UpgradeStep
        """
        if self.os_origin != self.new_origin(target) and self.origin_setting:
            return UpgradeStep(
                description=(
                    f"Change charm config of '{self.name}' "
                    f"'{self.origin_setting}' to '{self.new_origin(target)}'"
                ),
                coro=self.model.set_application_config(
                    self.name, {self.origin_setting: self.new_origin(target)}
                ),
            )
        logger.warning(
            "Not triggering the workload upgrade of app %s: %s already set to %s",
            self.name,
            self.origin_setting,
            self.new_origin(target),
        )
        return UpgradeStep()

    def _get_reached_expected_target_step(self, target: OpenStackRelease) -> PostUpgradeStep:
        """Get post upgrade step to check if application workload has been upgraded.

        :param target: OpenStack release as target to upgrade.
        :type target: OpenStackRelease
        :return: Post Upgrade step to check if application workload has been upgraded.
        :rtype: PostUpgradeStep
        """
        return PostUpgradeStep(
<<<<<<< HEAD
            description=f"Verify that the workload of '{self.name}' has been upgraded",
            parallel=parallel,
=======
            description=f"Check if the workload of '{self.name}' has been upgraded",
>>>>>>> 594919bc
            coro=self._check_upgrade(target),
        )

    def _get_wait_step(self) -> PostUpgradeStep:
        """Get wait step for entire model or application.

        :return: Step waiting for entire model or application itself
        :rtype: PostUpgradeStep
        """
        if self.wait_for_model:
            description = (
                f"Wait for up to {self.wait_timeout}s for model '{self.model.name}' "
                "to reach the idle state"
            )
            apps = None
        else:
            description = (
                f"Wait for up to {self.wait_timeout}s for app '{self.name}' "
                "to reach the idle state"
            )
            apps = [self.name]

        return PostUpgradeStep(
            description=description,
            parallel=False,
            coro=self.model.wait_for_active_idle(self.wait_timeout, apps=apps),
        )<|MERGE_RESOLUTION|>--- conflicted
+++ resolved
@@ -498,13 +498,8 @@
         :return: Full upgrade plan if the Application is able to generate it.
         :rtype: ApplicationUpgradePlan
         """
-<<<<<<< HEAD
-        upgrade_steps = ApplicationUpgradePlan(
+        upgrade_plan = ApplicationUpgradePlan(
             description=f"Upgrade plan for '{self.name}' to '{target}'",
-=======
-        upgrade_plan = ApplicationUpgradePlan(
-            description=f"Upgrade plan for '{self.name}' to {target}",
->>>>>>> 594919bc
         )
         upgrade_plan.add_steps(self.pre_upgrade_steps(target))
         upgrade_plan.add_steps(self.upgrade_steps(target))
@@ -659,12 +654,7 @@
         :rtype: PostUpgradeStep
         """
         return PostUpgradeStep(
-<<<<<<< HEAD
             description=f"Verify that the workload of '{self.name}' has been upgraded",
-            parallel=parallel,
-=======
-            description=f"Check if the workload of '{self.name}' has been upgraded",
->>>>>>> 594919bc
             coro=self._check_upgrade(target),
         )
 
