--- conflicted
+++ resolved
@@ -360,11 +360,8 @@
         :type units: Optional[list[Unit]], optional
         :raises ApplicationError: When enable-auto-restarts is not enabled.
         :raises HaltUpgradePlanGeneration: When the application halt the upgrade plan generation.
-<<<<<<< HEAD
         :raises MismatchedOpenStackVersions:  When the units of the app are running
             different OpenStack versions
-=======
->>>>>>> b1264540
         """
         self._check_application_target(target)
         self._check_mismatched_versions(units)
@@ -439,11 +436,7 @@
     ) -> ApplicationUpgradePlan:
         """Generate full upgrade plan for an Application.
 
-<<<<<<< HEAD
-        Units are passed if the application should upgrade unit by unit.
-=======
         Units are passed if the application should be upgraded unit by unit.
->>>>>>> b1264540
 
         :param target: OpenStack codename to upgrade.
         :type target: OpenStackRelease
@@ -783,22 +776,13 @@
     def _check_mismatched_versions(self, units: Optional[list[Unit]]) -> None:
         """Check that there are no mismatched versions on app units.
 
-<<<<<<< HEAD
-        If units are passed, the application will upgrade in unit-by-unit fashion,
-=======
         If units are passed, the application will be upgraded in unit-by-unit fashion,
->>>>>>> b1264540
         and mismatch is not checked.
 
         :param units: Units to generate upgrade plan
         :type units: Optional[list[Unit]]
-<<<<<<< HEAD
-        :raises MismatchedOpenStackVersions:  When the units of the app are running
-            different OpenStack versions
-=======
         :raises MismatchedOpenStackVersions: When the units of the app are running
                                              different OpenStack versions
->>>>>>> b1264540
         """
         if units:
             return
