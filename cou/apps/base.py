--- conflicted
+++ resolved
@@ -22,16 +22,8 @@
 
 import yaml
 
-<<<<<<< HEAD
+from cou.apps import STANDARD_IDLE_TIMEOUT
 from cou.exceptions import ApplicationError, HaltUpgradePlanGeneration
-=======
-from cou.apps import STANDARD_IDLE_TIMEOUT
-from cou.exceptions import (
-    ApplicationError,
-    HaltUpgradePlanGeneration,
-    MismatchedOpenStackVersions,
-)
->>>>>>> 20f04764
 from cou.steps import (
     ApplicationUpgradePlan,
     PostUpgradeStep,
