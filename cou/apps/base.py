# Copyright 2023 Canonical Limited
#
# Licensed under the Apache License, Version 2.0 (the "License");
# you may not use this file except in compliance with the License.
# You may obtain a copy of the License at
#
#     http://www.apache.org/licenses/LICENSE-2.0
#
# Unless required by applicable law or agreed to in writing, software
# distributed under the License is distributed on an "AS IS" BASIS,
# WITHOUT WARRANTIES OR CONDITIONS OF ANY KIND, either express or implied.
# See the License for the specific language governing permissions and
# limitations under the License.

"""Base application class."""
from __future__ import annotations

import logging
from collections import defaultdict
from dataclasses import dataclass, field
from io import StringIO
from typing import Any, Optional

from ruamel.yaml import YAML

from cou.exceptions import (
    ApplicationError,
    HaltUpgradePlanGeneration,
    MismatchedOpenStackVersions,
)
from cou.steps import (
    ApplicationUpgradePlan,
    PostUpgradeStep,
    PreUpgradeStep,
    UnitUpgradeStep,
    UpgradeStep,
)
from cou.utils.app_utils import upgrade_packages
from cou.utils.juju_utils import COUApplication, COUUnit
from cou.utils.openstack import (
    DISTRO_TO_OPENSTACK_MAPPING,
    OpenStackCodenameLookup,
    OpenStackRelease,
)

logger = logging.getLogger(__name__)

DEFAULT_WAITING_TIMEOUT = 5 * 60  # 5 min


@dataclass(frozen=True)
class OpenStackApplication(COUApplication):
    """Representation of a charmed OpenStack application in the deployment.

    :raises ApplicationError: When there are no compatible OpenStack release for the
        workload version.
    :raises MismatchedOpenStackVersions: When units part of this application are running mismatched
        OpenStack versions.
    :raises HaltUpgradePlanGeneration: When the class halts the upgrade plan generation.
    :raises CommandRunFailed: When a command fails to run.
    :raises RunUpgradeError: When an upgrade fails.
    """

    packages_to_hold: Optional[list] = field(default=None, init=False)
    wait_timeout: int = field(default=DEFAULT_WAITING_TIMEOUT, init=False)
    wait_for_model: bool = field(default=False, init=False)  # waiting only for application itself

    def __post_init__(self) -> None:
        """Initialize the Application dataclass."""
        self._verify_channel()

    def __hash__(self) -> int:
        """Hash magic method for Application.

        :return: Unique hash identifier for Application object.
        :rtype: int
        """
        return hash(f"{self.name}({self.charm})")

    def __eq__(self, other: Any) -> bool:
        """Equal magic method for Application.

        :param other: Application object to compare.
        :type other: Any
        :return: True if equal False if different.
        :rtype: bool
        """
        return other.name == self.name and other.charm == self.charm

    def __str__(self) -> str:
        """Dump as string.

        :return: Summary representation of an Application.
        :rtype: str
        """
        summary = {
            self.name: {
                "model_name": self.model.name,
                "charm": self.charm,
                "charm_origin": self.origin,
                "os_origin": self.os_origin,
                "channel": self.channel,
                "units": {
                    unit.name: {
                        "workload_version": unit.workload_version,
                        "os_version": str(self._get_latest_os_version(unit)),
                    }
                    for unit in self.units.values()
                },
            }
        }
        yaml = YAML()
        with StringIO() as stream:
            yaml.dump(summary, stream)
            return stream.getvalue()

    def _verify_channel(self) -> None:
        """Verify app channel from current data.

        :raises ApplicationError: Exception raised when channel is not a valid OpenStack channel.
        """
        if self.is_from_charm_store or self.is_valid_track(self.channel):
            logger.debug("%s app has proper channel %s", self.name, self.channel)
            return

        raise ApplicationError(
            f"Channel: {self.channel} for charm '{self.charm}' on series "
            f"'{self.series}' is currently not supported in this tool. Please take a look at the "
            "documentation: "
            "https://docs.openstack.org/charm-guide/latest/project/charm-delivery.html to see if "
            "you are using the right track."
        )

    @property
    def os_origin(self) -> str:
        """Get application configuration for openstack-origin or source.

        :return: Configuration parameter of the charm to set OpenStack origin.
            e.g: cloud:focal-wallaby
        :rtype: str
        """
        if origin := self.origin_setting:
            return self.config[origin].get("value", "")

        logger.warning("Failed to get origin for %s, no origin config found", self.name)
        return ""

    @property
    def origin_setting(self) -> Optional[str]:
        """Get charm origin setting name.

        :return: return name of charm origin setting, e.g. "source", "openstack-origin" or None
        :rtype: Optional[str]
        """
        for origin in ("openstack-origin", "source"):
            if origin in self.config:
                return origin

        return None

    def is_valid_track(self, charm_channel: str) -> bool:
        """Check if the channel track is valid.

        :param charm_channel: Charm channel. E.g: ussuri/stable
        :type charm_channel: str
        :return: True if valid, False otherwise.
        :rtype: bool
        """
        try:
            OpenStackRelease(self._get_track_from_channel(charm_channel))
            return True
        except ValueError:
            return self.is_from_charm_store

    def _get_latest_os_version(self, unit: COUUnit) -> OpenStackRelease:
        """Get the latest compatible OpenStack release based on the unit workload version.

        :param unit: Application Unit
        :type unit: COUUnit
        :raises ApplicationError: When there are no compatible OpenStack release for the
        workload version.
        :return: The latest compatible OpenStack release.
        :rtype: OpenStackRelease
        """
        compatible_os_versions = OpenStackCodenameLookup.find_compatible_versions(
            self.charm, unit.workload_version
        )
        if not compatible_os_versions:
            raise ApplicationError(
                f"'{self.name}' with workload version {unit.workload_version} has no "
                "compatible OpenStack release."
            )

        return max(compatible_os_versions)

    @staticmethod
    def _get_track_from_channel(charm_channel: str) -> str:
        """Get the track from a given channel.

        :param charm_channel: Charm channel. E.g: ussuri/stable
        :type charm_channel: str
        :return: The track from a channel. E.g: ussuri
        :rtype: str
        """
        return charm_channel.split("/", maxsplit=1)[0]

    @property
    def possible_current_channels(self) -> list[str]:
        """Return the possible current channels based on the current OpenStack release.

        :return: The possible current channels for the application. E.g: ["ussuri/stable"]
        :rtype: list[str]
        """
        return [f"{self.current_os_release.codename}/stable"]

    def target_channel(self, target: OpenStackRelease) -> str:
        """Return the appropriate channel for the passed OpenStack target.

        :param target: OpenStack release as target to upgrade.
        :type target: OpenStackRelease
        :return: The next channel for the application. E.g: victoria/stable
        :rtype: str
        """
        return f"{target.codename}/stable"

    @property
    def current_os_release(self) -> OpenStackRelease:
        """Current OpenStack Release of the application.

        :raises MismatchedOpenStackVersions: When units part of this application are
        running mismatched OpenStack versions.
        :return: OpenStackRelease object
        :rtype: OpenStackRelease
        """
        os_versions = defaultdict(list)
        for unit in self.units.values():
            os_version = self._get_latest_os_version(unit)
            os_versions[os_version].append(unit.name)

        if len(os_versions.keys()) == 1:
            return next(iter(os_versions))

        # NOTE (gabrielcocenza) on applications that use single-unit or paused-single-unit
        # upgrade methods, more than one version can be found.
        mismatched_repr = [
            f"'{openstack_release.codename}': {units}"
            for openstack_release, units in os_versions.items()
        ]

        raise MismatchedOpenStackVersions(
            f"Units of application {self.name} are running mismatched OpenStack versions: "
            f"{', '.join(mismatched_repr)}. This is not currently handled."
        )

    @property
    def apt_source_codename(self) -> Optional[OpenStackRelease]:
        """Identify the OpenStack release set on "openstack-origin" or "source" config.

        :raises ApplicationError: If os_origin_parsed is not a valid OpenStack release or os_origin
            is in an unexpected format (ppa, url, etc).
        :return: OpenStackRelease object or None if the app doesn't have os_origin config.
        :rtype: Optional[OpenStackRelease]
        """
        os_origin_parsed: Optional[str]
        # that means that the charm doesn't have "source" or "openstack-origin" config.
        if self.origin_setting is None:
            return None

        # Ex: "cloud:focal-ussuri" will result in "ussuri"
        if self.os_origin.startswith("cloud"):
            *_, os_origin_parsed = self.os_origin.rsplit("-", maxsplit=1)
            try:
                return OpenStackRelease(os_origin_parsed)
            except ValueError as exc:
                raise ApplicationError(
                    f"'{self.name}' has an invalid '{self.origin_setting}': {self.os_origin}"
                ) from exc

        elif self.os_origin == "distro":
            # find the OpenStack release based on ubuntu series
            os_origin_parsed = DISTRO_TO_OPENSTACK_MAPPING[self.series]
            return OpenStackRelease(os_origin_parsed)

        elif self.os_origin == "":
            return None

        else:
            # probably because user set a ppa or an url
            raise ApplicationError(
                f"'{self.name}' has an invalid '{self.origin_setting}': {self.os_origin}"
            )

    @property
    def channel_codename(self) -> OpenStackRelease:
        """Identify the OpenStack release set in the charm channel.

        :return: OpenStackRelease object
        :rtype: OpenStackRelease
        """
        # get the OpenStack release from the channel track of the application.
        return OpenStackRelease(self._get_track_from_channel(self.channel))

    @property
    def can_upgrade_current_channel(self) -> bool:
        """Check if it's possible to upgrade the charm code.

        :return: True if can upgrade, False otherwise.
        :rtype: bool
        """
        return bool(self.can_upgrade_to)

    def new_origin(self, target: OpenStackRelease) -> str:
        """Return the new openstack-origin or source configuration.

        :param target: OpenStack release as target to upgrade.
        :type target: OpenStackRelease
        :return: Repository from which to install.
        :rtype: str
        """
        return f"cloud:{self.series}-{target.codename}"

    async def _check_upgrade(self, target: OpenStackRelease) -> None:
        """Check if an application has upgraded its workload version.

        :param target: OpenStack release as target to upgrade.
        :type target: OpenStackRelease
        :raises ApplicationError: When the workload version of the charm doesn't upgrade.
        """
        status = await self.model.get_status()
        app_status = status.applications.get(self.name)
        units_not_upgraded = []
        for unit in app_status.units.keys():
            workload_version = app_status.units[unit].workload_version
            compatible_os_versions = OpenStackCodenameLookup.find_compatible_versions(
                self.charm, workload_version
            )
            if target not in compatible_os_versions:
                units_not_upgraded.append(unit)

        if units_not_upgraded:
            units_not_upgraded_string = ", ".join(units_not_upgraded)
            raise ApplicationError(
                f"Cannot upgrade units '{units_not_upgraded_string}' to {target}."
            )

    def pre_upgrade_steps(self, target: OpenStackRelease) -> list[PreUpgradeStep]:
        """Pre Upgrade steps planning.

        :param target: OpenStack release as target to upgrade.
        :type target: OpenStackRelease
        :return: List of pre upgrade steps.
        :rtype: list[PreUpgradeStep]
        """
        return [
            self._get_upgrade_current_release_packages_step(),
            self._get_refresh_charm_step(target),
        ]

    def upgrade_steps(
        self,
        target: OpenStackRelease,
<<<<<<< HEAD
        units: Optional[list[ApplicationUnit]],
=======
        units: Optional[list[COUUnit]],
>>>>>>> 285447c3
        force: bool,
    ) -> list[UpgradeStep]:
        """Upgrade steps planning.

        :param target: OpenStack release as target to upgrade.
        :type target: OpenStackRelease
        :param units: Units to generate upgrade steps
<<<<<<< HEAD
        :type units: Optional[list[ApplicationUnit]]
=======
        :type units: Optional[list[COUUnit]]
>>>>>>> 285447c3
        :param force: Whether the plan generation should be forced
        :type force: bool
        :raises HaltUpgradePlanGeneration: When the application halt the upgrade plan generation.
        :return: List of upgrade steps.
        :rtype: list[UpgradeStep]
        """
        # pylint: disable=unused-argument
        if self.current_os_release >= target and self.apt_source_codename >= target:
            msg = (
                f"Application '{self.name}' already configured for release equal or greater "
                f"than {target}. Ignoring."
            )
            logger.info(msg)
            raise HaltUpgradePlanGeneration(msg)

        return [
            (
                self._get_enable_action_managed_step()
                if units
                else self._get_disable_action_managed_step()
            ),
            self._get_upgrade_charm_step(target),
            self._get_change_install_repository_step(target),
        ]

    def post_upgrade_steps(self, target: OpenStackRelease) -> list[PostUpgradeStep]:
        """Post Upgrade steps planning.

        Wait until the application reaches the idle state and then check the target workload.

        :param target: OpenStack release as target to upgrade.
        :type target: OpenStackRelease
        :return: List of post upgrade steps.
        :rtype: list[PostUpgradeStep]
        """
        return [
            self._get_wait_step(),
            self._get_reached_expected_target_step(target),
        ]

    def generate_upgrade_plan(
        self,
        target: OpenStackRelease,
<<<<<<< HEAD
        force: bool,
        units: Optional[list[ApplicationUnit]] = None,
=======
        units: Optional[list[COUUnit]] = None,
        force: bool = False,
>>>>>>> 285447c3
    ) -> ApplicationUpgradePlan:
        """Generate full upgrade plan for an Application.

        Units are passed if the application should upgrade unit by unit.

        :param target: OpenStack codename to upgrade.
        :type target: OpenStackRelease
<<<<<<< HEAD
        :param force: Whether the plan generation should be forced
        :type force: bool
        :param units: Units to generate upgrade plan, defaults to None
        :type units: Optional[list[ApplicationUnit]], optional
=======
        :param units: Units to generate upgrade plan, defaults to None
        :type units: Optional[list[COUUnit]], optional
        :param force: Whether the plan generation should be forced,defaults to False
        :type force: bool, optional
>>>>>>> 285447c3
        :return: Full upgrade plan if the Application is able to generate it.
        :rtype: ApplicationUpgradePlan
        """
        upgrade_steps = ApplicationUpgradePlan(
            description=f"Upgrade plan for '{self.name}' to {target}",
        )
        all_steps = (
            self.pre_upgrade_steps(target)
            + self.upgrade_steps(target, units, force)
            + self.post_upgrade_steps(target)
        )
        for step in all_steps:
            if step:
                upgrade_steps.add_step(step)
        return upgrade_steps

    def _get_upgrade_current_release_packages_step(self) -> PreUpgradeStep:
        """Get step for upgrading software packages to the latest of the current release.

        :return: Step for upgrading software packages to the latest of the current release.
        :rtype: PreUpgradeStep
        """
        step = PreUpgradeStep(
            description=(
                f"Upgrade software packages of '{self.name}' from the current APT repositories"
            ),
            parallel=True,
        )
        for unit in self.units:
            step.add_step(
                UnitUpgradeStep(
                    description=f"Upgrade software packages on unit {unit}",
                    coro=upgrade_packages(unit, self.model, self.packages_to_hold),
                )
            )

        return step

    def _get_refresh_charm_step(self, target: OpenStackRelease) -> PreUpgradeStep:
        """Get step for refreshing the current channel.

        This function also identifies if charm comes from charmstore and in that case,
        makes the migration.
        :param target: OpenStack release as target to upgrade.
        :type target: OpenStackRelease
        :raises ApplicationError: When application has unexpected channel.
        :return: Step for refreshing the charm.
        :rtype: PreUpgradeStep
        """
        if not self.can_upgrade_current_channel:
            return PreUpgradeStep()

        switch = None
        *_, channel = self.possible_current_channels

        # corner case for rabbitmq and hacluster.
        if len(self.possible_current_channels) > 1:
            logger.info(
                (
                    "'%s' has more than one channel compatible with the current OpenStack "
                    "release: '%s'. '%s' will be used"
                ),
                self.name,
                self.current_os_release.codename,
                channel,
            )

        if self.origin == "cs":
            description = f"Migration of '{self.name}' from charmstore to charmhub"
            switch = f"ch:{self.charm}"
        elif self.channel in self.possible_current_channels:
            channel = self.channel
            description = f"Refresh '{self.name}' to the latest revision of '{channel}'"
        elif self.channel_codename >= target:
            logger.info(
                "Skipping charm refresh for %s, its channel is already set to %s.",
                self.name,
                self.channel,
            )
            return PreUpgradeStep()
        elif self.channel not in self.possible_current_channels:
            raise ApplicationError(
                f"'{self.name}' has unexpected channel: '{self.channel}' for the current workload "
                f"version and OpenStack release: '{self.current_os_release.codename}'. "
                f"Possible channels are: {','.join(self.possible_current_channels)}"
            )

        return PreUpgradeStep(
            description=description,
            coro=self.model.upgrade_charm(self.name, channel, switch=switch),
        )

    def _get_upgrade_charm_step(self, target: OpenStackRelease) -> UpgradeStep:
        """Get step for upgrading the charm.

        :param target: OpenStack release as target to upgrade.
        :type target: OpenStackRelease
        :return: Step for upgrading the charm.
        :rtype: UpgradeStep
        """
        if self.channel != self.target_channel(target):
            return UpgradeStep(
                description=(
                    f"Upgrade '{self.name}' to the new channel: '{self.target_channel(target)}'"
                ),
                coro=self.model.upgrade_charm(self.name, self.target_channel(target)),
            )
        return UpgradeStep()

    def _get_disable_action_managed_step(self) -> UpgradeStep:
        """Get step to disable action-managed-upgrade.

        This is used to upgrade as "all-in-one" strategy.

        :return: Step to disable action-managed-upgrade
        :rtype: UpgradeStep
        """
        if self.config.get("action-managed-upgrade", {}).get("value", False):
            return UpgradeStep(
                description=(
                    f"Change charm config of '{self.name}' 'action-managed-upgrade' to False."
                ),
                coro=self.model.set_application_config(
                    self.name, {"action-managed-upgrade": False}
                ),
            )
        return UpgradeStep()

    def _get_enable_action_managed_step(self) -> UpgradeStep:
        """Get step to enable action-managed-upgrade.

        This is used to upgrade as "paused-single-unit" strategy.

        :return: Step to enable action-managed-upgrade
        :rtype: UpgradeStep
        """
        if self.config.get("action-managed-upgrade", {}).get("value", False):
            return UpgradeStep()
        return UpgradeStep(
            description=(
                f"Change charm config of '{self.name}' 'action-managed-upgrade' to True."
            ),
            coro=self.model.set_application_config(self.name, {"action-managed-upgrade": True}),
        )

<<<<<<< HEAD
    def _get_pause_unit_step(
        self, unit: ApplicationUnit, dependent: bool = False
    ) -> UnitUpgradeStep:
        """Get the step to pause a unit to upgrade.

        :param unit: Unit to be paused.
        :type unit: ApplicationUnit
=======
    def _get_pause_unit_step(self, unit: COUUnit, dependent: bool = False) -> UnitUpgradeStep:
        """Get the step to pause a unit to upgrade.

        :param unit: Unit to be paused.
        :type unit: COUUnit
>>>>>>> 285447c3
        :param dependent: Whether the step is dependent of another step, defaults to False
        :type dependent: bool, optional
        :return: Step to pause a unit.
        :rtype: UnitUpgradeStep
        """
        return UnitUpgradeStep(
            description=f"Pause the unit: '{unit.name}'.",
            coro=self.model.run_action(
                unit_name=unit.name, action_name="pause", raise_on_failure=True
            ),
            dependent=dependent,
        )

<<<<<<< HEAD
    def _get_resume_unit_step(
        self, unit: ApplicationUnit, dependent: bool = False
    ) -> UnitUpgradeStep:
        """Get the step to resume a unit after upgrading the workload version.

        :param unit: Unit to be resumed.
        :type unit: ApplicationUnit
=======
    def _get_resume_unit_step(self, unit: COUUnit, dependent: bool = False) -> UnitUpgradeStep:
        """Get the step to resume a unit after upgrading the workload version.

        :param unit: Unit to be resumed.
        :type unit: COUUnit
>>>>>>> 285447c3
        :param dependent: Whether the step is dependent of another step, defaults to False
        :type dependent: bool, optional
        :return: Step to resume a unit.
        :rtype: UnitUpgradeStep
        """
        return UnitUpgradeStep(
            description=(f"Resume the unit: '{unit.name}'."),
            coro=self.model.run_action(
                unit_name=unit.name, action_name="resume", raise_on_failure=True
            ),
            dependent=dependent,
        )

    def _get_openstack_upgrade_step(
<<<<<<< HEAD
        self, unit: ApplicationUnit, dependent: bool = False
=======
        self, unit: COUUnit, dependent: bool = False
>>>>>>> 285447c3
    ) -> UnitUpgradeStep:
        """Get the step to upgrade a unit.

        :param unit: Unit to be upgraded.
<<<<<<< HEAD
        :type unit: ApplicationUnit
=======
        :type unit: COUUnit
>>>>>>> 285447c3
        :param dependent: Whether the step is dependent of another step, defaults to False
        :type dependent: bool, optional
        :return: Step to upgrade a unit.
        :rtype: UnitUpgradeStep
        """
        return UnitUpgradeStep(
            description=f"Upgrade the unit: '{unit.name}'.",
            coro=self.model.run_action(
                unit_name=unit.name, action_name="openstack-upgrade", raise_on_failure=True
            ),
            dependent=dependent,
        )

    def _get_change_install_repository_step(self, target: OpenStackRelease) -> UpgradeStep:
        """Change openstack-origin or source for the next OpenStack target.

        :param target: OpenStack release as target to upgrade.
        :type target: OpenStackRelease
        :return: Workload upgrade step
        :rtype: UpgradeStep
        """
        if self.os_origin != self.new_origin(target) and self.origin_setting:
            return UpgradeStep(
                description=(
                    f"Change charm config of '{self.name}' "
                    f"'{self.origin_setting}' to '{self.new_origin(target)}'"
                ),
                coro=self.model.set_application_config(
                    self.name, {self.origin_setting: self.new_origin(target)}
                ),
            )
        logger.warning(
            "Not changing the install repository of app %s: %s already set to %s",
            self.name,
            self.origin_setting,
            self.new_origin(target),
        )
        return UpgradeStep()

    def _get_reached_expected_target_step(self, target: OpenStackRelease) -> PostUpgradeStep:
        """Get post upgrade step to check if application workload has been upgraded.

        :param target: OpenStack release as target to upgrade.
        :type target: OpenStackRelease
        :return: Post Upgrade step to check if application workload has been upgraded.
        :rtype: PostUpgradeStep
        """
        return PostUpgradeStep(
            description=f"Check if the workload of '{self.name}' has been upgraded",
            coro=self._check_upgrade(target),
        )

    def _get_wait_step(self) -> PostUpgradeStep:
        """Get wait step for entire model or application.

        :return: Step waiting for entire model or application itself
        :rtype: PostUpgradeStep
        """
        if self.wait_for_model:
            description = (
                f"Wait {self.wait_timeout}s for model {self.model.name} to reach the idle state."
            )
            apps = None
        else:
            description = f"Wait {self.wait_timeout}s for app {self.name} to reach the idle state."
            apps = [self.name]

        return PostUpgradeStep(
            description=description,
            parallel=False,
            coro=self.model.wait_for_active_idle(self.wait_timeout, apps=apps),
        )<|MERGE_RESOLUTION|>--- conflicted
+++ resolved
@@ -359,11 +359,7 @@
     def upgrade_steps(
         self,
         target: OpenStackRelease,
-<<<<<<< HEAD
-        units: Optional[list[ApplicationUnit]],
-=======
         units: Optional[list[COUUnit]],
->>>>>>> 285447c3
         force: bool,
     ) -> list[UpgradeStep]:
         """Upgrade steps planning.
@@ -371,11 +367,7 @@
         :param target: OpenStack release as target to upgrade.
         :type target: OpenStackRelease
         :param units: Units to generate upgrade steps
-<<<<<<< HEAD
-        :type units: Optional[list[ApplicationUnit]]
-=======
         :type units: Optional[list[COUUnit]]
->>>>>>> 285447c3
         :param force: Whether the plan generation should be forced
         :type force: bool
         :raises HaltUpgradePlanGeneration: When the application halt the upgrade plan generation.
@@ -419,13 +411,8 @@
     def generate_upgrade_plan(
         self,
         target: OpenStackRelease,
-<<<<<<< HEAD
         force: bool,
-        units: Optional[list[ApplicationUnit]] = None,
-=======
         units: Optional[list[COUUnit]] = None,
-        force: bool = False,
->>>>>>> 285447c3
     ) -> ApplicationUpgradePlan:
         """Generate full upgrade plan for an Application.
 
@@ -433,17 +420,10 @@
 
         :param target: OpenStack codename to upgrade.
         :type target: OpenStackRelease
-<<<<<<< HEAD
         :param force: Whether the plan generation should be forced
         :type force: bool
         :param units: Units to generate upgrade plan, defaults to None
-        :type units: Optional[list[ApplicationUnit]], optional
-=======
-        :param units: Units to generate upgrade plan, defaults to None
         :type units: Optional[list[COUUnit]], optional
-        :param force: Whether the plan generation should be forced,defaults to False
-        :type force: bool, optional
->>>>>>> 285447c3
         :return: Full upgrade plan if the Application is able to generate it.
         :rtype: ApplicationUpgradePlan
         """
@@ -589,21 +569,11 @@
             coro=self.model.set_application_config(self.name, {"action-managed-upgrade": True}),
         )
 
-<<<<<<< HEAD
-    def _get_pause_unit_step(
-        self, unit: ApplicationUnit, dependent: bool = False
-    ) -> UnitUpgradeStep:
-        """Get the step to pause a unit to upgrade.
-
-        :param unit: Unit to be paused.
-        :type unit: ApplicationUnit
-=======
     def _get_pause_unit_step(self, unit: COUUnit, dependent: bool = False) -> UnitUpgradeStep:
         """Get the step to pause a unit to upgrade.
 
         :param unit: Unit to be paused.
         :type unit: COUUnit
->>>>>>> 285447c3
         :param dependent: Whether the step is dependent of another step, defaults to False
         :type dependent: bool, optional
         :return: Step to pause a unit.
@@ -617,21 +587,11 @@
             dependent=dependent,
         )
 
-<<<<<<< HEAD
-    def _get_resume_unit_step(
-        self, unit: ApplicationUnit, dependent: bool = False
-    ) -> UnitUpgradeStep:
-        """Get the step to resume a unit after upgrading the workload version.
-
-        :param unit: Unit to be resumed.
-        :type unit: ApplicationUnit
-=======
     def _get_resume_unit_step(self, unit: COUUnit, dependent: bool = False) -> UnitUpgradeStep:
         """Get the step to resume a unit after upgrading the workload version.
 
         :param unit: Unit to be resumed.
         :type unit: COUUnit
->>>>>>> 285447c3
         :param dependent: Whether the step is dependent of another step, defaults to False
         :type dependent: bool, optional
         :return: Step to resume a unit.
@@ -646,20 +606,12 @@
         )
 
     def _get_openstack_upgrade_step(
-<<<<<<< HEAD
-        self, unit: ApplicationUnit, dependent: bool = False
-=======
         self, unit: COUUnit, dependent: bool = False
->>>>>>> 285447c3
     ) -> UnitUpgradeStep:
         """Get the step to upgrade a unit.
 
         :param unit: Unit to be upgraded.
-<<<<<<< HEAD
-        :type unit: ApplicationUnit
-=======
         :type unit: COUUnit
->>>>>>> 285447c3
         :param dependent: Whether the step is dependent of another step, defaults to False
         :type dependent: bool, optional
         :return: Step to upgrade a unit.
