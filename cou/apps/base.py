# Copyright 2023 Canonical Limited
#
# Licensed under the Apache License, Version 2.0 (the "License");
# you may not use this file except in compliance with the License.
# You may obtain a copy of the License at
#
#     http://www.apache.org/licenses/LICENSE-2.0
#
# Unless required by applicable law or agreed to in writing, software
# distributed under the License is distributed on an "AS IS" BASIS,
# WITHOUT WARRANTIES OR CONDITIONS OF ANY KIND, either express or implied.
# See the License for the specific language governing permissions and
# limitations under the License.

"""Base application class."""
from __future__ import annotations

import logging
from collections import defaultdict
from dataclasses import dataclass, field
from io import StringIO
from typing import Any, Optional

from juju.client._definitions import ApplicationStatus, UnitStatus
from ruamel.yaml import YAML

from cou.apps.machine import Machine
from cou.exceptions import (
    ApplicationError,
    HaltUpgradePlanGeneration,
    MismatchedOpenStackVersions,
)
from cou.steps import (
    ApplicationUpgradePlan,
    PostUpgradeStep,
    PreUpgradeStep,
    UnitUpgradeStep,
    UpgradeStep,
)
from cou.utils.app_utils import upgrade_packages
from cou.utils.juju_utils import COUModel
from cou.utils.openstack import (
    DISTRO_TO_OPENSTACK_MAPPING,
    OpenStackCodenameLookup,
    OpenStackRelease,
)

logger = logging.getLogger(__name__)

DEFAULT_WAITING_TIMEOUT = 5 * 60  # 5 min


@dataclass
class ApplicationUnit:
    """Representation of a single unit of application."""

    name: str
    os_version: OpenStackRelease
    machine: Machine
    workload_version: str = ""


@dataclass
class OpenStackApplication:
    """Representation of a charmed OpenStack application in the deployment.

    :param name: Name of the application
    :type name: str
    :param status: Status of the application.
    :type status: ApplicationStatus
    :param config: Configuration of the application.
    :type config: dict
    :param model: COUModel object
    :type model: COUModel
    :param charm: Name of the charm.
    :type charm: str
    :param units: Units representation of an application.
    :type units: list[ApplicationUnit]
    :raises ApplicationError: When there are no compatible OpenStack release for the
        workload version.
    :raises MismatchedOpenStackVersions: When units part of this application are running mismatched
        OpenStack versions.
    :raises HaltUpgradePlanGeneration: When the class halts the upgrade plan generation.
    :raises CommandRunFailed: When a command fails to run.
    :raises RunUpgradeError: When an upgrade fails.
    """

    # pylint: disable=too-many-instance-attributes

    name: str
    status: ApplicationStatus
    config: dict
    model: COUModel
    charm: str
    machines: dict[str, Machine]
    units: list[ApplicationUnit] = field(default_factory=lambda: [])
    packages_to_hold: Optional[list] = field(default=None, init=False)
    wait_timeout: int = field(default=DEFAULT_WAITING_TIMEOUT, init=False)
    wait_for_model: bool = field(default=False, init=False)  # waiting only for application itself

    def __post_init__(self) -> None:
        """Initialize the Application dataclass."""
        self._verify_channel()
        self._populate_units()

    def __hash__(self) -> int:
        """Hash magic method for Application.

        :return: Unique hash identifier for Application object.
        :rtype: int
        """
        return hash(f"{self.name}{self.charm}")

    def __eq__(self, other: Any) -> bool:
        """Equal magic method for Application.

        :param other: Application object to compare.
        :type other: Any
        :return: True if equal False if different.
        :rtype: bool
        """
        return other.name == self.name and other.charm == self.charm

    def __str__(self) -> str:
        """Dump as string.

        :return: Summary representation of an Application.
        :rtype: str
        """
        summary = {
            self.name: {
                "model_name": self.model.name,
                "charm": self.charm,
                "charm_origin": self.charm_origin,
                "os_origin": self.os_origin,
                "channel": self.channel,
                "units": {
                    unit.name: {
                        "workload_version": unit.workload_version,
                        "os_version": str(unit.os_version),
                    }
                    for unit in self.units
                },
            }
        }
        yaml = YAML()
        with StringIO() as stream:
            yaml.dump(summary, stream)
            return stream.getvalue()

    def _verify_channel(self) -> None:
        """Verify app channel from current data.

        :raises ApplicationError: Exception raised when channel is not a valid OpenStack channel.
        """
        if self.is_from_charm_store or self.is_valid_track(self.status.charm_channel):
            logger.debug("%s app has proper channel %s", self.name, self.status.charm_channel)
            return

        raise ApplicationError(
            f"Channel: {self.status.charm_channel} for charm '{self.charm}' on series "
            f"'{self.series}' is currently not supported in this tool. Please take a look at the "
            "documentation: "
            "https://docs.openstack.org/charm-guide/latest/project/charm-delivery.html to see if "
            "you are using the right track."
        )

    def _populate_units(self) -> None:
        """Populate application units."""
        if not self.is_subordinate:
            for name, unit in self.status.units.items():
                compatible_os_version = self._get_latest_os_version(unit)
                self.units.append(
                    ApplicationUnit(
                        name=name,
                        workload_version=unit.workload_version,
                        os_version=compatible_os_version,
                        machine=self.machines[unit.machine],
                    )
                )

    @property
    def is_subordinate(self) -> bool:
        """Check if application is subordinate.

        :return: True if subordinate, False otherwise.
        :rtype: bool
        """
        return bool(self.status.subordinate_to)

    @property
    def channel(self) -> str:
        """Get charm channel of the application.

        :return: Charm channel. E.g: ussuri/stable
        :rtype: str
        """
        return self.status.charm_channel

    @property
    def charm_origin(self) -> str:
        """Get the charm origin of application.

        :return: Charm origin. E.g: cs or ch
        :rtype: str
        """
        return self.status.charm.split(":")[0]

    @property
    def os_origin(self) -> str:
        """Get application configuration for openstack-origin or source.

        :return: Configuration parameter of the charm to set OpenStack origin.
            e.g: cloud:focal-wallaby
        :rtype: str
        """
        if origin := self.origin_setting:
            return self.config[origin].get("value", "")

        logger.warning("Failed to get origin for %s, no origin config found", self.name)
        return ""

    @property
    def origin_setting(self) -> Optional[str]:
        """Get charm origin setting name.

        :return: return name of charm origin setting, e.g. "source", "openstack-origin" or None
        :rtype: Optional[str]
        """
        for origin in ("openstack-origin", "source"):
            if origin in self.config:
                return origin

        return None

    @property
    def is_from_charm_store(self) -> bool:
        """Check if application comes from charm store.

        :return: True if comes, False otherwise.
        :rtype: bool
        """
        return self.charm_origin == "cs"

    def is_valid_track(self, charm_channel: str) -> bool:
        """Check if the channel track is valid.

        :param charm_channel: Charm channel. E.g: ussuri/stable
        :type charm_channel: str
        :return: True if valid, False otherwise.
        :rtype: bool
        """
        try:
            OpenStackRelease(self._get_track_from_channel(charm_channel))
            return True
        except ValueError:
            return self.is_from_charm_store

    def _get_latest_os_version(self, unit: UnitStatus) -> OpenStackRelease:
        """Get the latest compatible OpenStack release based on the unit workload version.

        :param unit: Application Unit
        :type unit: UnitStatus
        :raises ApplicationError: When there are no compatible OpenStack release for the
        workload version.
        :return: The latest compatible OpenStack release.
        :rtype: OpenStackRelease
        """
        compatible_os_versions = OpenStackCodenameLookup.find_compatible_versions(
            self.charm, unit.workload_version
        )
        if not compatible_os_versions:
            raise ApplicationError(
                f"'{self.name}' with workload version {unit.workload_version} has no "
                "compatible OpenStack release."
            )

        return max(compatible_os_versions)

    @staticmethod
    def _get_track_from_channel(charm_channel: str) -> str:
        """Get the track from a given channel.

        :param charm_channel: Charm channel. E.g: ussuri/stable
        :type charm_channel: str
        :return: The track from a channel. E.g: ussuri
        :rtype: str
        """
        return charm_channel.split("/", maxsplit=1)[0]

    @property
    def possible_current_channels(self) -> list[str]:
        """Return the possible current channels based on the current OpenStack release.

        :return: The possible current channels for the application. E.g: ["ussuri/stable"]
        :rtype: list[str]
        """
        return [f"{self.current_os_release.codename}/stable"]

    def target_channel(self, target: OpenStackRelease) -> str:
        """Return the appropriate channel for the passed OpenStack target.

        :param target: OpenStack release as target to upgrade.
        :type target: OpenStackRelease
        :return: The next channel for the application. E.g: victoria/stable
        :rtype: str
        """
        return f"{target.codename}/stable"

    @property
    def series(self) -> str:
        """Ubuntu series of the application.

        :return: Ubuntu series of application. E.g: focal
        :rtype: str
        """
        return self.status.series

    @property
    def current_os_release(self) -> OpenStackRelease:
        """Current OpenStack Release of the application.

        :raises MismatchedOpenStackVersions: When units part of this application are
        running mismatched OpenStack versions.
        :return: OpenStackRelease object
        :rtype: OpenStackRelease
        """
        os_versions = defaultdict(list)
        for unit in self.units:
            os_versions[unit.os_version].append(unit.name)

        if len(os_versions.keys()) == 1:
            return next(iter(os_versions))

        # NOTE (gabrielcocenza) on applications that use single-unit or paused-single-unit
        # upgrade methods, more than one version can be found.
        mismatched_repr = [
            f"'{openstack_release.codename}': {units}"
            for openstack_release, units in os_versions.items()
        ]
        raise MismatchedOpenStackVersions(
            f"Units of application {self.name} are running mismatched OpenStack versions: "
            f"{', '.join(mismatched_repr)}. This is not currently handled."
        )

    @property
    def apt_source_codename(self) -> Optional[OpenStackRelease]:
        """Identify the OpenStack release set on "openstack-origin" or "source" config.

        :raises ApplicationError: If os_origin_parsed is not a valid OpenStack release or os_origin
            is in an unexpected format (ppa, url, etc).
        :return: OpenStackRelease object or None if the app doesn't have os_origin config.
        :rtype: Optional[OpenStackRelease]
        """
        os_origin_parsed: Optional[str]
        # that means that the charm doesn't have "source" or "openstack-origin" config.
        if self.origin_setting is None:
            return None

        # Ex: "cloud:focal-ussuri" will result in "ussuri"
        if self.os_origin.startswith("cloud"):
            *_, os_origin_parsed = self.os_origin.rsplit("-", maxsplit=1)
            try:
                return OpenStackRelease(os_origin_parsed)
            except ValueError as exc:
                raise ApplicationError(
                    f"'{self.name}' has an invalid '{self.origin_setting}': {self.os_origin}"
                ) from exc

        elif self.os_origin == "distro":
            # find the OpenStack release based on ubuntu series
            os_origin_parsed = DISTRO_TO_OPENSTACK_MAPPING[self.series]
            return OpenStackRelease(os_origin_parsed)

        elif self.os_origin == "":
            return None

        else:
            # probably because user set a ppa or an url
            raise ApplicationError(
                f"'{self.name}' has an invalid '{self.origin_setting}': {self.os_origin}"
            )

    @property
    def channel_codename(self) -> OpenStackRelease:
        """Identify the OpenStack release set in the charm channel.

        :return: OpenStackRelease object
        :rtype: OpenStackRelease
        """
        # get the OpenStack release from the channel track of the application.
        return OpenStackRelease(self._get_track_from_channel(self.channel))

    @property
    def can_upgrade_current_channel(self) -> bool:
        """Check if it's possible to upgrade the charm code.

        :return: True if can upgrade, False otherwise.
        :rtype: bool
        """
        return bool(self.status.can_upgrade_to)

    def new_origin(self, target: OpenStackRelease) -> str:
        """Return the new openstack-origin or source configuration.

        :param target: OpenStack release as target to upgrade.
        :type target: OpenStackRelease
        :return: Repository from which to install.
        :rtype: str
        """
        return f"cloud:{self.series}-{target.codename}"

    async def _check_upgrade(self, target: OpenStackRelease) -> None:
        """Check if an application has upgraded its workload version.

        :param target: OpenStack release as target to upgrade.
        :type target: OpenStackRelease
        :raises ApplicationError: When the workload version of the charm doesn't upgrade.
        """
        status = await self.model.get_status()
        app_status = status.applications.get(self.name)
        units_not_upgraded = []
        for unit in app_status.units.keys():
            workload_version = app_status.units[unit].workload_version
            compatible_os_versions = OpenStackCodenameLookup.find_compatible_versions(
                self.charm, workload_version
            )
            if target not in compatible_os_versions:
                units_not_upgraded.append(unit)

        if units_not_upgraded:
            units_not_upgraded_string = ", ".join(units_not_upgraded)
            raise ApplicationError(
                f"Cannot upgrade units '{units_not_upgraded_string}' to {target}."
            )

    def pre_upgrade_steps(self, target: OpenStackRelease) -> list[PreUpgradeStep]:
        """Pre Upgrade steps planning.

        :param target: OpenStack release as target to upgrade.
        :type target: OpenStackRelease
        :return: List of pre upgrade steps.
        :rtype: list[PreUpgradeStep]
        """
        return [
            self._get_upgrade_current_release_packages_step(),
            self._get_refresh_charm_step(target),
        ]

    def upgrade_steps(self, target: OpenStackRelease) -> list[UpgradeStep]:
        """Upgrade steps planning.

        :param target: OpenStack release as target to upgrade.
        :type target: OpenStackRelease
        :raises HaltUpgradePlanGeneration: When the application halt the upgrade plan generation.
        :return: List of upgrade steps.
        :rtype: list[UpgradeStep]
        """
        if self.current_os_release >= target and self.apt_source_codename >= target:
            msg = (
                f"Application '{self.name}' already configured for release equal or greater "
                f"than {target}. Ignoring."
            )
            logger.info(msg)
            raise HaltUpgradePlanGeneration(msg)

        return [
            self._get_disable_action_managed_step(),
            self._get_upgrade_charm_step(target),
            self._get_workload_upgrade_step(target),
        ]

    def post_upgrade_steps(self, target: OpenStackRelease) -> list[PostUpgradeStep]:
        """Post Upgrade steps planning.

        Wait until the application reaches the idle state and then check the target workload.

        :param target: OpenStack release as target to upgrade.
        :type target: OpenStackRelease
        :return: List of post upgrade steps.
        :rtype: list[PostUpgradeStep]
        """
        return [
            self._get_wait_step(),
            self._get_reached_expected_target_step(target),
        ]

    def generate_upgrade_plan(self, target: OpenStackRelease) -> ApplicationUpgradePlan:
        """Generate full upgrade plan for an Application.

        :param target: OpenStack codename to upgrade.
        :type target: OpenStackRelease
        :return: Full upgrade plan if the Application is able to generate it.
        :rtype: ApplicationUpgradePlan
        """
        upgrade_steps = ApplicationUpgradePlan(
            description=f"Upgrade plan for '{self.name}' to {target}",
        )
        all_steps = (
            self.pre_upgrade_steps(target)
            + self.upgrade_steps(target)
            + self.post_upgrade_steps(target)
        )
        for step in all_steps:
            if step:
                upgrade_steps.add_step(step)
        return upgrade_steps

    def _get_upgrade_current_release_packages_step(self) -> PreUpgradeStep:
        """Get step for upgrading software packages to the latest of the current release.

        :return: Step for upgrading software packages to the latest of the current release.
        :rtype: PreUpgradeStep
        """
        return PreUpgradeStep(
            description=(
                f"Upgrade software packages of '{self.name}' from the current APT repositories"
            ),
            coro=upgrade_packages(self.status.units.keys(), self.model, self.packages_to_hold),
        )

    def _get_refresh_charm_step(self, target: OpenStackRelease) -> PreUpgradeStep:
        """Get step for refreshing the current channel.

        This function also identifies if charm comes from charmstore and in that case,
        makes the migration.
        :param target: OpenStack release as target to upgrade.
        :type target: OpenStackRelease
        :raises ApplicationError: When application has unexpected channel.
        :return: Step for refreshing the charm.
        :rtype: PreUpgradeStep
        """
        if not self.can_upgrade_current_channel:
            return PreUpgradeStep()

        switch = None
        *_, channel = self.possible_current_channels

        # corner case for rabbitmq and hacluster.
        if len(self.possible_current_channels) > 1:
            logger.info(
                (
                    "'%s' has more than one channel compatible with the current OpenStack "
                    "release: '%s'. '%s' will be used"
                ),
                self.name,
                self.current_os_release.codename,
                channel,
            )

        if self.charm_origin == "cs":
            description = f"Migration of '{self.name}' from charmstore to charmhub"
            switch = f"ch:{self.charm}"
        elif self.channel in self.possible_current_channels:
            channel = self.channel
            description = f"Refresh '{self.name}' to the latest revision of '{channel}'"
        elif self.channel_codename >= target:
            logger.info(
                "Skipping charm refresh for %s, its channel is already set to %s.",
                self.name,
                self.channel,
            )
            return PreUpgradeStep()
        elif self.channel not in self.possible_current_channels:
            raise ApplicationError(
                f"'{self.name}' has unexpected channel: '{self.channel}' for the current workload "
                f"version and OpenStack release: '{self.current_os_release.codename}'. "
                f"Possible channels are: {','.join(self.possible_current_channels)}"
            )

        return PreUpgradeStep(
            description=description,
            coro=self.model.upgrade_charm(self.name, channel, switch=switch),
        )

    def _get_upgrade_charm_step(self, target: OpenStackRelease) -> UpgradeStep:
        """Get step for upgrading the charm.

        :param target: OpenStack release as target to upgrade.
        :type target: OpenStackRelease
        :return: Step for upgrading the charm.
        :rtype: UpgradeStep
        """
        if self.channel != self.target_channel(target):
            return UpgradeStep(
                description=(
                    f"Upgrade '{self.name}' to the new channel: '{self.target_channel(target)}'"
                ),
                coro=self.model.upgrade_charm(self.name, self.target_channel(target)),
            )
        return UpgradeStep()

    def _get_disable_action_managed_step(self) -> UpgradeStep:
        """Get step to disable action-managed-upgrade.

        This is used to upgrade as "all-in-one" strategy.

        :return: Step to disable action-managed-upgrade
        :rtype: UpgradeStep
        """
        if self.config.get("action-managed-upgrade", {}).get("value", False):
            return UpgradeStep(
                description=(
                    f"Change charm config of '{self.name}' 'action-managed-upgrade' to False."
                ),
                coro=self.model.set_application_config(
                    self.name, {"action-managed-upgrade": False}
                ),
            )
        return UpgradeStep()

<<<<<<< HEAD
    def _get_enable_action_managed_step(self) -> UpgradeStep:
        """Get step to enable action-managed-upgrade.

        This is used to upgrade as "paused-single-unit" strategy.

        :return: Step to enable action-managed-upgrade
        :rtype: UpgradeStep
        """
        if self.config.get("action-managed-upgrade", {}).get("value", False):
            return UpgradeStep()
        return UpgradeStep(
            description=(
                f"Change charm config of '{self.name}' 'action-managed-upgrade' to True."
            ),
            coro=self.model.set_application_config(self.name, {"action-managed-upgrade": True}),
        )

    def _get_pause_unit_step(self, unit: ApplicationUnit) -> UnitUpgradeStep:
        """Get the step to pause a unit to upgrade.

        :param unit: Unit to be paused.
        :type unit: ApplicationUnit
        :return: Step to pause a unit.
        :rtype: UnitUpgradeStep
        """
        return UnitUpgradeStep(
            description=f"Pause the unit: '{unit.name}'.",
            coro=self.model.run_action(
                unit_name=unit.name, action_name="pause", raise_on_failure=True
            ),
        )

    def _get_resume_unit_step(self, unit: ApplicationUnit) -> UnitUpgradeStep:
        """Get the step to resume a unit after upgrading the workload version.

        :param unit: Unit to be resumed.
        :type unit: ApplicationUnit
        :return: Step to resume a unit.
        :rtype: UnitUpgradeStep
        """
        return UnitUpgradeStep(
            description=(f"Resume the unit: '{unit.name}'."),
            coro=self.model.run_action(
                unit_name=unit.name, action_name="resume", raise_on_failure=True
            ),
        )

    def _get_workload_upgrade_plan(
        self, target: OpenStackRelease, parallel: bool = False
    ) -> UpgradeStep:
        """Get workload upgrade plan by changing openstack-origin or source.
=======
    def _get_workload_upgrade_step(self, target: OpenStackRelease) -> UpgradeStep:
        """Get workload upgrade step by changing openstack-origin or source.
>>>>>>> 12dedbe3

        :param target: OpenStack release as target to upgrade.
        :type target: OpenStackRelease
        :return: Workload upgrade step
        :rtype: UpgradeStep
        """
        if self.os_origin != self.new_origin(target) and self.origin_setting:
            return UpgradeStep(
                description=(
                    f"Change charm config of '{self.name}' "
                    f"'{self.origin_setting}' to '{self.new_origin(target)}'"
                ),
                coro=self.model.set_application_config(
                    self.name, {self.origin_setting: self.new_origin(target)}
                ),
            )
        logger.warning(
            "Not triggering the workload upgrade of app %s: %s already set to %s",
            self.name,
            self.origin_setting,
            self.new_origin(target),
        )
        return UpgradeStep()

    def _get_reached_expected_target_step(self, target: OpenStackRelease) -> PostUpgradeStep:
        """Get post upgrade step to check if application workload has been upgraded.

        :param target: OpenStack release as target to upgrade.
        :type target: OpenStackRelease
        :return: Post Upgrade step to check if application workload has been upgraded.
        :rtype: PostUpgradeStep
        """
        return PostUpgradeStep(
            description=f"Check if the workload of '{self.name}' has been upgraded",
            coro=self._check_upgrade(target),
        )

    def _get_wait_step(self) -> PostUpgradeStep:
        """Get wait step for entire model or application.

        :return: Step waiting for entire model or application itself
        :rtype: PostUpgradeStep
        """
        if self.wait_for_model:
            description = (
                f"Wait {self.wait_timeout}s for model {self.model.name} to reach the idle state."
            )
            apps = None
        else:
            description = f"Wait {self.wait_timeout}s for app {self.name} to reach the idle state."
            apps = [self.name]

        return PostUpgradeStep(
            description=description,
            parallel=False,
            coro=self.model.wait_for_active_idle(self.wait_timeout, apps=apps),
        )<|MERGE_RESOLUTION|>--- conflicted
+++ resolved
@@ -609,7 +609,6 @@
             )
         return UpgradeStep()
 
-<<<<<<< HEAD
     def _get_enable_action_managed_step(self) -> UpgradeStep:
         """Get step to enable action-managed-upgrade.
 
@@ -657,14 +656,8 @@
             ),
         )
 
-    def _get_workload_upgrade_plan(
-        self, target: OpenStackRelease, parallel: bool = False
-    ) -> UpgradeStep:
-        """Get workload upgrade plan by changing openstack-origin or source.
-=======
     def _get_workload_upgrade_step(self, target: OpenStackRelease) -> UpgradeStep:
         """Get workload upgrade step by changing openstack-origin or source.
->>>>>>> 12dedbe3
 
         :param target: OpenStack release as target to upgrade.
         :type target: OpenStackRelease
