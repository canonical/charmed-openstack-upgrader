--- conflicted
+++ resolved
@@ -319,37 +319,9 @@
         """
         return f"cloud:{self.series}-{target.codename}"
 
-<<<<<<< HEAD
-    def pre_upgrade_steps(self, target: OpenStackRelease) -> list[PreUpgradeStep]:
-=======
-    async def _check_upgrade(self, target: OpenStackRelease) -> None:
-        """Check if an application has upgraded its workload version.
-
-        :param target: OpenStack release as target to upgrade.
-        :type target: OpenStackRelease
-        :raises ApplicationError: When the workload version of the charm doesn't upgrade.
-        """
-        status = await self.model.get_status()
-        app_status = status.applications.get(self.name)
-        units_not_upgraded = []
-        for unit in app_status.units.keys():
-            workload_version = app_status.units[unit].workload_version
-            compatible_os_versions = OpenStackCodenameLookup.find_compatible_versions(
-                self.charm, workload_version
-            )
-            if target not in compatible_os_versions:
-                units_not_upgraded.append(unit)
-
-        if units_not_upgraded:
-            units_not_upgraded_string = ", ".join(units_not_upgraded)
-            raise ApplicationError(
-                f"Cannot upgrade units '{units_not_upgraded_string}' to {target}."
-            )
-
     def pre_upgrade_steps(
         self, target: OpenStackRelease, units: Optional[list[COUUnit]]
     ) -> list[PreUpgradeStep]:
->>>>>>> a80cd662
         """Pre Upgrade steps planning.
 
         :param target: OpenStack release as target to upgrade.
