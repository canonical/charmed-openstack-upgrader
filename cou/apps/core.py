--- conflicted
+++ resolved
@@ -16,15 +16,10 @@
 import logging
 from typing import Optional
 
-<<<<<<< HEAD
 from cou.apps.base import LONG_IDLE_TIMEOUT, OpenStackApplication
-=======
-from cou.apps import LONG_IDLE_TIMEOUT
-from cou.apps.base import OpenStackApplication
->>>>>>> 18ea2253
 from cou.apps.factory import AppFactory
 from cou.steps import UnitUpgradeStep, UpgradeStep
-from cou.utils.juju_utils import COUUnit
+from cou.utils.juju_utils import Unit
 from cou.utils.nova_compute import verify_empty_hypervisor_before_upgrade
 from cou.utils.openstack import OpenStackRelease
 
@@ -49,9 +44,6 @@
     Octavia required more time to settle before COU can continue.
     """
 
-<<<<<<< HEAD
-    wait_timeout = LONG_IDLE_TIMEOUT
-=======
     wait_timeout = LONG_IDLE_TIMEOUT
 
 
@@ -67,14 +59,14 @@
     upgrade_units_running_vms = False
 
     def upgrade_steps(
-        self, target: OpenStackRelease, units: Optional[list[COUUnit]], force: bool
+        self, target: OpenStackRelease, units: Optional[list[Unit]], force: bool
     ) -> list[UpgradeStep]:
         """Upgrade steps planning.
 
         :param target: OpenStack release as target to upgrade.
         :type target: OpenStackRelease
         :param units: Units to generate upgrade steps,
-        :type units: Optional[list[COUUnit]]
+        :type units: Optional[list[Unit]]
         :param force: Whether the plan generation should be forced
         :type force: bool
         :return: List of upgrade steps.
@@ -85,17 +77,17 @@
 
         return super().upgrade_steps(target, units, force)
 
-    def _get_unit_upgrade_steps(self, unit: COUUnit, force: bool) -> UnitUpgradeStep:
+    def _get_unit_upgrade_steps(self, unit: Unit, force: bool) -> UnitUpgradeStep:
         """Get the upgrade steps for a single unit.
 
         :param unit: Unit to generate upgrade steps
-        :type unit: COUUnit
+        :type unit: Unit
         :param force: Whether the unit step generation should be forced
         :type force: bool
         :return: Unit upgrade step
         :rtype: UnitUpgradeStep
         """
-        unit_plan = UnitUpgradeStep(description=f"Upgrade plan for unit '{unit.name}'")
+        unit_plan = UnitUpgradeStep(f"Upgrade plan for unit '{unit.name}'")
         unit_plan.add_step(self._get_disable_scheduler_step(unit))
 
         if not force:
@@ -109,13 +101,13 @@
 
         return unit_plan
 
-    def _get_empty_hypervisor_step(self, unit: COUUnit) -> UnitUpgradeStep:
+    def _get_empty_hypervisor_step(self, unit: Unit) -> UnitUpgradeStep:
         """Get the step to check if the unit has no VMs running.
 
         In case force is set to true, no check is done.
 
         :param unit: Unit to check the instance-count
-        :type unit: COUUnit
+        :type unit: Unit
         :return: Step to check if the hypervisor is empty.
         :rtype: UnitUpgradeStep
         """
@@ -124,11 +116,11 @@
             coro=verify_empty_hypervisor_before_upgrade(unit, self.model),
         )
 
-    def _get_enable_scheduler_step(self, unit: COUUnit) -> UnitUpgradeStep:
+    def _get_enable_scheduler_step(self, unit: Unit) -> UnitUpgradeStep:
         """Get the step to enable the scheduler, so the unit can create new VMs.
 
         :param unit: Unit to be enabled.
-        :type unit: COUUnit
+        :type unit: Unit
         :return: Step to enable the scheduler
         :rtype: UnitUpgradeStep
         """
@@ -139,11 +131,11 @@
             ),
         )
 
-    def _get_disable_scheduler_step(self, unit: COUUnit) -> UnitUpgradeStep:
+    def _get_disable_scheduler_step(self, unit: Unit) -> UnitUpgradeStep:
         """Get the step to disable the scheduler,  so the unit cannot create new VMs.
 
         :param unit: Unit to be disabled.
-        :type unit: COUUnit
+        :type unit: Unit
         :return: Step to disable the scheduler
         :rtype: UnitUpgradeStep
         """
@@ -152,5 +144,4 @@
             coro=self.model.run_action(
                 unit_name=unit.name, action_name="disable", raise_on_failure=True
             ),
-        )
->>>>>>> 18ea2253
+        )