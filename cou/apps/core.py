--- conflicted
+++ resolved
@@ -437,14 +437,7 @@
                 f"Upgrade software packages of '{self.name}' from the current APT repositories"
             ),
             parallel=parallel,
-<<<<<<< HEAD
-            function=upgrade_packages,
-            units=self.status.units.keys(),
-            model=self.model,
-            packages_to_hold=self.packages_to_hold,
-=======
-            coro=upgrade_packages(self.status.units.keys(), self.model),
->>>>>>> 53520ccb
+            coro=upgrade_packages(self.status.units.keys(), self.model, self.packages_to_hold),
         )
 
     def _get_refresh_charm_plan(
