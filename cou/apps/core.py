# Copyright 2023 Canonical Limited
#
# Licensed under the Apache License, Version 2.0 (the "License");
# you may not use this file except in compliance with the License.
# You may obtain a copy of the License at
#
#     http://www.apache.org/licenses/LICENSE-2.0
#
# Unless required by applicable law or agreed to in writing, software
# distributed under the License is distributed on an "AS IS" BASIS,
# WITHOUT WARRANTIES OR CONDITIONS OF ANY KIND, either express or implied.
# See the License for the specific language governing permissions and
# limitations under the License.

"""Core application class."""
import logging
from typing import Optional

from cou.apps.base import ApplicationUnit, OpenStackApplication
from cou.apps.factory import AppFactory
from cou.steps import UnitUpgradeStep, UpgradeStep
<<<<<<< HEAD
=======
from cou.utils.juju_utils import COUUnit
>>>>>>> 285447c3
from cou.utils.nova_compute import verify_empty_hypervisor_before_upgrade
from cou.utils.openstack import OpenStackRelease

logger = logging.getLogger(__name__)


@AppFactory.register_application(["keystone"])
class Keystone(OpenStackApplication):
    """Keystone application.

    Keystone must wait for the entire model to be idle before declaring the upgrade complete.
    """

    wait_timeout = 30 * 60  # 30 min
    wait_for_model = True


@AppFactory.register_application(["octavia"])
class Octavia(OpenStackApplication):
    """Octavia application.

    Octavia required more time to settle before COU can continue.
    """

    wait_timeout = 30 * 60  # 30 min


@AppFactory.register_application(["nova-compute"])
class NovaCompute(OpenStackApplication):
    """Nova Compute application.

    Nova Compute must wait for the entire model to be idle before declaring the upgrade complete.
    """

    wait_timeout = 30 * 60  # 30 min
    wait_for_model = True
    upgrade_units_running_vms = False

    def upgrade_steps(
        self,
        target: OpenStackRelease,
<<<<<<< HEAD
        units: Optional[list[ApplicationUnit]],
=======
        units: Optional[list[COUUnit]],
>>>>>>> 285447c3
        force: bool,
    ) -> list[UpgradeStep]:
        """Upgrade steps planning.

        :param target: OpenStack release as target to upgrade.
        :type target: OpenStackRelease
        :param units: Units to generate upgrade steps,
<<<<<<< HEAD
        :type units: Optional[list[ApplicationUnit]]
=======
        :type units: Optional[list[COUUnit]]
>>>>>>> 285447c3
        :param force: Whether the plan generation should be forced
        :type force: bool
        :return: List of upgrade steps.
        :rtype: list[UpgradeStep]
        """
        if not units:
<<<<<<< HEAD
            units = self.units
=======
            units = list(self.units.values())
>>>>>>> 285447c3
        app_steps = super().upgrade_steps(target, units, force)
        unit_steps = self._get_units_upgrade_steps(units, force)
        return app_steps + unit_steps

<<<<<<< HEAD
    def _get_units_upgrade_steps(
        self, units: list[ApplicationUnit], force: bool
    ) -> list[UpgradeStep]:
        """Get the upgrade steps for the units.

        :param units: Units to generate upgrade steps
        :type units: list[ApplicationUnit]
=======
    def _get_units_upgrade_steps(self, units: list[COUUnit], force: bool) -> list[UpgradeStep]:
        """Get the upgrade steps for the units.

        :param units: Units to generate upgrade steps
        :type units: list[COUUnit]
>>>>>>> 285447c3
        :param force: Whether the plan generation should be forced
        :type force: bool
        :return: List of upgrade steps
        :rtype: list[UpgradeStep]
        """
        units_steps = UpgradeStep(
            description=f"Upgrade plan for units: {', '.join([unit.name for unit in units])}",
            parallel=True,
        )

        for unit in units:
            unit_steps = UnitUpgradeStep(description=f"Upgrade plan for unit: {unit.name}")
            unit_steps.add_step(self._get_disable_scheduler_step(unit))

            if not force:
                unit_steps.add_step(self._get_empty_hypervisor_step(unit))

            is_dependent = not force
            unit_steps.add_step(self._get_pause_unit_step(unit, is_dependent))
            unit_steps.add_step(self._get_openstack_upgrade_step(unit, is_dependent))
            unit_steps.add_step(self._get_resume_unit_step(unit, is_dependent))
            unit_steps.add_step(self._get_enable_scheduler_step(unit))
            units_steps.add_step(unit_steps)

        return [units_steps]

<<<<<<< HEAD
    def _get_empty_hypervisor_step(self, unit: ApplicationUnit) -> UnitUpgradeStep:
=======
    def _get_empty_hypervisor_step(self, unit: COUUnit) -> UnitUpgradeStep:
>>>>>>> 285447c3
        """Get the step to check if the unit has no VMs running.

        In case force is set to true, no check is done.

        :param unit: Unit to check the instance-count
<<<<<<< HEAD
        :type unit: ApplicationUnit
=======
        :type unit: COUUnit
>>>>>>> 285447c3
        :return: Step to check if the hypervisor is empty.
        :rtype: UnitUpgradeStep
        """
        return UnitUpgradeStep(
            description=f"Check if unit {unit.name} has no VMs running before upgrading.",
            coro=verify_empty_hypervisor_before_upgrade(unit, self.model),
        )

<<<<<<< HEAD
    def _get_enable_scheduler_step(self, unit: ApplicationUnit) -> UnitUpgradeStep:
        """Get the step to enable the scheduler, so the unit can create new VMs.

        :param unit: Unit to be enabled.
        :type unit: ApplicationUnit
=======
    def _get_enable_scheduler_step(self, unit: COUUnit) -> UnitUpgradeStep:
        """Get the step to enable the scheduler, so the unit can create new VMs.

        :param unit: Unit to be enabled.
        :type unit: COUUnit
>>>>>>> 285447c3
        :return: Step to enable the scheduler
        :rtype: UnitUpgradeStep
        """
        return UnitUpgradeStep(
            description=f"Enable nova-compute scheduler from unit: '{unit.name}'.",
            coro=self.model.run_action(
                unit_name=unit.name, action_name="enable", raise_on_failure=True
            ),
        )

<<<<<<< HEAD
    def _get_disable_scheduler_step(self, unit: ApplicationUnit) -> UnitUpgradeStep:
        """Get the step to disable the scheduler,  so the unit cannot create new VMs.

        :param unit: Unit to be disabled.
        :type unit: ApplicationUnit
=======
    def _get_disable_scheduler_step(self, unit: COUUnit) -> UnitUpgradeStep:
        """Get the step to disable the scheduler,  so the unit cannot create new VMs.

        :param unit: Unit to be disabled.
        :type unit: COUUnit
>>>>>>> 285447c3
        :return: Step to disable the scheduler
        :rtype: UnitUpgradeStep
        """
        return UnitUpgradeStep(
            description=f"Disable nova-compute scheduler from unit: '{unit.name}'.",
            coro=self.model.run_action(
                unit_name=unit.name, action_name="disable", raise_on_failure=True
            ),
        )<|MERGE_RESOLUTION|>--- conflicted
+++ resolved
@@ -16,13 +16,10 @@
 import logging
 from typing import Optional
 
-from cou.apps.base import ApplicationUnit, OpenStackApplication
+from cou.apps.base import OpenStackApplication
 from cou.apps.factory import AppFactory
 from cou.steps import UnitUpgradeStep, UpgradeStep
-<<<<<<< HEAD
-=======
 from cou.utils.juju_utils import COUUnit
->>>>>>> 285447c3
 from cou.utils.nova_compute import verify_empty_hypervisor_before_upgrade
 from cou.utils.openstack import OpenStackRelease
 
@@ -64,11 +61,7 @@
     def upgrade_steps(
         self,
         target: OpenStackRelease,
-<<<<<<< HEAD
-        units: Optional[list[ApplicationUnit]],
-=======
         units: Optional[list[COUUnit]],
->>>>>>> 285447c3
         force: bool,
     ) -> list[UpgradeStep]:
         """Upgrade steps planning.
@@ -76,41 +69,23 @@
         :param target: OpenStack release as target to upgrade.
         :type target: OpenStackRelease
         :param units: Units to generate upgrade steps,
-<<<<<<< HEAD
-        :type units: Optional[list[ApplicationUnit]]
-=======
         :type units: Optional[list[COUUnit]]
->>>>>>> 285447c3
         :param force: Whether the plan generation should be forced
         :type force: bool
         :return: List of upgrade steps.
         :rtype: list[UpgradeStep]
         """
         if not units:
-<<<<<<< HEAD
-            units = self.units
-=======
             units = list(self.units.values())
->>>>>>> 285447c3
         app_steps = super().upgrade_steps(target, units, force)
         unit_steps = self._get_units_upgrade_steps(units, force)
         return app_steps + unit_steps
 
-<<<<<<< HEAD
-    def _get_units_upgrade_steps(
-        self, units: list[ApplicationUnit], force: bool
-    ) -> list[UpgradeStep]:
-        """Get the upgrade steps for the units.
-
-        :param units: Units to generate upgrade steps
-        :type units: list[ApplicationUnit]
-=======
     def _get_units_upgrade_steps(self, units: list[COUUnit], force: bool) -> list[UpgradeStep]:
         """Get the upgrade steps for the units.
 
         :param units: Units to generate upgrade steps
         :type units: list[COUUnit]
->>>>>>> 285447c3
         :param force: Whether the plan generation should be forced
         :type force: bool
         :return: List of upgrade steps
@@ -137,21 +112,13 @@
 
         return [units_steps]
 
-<<<<<<< HEAD
-    def _get_empty_hypervisor_step(self, unit: ApplicationUnit) -> UnitUpgradeStep:
-=======
     def _get_empty_hypervisor_step(self, unit: COUUnit) -> UnitUpgradeStep:
->>>>>>> 285447c3
         """Get the step to check if the unit has no VMs running.
 
         In case force is set to true, no check is done.
 
         :param unit: Unit to check the instance-count
-<<<<<<< HEAD
-        :type unit: ApplicationUnit
-=======
         :type unit: COUUnit
->>>>>>> 285447c3
         :return: Step to check if the hypervisor is empty.
         :rtype: UnitUpgradeStep
         """
@@ -160,19 +127,11 @@
             coro=verify_empty_hypervisor_before_upgrade(unit, self.model),
         )
 
-<<<<<<< HEAD
-    def _get_enable_scheduler_step(self, unit: ApplicationUnit) -> UnitUpgradeStep:
-        """Get the step to enable the scheduler, so the unit can create new VMs.
-
-        :param unit: Unit to be enabled.
-        :type unit: ApplicationUnit
-=======
     def _get_enable_scheduler_step(self, unit: COUUnit) -> UnitUpgradeStep:
         """Get the step to enable the scheduler, so the unit can create new VMs.
 
         :param unit: Unit to be enabled.
         :type unit: COUUnit
->>>>>>> 285447c3
         :return: Step to enable the scheduler
         :rtype: UnitUpgradeStep
         """
@@ -183,19 +142,11 @@
             ),
         )
 
-<<<<<<< HEAD
-    def _get_disable_scheduler_step(self, unit: ApplicationUnit) -> UnitUpgradeStep:
-        """Get the step to disable the scheduler,  so the unit cannot create new VMs.
-
-        :param unit: Unit to be disabled.
-        :type unit: ApplicationUnit
-=======
     def _get_disable_scheduler_step(self, unit: COUUnit) -> UnitUpgradeStep:
         """Get the step to disable the scheduler,  so the unit cannot create new VMs.
 
         :param unit: Unit to be disabled.
         :type unit: COUUnit
->>>>>>> 285447c3
         :return: Step to disable the scheduler
         :rtype: UnitUpgradeStep
         """
