# Copyright 2023 Canonical Limited
#
# Licensed under the Apache License, Version 2.0 (the "License");
# you may not use this file except in compliance with the License.
# You may obtain a copy of the License at
#
#     http://www.apache.org/licenses/LICENSE-2.0
#
# Unless required by applicable law or agreed to in writing, software
# distributed under the License is distributed on an "AS IS" BASIS,
# WITHOUT WARRANTIES OR CONDITIONS OF ANY KIND, either express or implied.
# See the License for the specific language governing permissions and
# limitations under the License.

"""Application class."""
from __future__ import annotations

import logging
from dataclasses import dataclass, field
from io import StringIO
from typing import Any, Optional

from juju.client._definitions import ApplicationStatus, UnitStatus
from ruamel.yaml import YAML

from cou.exceptions import (
    ApplicationError,
    HaltUpgradePlanGeneration,
    MismatchedOpenStackVersions,
)
from cou.steps import UpgradeStep
from cou.utils.app_utils import upgrade_packages
from cou.utils.juju_utils import COUModel
from cou.utils.openstack import (
    DISTRO_TO_OPENSTACK_MAPPING,
    OpenStackCodenameLookup,
    OpenStackRelease,
)

logger = logging.getLogger(__name__)

DEFAULT_WAITING_TIMEOUT = 120


@dataclass
class ApplicationUnit:
    """Representation of a single unit of application."""

    name: str
    os_version: OpenStackRelease
    workload_version: str = ""
    machine: str = ""


@dataclass
class OpenStackApplication:
    """Representation of a charmed OpenStack application in the deployment.

    :param name: Name of the application
    :type name: str
    :param status: Status of the application.
    :type status: ApplicationStatus
    :param config: Configuration of the application.
    :type config: dict
    :param model: COUModel object
    :type model: COUModel
    :param charm: Name of the charm.
    :type charm: str
    :param charm_origin: Origin of the charm (local, ch, cs and etc.), defaults to ""
    :type charm_origin: str, defaults to ""
    :param os_origin: OpenStack origin of the application. E.g: cloud:focal-wallaby, defaults to ""
    :type os_origin: str, defaults to ""
    :param origin_setting: "source" or "openstack-origin" of the charm configuration.
        Return None if not present
    :type origin_setting: Optional[str], defaults to None
    :param channel: Channel that the charm tracks. E.g: "ussuri/stable", defaults to ""
    :type channel: str, defaults to ""
    :param units: Units representation of an application.
    :type units: list[ApplicationUnit]
    :raises ApplicationError: When there are no compatible OpenStack release for the
        workload version.
    :raises MismatchedOpenStackVersions: When units part of this application are running mismatched
        OpenStack versions.
    :raises HaltUpgradePlanGeneration: When the class halts the upgrade plan generation.
    :raises RunUpgradeError: When an upgrade fails.
    """

    # pylint: disable=too-many-instance-attributes

    name: str
    status: ApplicationStatus
    config: dict
    model: COUModel
    charm: str
    charm_origin: str = ""
    os_origin: str = ""
    origin_setting: Optional[str] = None
    units: list[ApplicationUnit] = field(default_factory=lambda: [])
    wait_timeout: int = field(default=DEFAULT_WAITING_TIMEOUT, init=False)
    wait_for_model: bool = field(default=False, init=False)  # waiting only for application itself

    def __post_init__(self) -> None:
        """Initialize the Application dataclass."""
        self.charm_origin = self.status.charm.split(":")[0]
        self.os_origin = self._get_os_origin()
        self._populate_units()
        self.channel = self.status.charm_channel

    def __hash__(self) -> int:
        """Hash magic method for Application.

        :return: Unique hash identifier for Application object.
        :rtype: int
        """
        return hash(f"{self.name}{self.charm}")

    def __eq__(self, other: Any) -> bool:
        """Equal magic method for Application.

        :param other: Application object to compare.
        :type other: Any
        :return: True if equal False if different.
        :rtype: bool
        """
        return other.name == self.name and other.charm == self.charm

    def __str__(self) -> str:
        """Dump as string.

        :return: Summary representation of an Application.
        :rtype: str
        """
        summary = {
            self.name: {
                "model_name": self.model.name,
                "charm": self.charm,
                "charm_origin": self.charm_origin,
                "os_origin": self.os_origin,
                "channel": self.channel,
                "units": {
                    unit.name: {
                        "workload_version": unit.workload_version,
                        "os_version": str(unit.os_version),
                    }
                    for unit in self.units
                },
            }
        }
        yaml = YAML()
        with StringIO() as stream:
            yaml.dump(summary, stream)
            return stream.getvalue()

    def _populate_units(self) -> None:
        """Populate application units."""
        if not self.is_subordinate:
            for name, unit in self.status.units.items():
                compatible_os_version = self._get_latest_os_version_by_workload_version(unit)
                self.units.append(
                    ApplicationUnit(
                        name=name,
                        workload_version=unit.workload_version,
                        os_version=compatible_os_version,
                        machine=unit.machine,
                    )
                )

    @property
    def is_subordinate(self) -> bool:
        """Check if application is subordinate.

        :return: True if subordinate, False otherwise.
        :rtype: bool
        """
        return bool(self.status.subordinate_to)

    def _get_latest_os_version_by_workload_version(self, unit: UnitStatus) -> OpenStackRelease:
        """Get the latest compatible OpenStack release based on the unit workload version.

        :param unit: Application Unit
        :type unit: UnitStatus
        :raises ApplicationError: When there are no compatible OpenStack release for the
        workload version.
        :return: The latest compatible OpenStack release.
        :rtype: OpenStackRelease
        """
        try:
            return max(
                OpenStackCodenameLookup.find_compatible_versions(self.charm, unit.workload_version)
            )
        except ValueError as exc:
            raise ApplicationError(
                f"'{self.name}' with workload version {unit.workload_version} has no "
                "compatible OpenStack release."
            ) from exc

    @staticmethod
    def _get_track_from_channel(charm_channel: str) -> str:
        """Get the track from a given channel.

        :param charm_channel: Charm channel. E.g: ussuri/stable
        :type charm_channel: str
        :return: The track from a channel. E.g: ussuri
        :rtype: str
        """
        return charm_channel.split("/", maxsplit=1)[0]

    @property
    def possible_current_channels(self) -> list[str]:
        """Return the possible current channels based on the current OpenStack release.

        :return: The possible current channels for the application. E.g: ["ussuri/stable"]
        :rtype: list[str]
        """
        return [f"{self.current_os_release.codename}/stable"]

    def target_channel(self, target: OpenStackRelease) -> str:
        """Return the appropriate channel for the passed OpenStack target.

        :param target: OpenStack release as target to upgrade.
        :type target: OpenStackRelease
        :return: The next channel for the application. E.g: victoria/stable
        :rtype: str
        """
        return f"{target.codename}/stable"

    @property
    def series(self) -> str:
        """Ubuntu series of the application.

        :return: Ubuntu series of application. E.g: focal
        :rtype: str
        """
        return self.status.series

    @property
    def current_os_release(self) -> OpenStackRelease:
        """Current OpenStack Release of the application.

        :raises MismatchedOpenStackVersions: When units part of this application are
        running mismatched OpenStack versions.
        :return: OpenStackRelease object
        :rtype: OpenStackRelease
        """
        os_versions = {unit.os_version for unit in self.units}

        if len(os_versions) == 1:
            return os_versions.pop()
        # NOTE (gabrielcocenza) on applications that use single-unit or paused-single-unit
        # upgrade methods, more than one version can be found.
        raise MismatchedOpenStackVersions(
            f"Units of application {self.name} are running mismatched OpenStack versions: "
            f"{os_versions}. This is not currently handled."
        )

    @property
    def apt_source_codename(self) -> Optional[OpenStackRelease]:
        """Identify the OpenStack release set on "openstack-origin" or "source" config.

        :raises ApplicationError: If os_origin_parsed is not a valid OpenStack release or os_origin
            is in an unexpected format (ppa, url, etc).
        :return: OpenStackRelease object or None if the app doesn't have os_origin config.
        :rtype: Optional[OpenStackRelease]
        """
        os_origin_parsed: Optional[str]
        # that means that the charm doesn't have "source" or "openstack-origin" config.
        if self.origin_setting is None:
            return None

        # Ex: "cloud:focal-ussuri" will result in "ussuri"
        if self.os_origin.startswith("cloud"):
            *_, os_origin_parsed = self.os_origin.rsplit("-", maxsplit=1)
            try:
                return OpenStackRelease(os_origin_parsed)
            except ValueError as exc:
                raise ApplicationError(
                    f"'{self.name}' has an invalid '{self.origin_setting}': {self.os_origin}"
                ) from exc

        elif self.os_origin == "distro":
            # find the OpenStack release based on ubuntu series
            os_origin_parsed = DISTRO_TO_OPENSTACK_MAPPING[self.series]
            return OpenStackRelease(os_origin_parsed)

        elif self.os_origin == "":
            return None

        else:
            # probably because user set a ppa or an url
            raise ApplicationError(
                f"'{self.name}' has an invalid '{self.origin_setting}': {self.os_origin}"
            )

    @property
    def channel_codename(self) -> OpenStackRelease:
        """Identify the OpenStack release set in the charm channel.

        :return: OpenStackRelease object
        :rtype: OpenStackRelease
        """
        try:
            # get the OpenStack release from the channel track of the application.
            os_track_release_channel = OpenStackRelease(self._get_track_from_channel(self.channel))
        except ValueError:
            logger.debug(
                "The current channel of '%s' does not exist or is unexpectedly formatted",
                self.name,
            )
            os_track_release_channel = self.current_os_release
        return os_track_release_channel

    def new_origin(self, target: OpenStackRelease) -> str:
        """Return the new openstack-origin or source configuration.

        :param target: OpenStack release as target to upgrade.
        :type target: OpenStackRelease
        :return: Repository from which to install.
        :rtype: str
        """
        return f"cloud:{self.series}-{target.codename}"

    def _get_os_origin(self) -> str:
        """Get application configuration for openstack-origin or source.

        :return: Configuration parameter of the charm to set OpenStack origin.
            E.g: cloud:focal-wallaby
        :rtype: str
        """
        for origin in ("openstack-origin", "source"):
            if self.config.get(origin):
                self.origin_setting = origin
                return self.config[origin].get("value", "")

        logger.warning("Failed to get origin for %s, no origin config found", self.name)
        return ""

    async def _check_upgrade(self, target: OpenStackRelease) -> None:
        """Check if an application has upgraded its workload version.

        :param target: OpenStack release as target to upgrade.
        :type target: OpenStackRelease
        :raises ApplicationError: When the workload version of the charm doesn't upgrade.
        """
        status = await self.model.get_status()
        app_status = status.applications.get(self.name)
        units_not_upgraded = []
        for unit in app_status.units.keys():
            workload_version = app_status.units[unit].workload_version
            compatible_os_versions = OpenStackCodenameLookup.find_compatible_versions(
                self.charm, workload_version
            )
            if target not in compatible_os_versions:
                units_not_upgraded.append(unit)

        if units_not_upgraded:
            units_not_upgraded_string = ", ".join(units_not_upgraded)
            raise ApplicationError(
                f"Cannot upgrade units '{units_not_upgraded_string}' to {target}."
            )

    def pre_upgrade_plan(self, target: OpenStackRelease) -> list[Optional[UpgradeStep]]:
        """Pre Upgrade planning.

        :param target: OpenStack release as target to upgrade.
        :type target: OpenStackRelease
        :return: Plan that will add pre upgrade as sub steps.
        :rtype: list[Optional[UpgradeStep]]
        """
        return [
            self._get_upgrade_current_release_packages_plan(),
            self._get_refresh_charm_plan(target),
        ]

    def upgrade_plan(self, target: OpenStackRelease) -> list[Optional[UpgradeStep]]:
        """Upgrade planning.

        :param target: OpenStack release as target to upgrade.
        :type target: OpenStackRelease
        :raises HaltUpgradePlanGeneration: When the application halt the upgrade plan generation.
        :return: Plan that will add upgrade as sub steps.
        :rtype: list[Optional[UpgradeStep]]
        """
        if self.current_os_release >= target and self.apt_source_codename >= target:
            msg = (
                f"Application '{self.name}' already configured for release equal or greater "
                f"than {target}. Ignoring."
            )
            logger.info(msg)
            raise HaltUpgradePlanGeneration(msg)

        return [
            self._get_disable_action_managed_plan(),
            self._get_upgrade_charm_plan(target),
            self._get_workload_upgrade_plan(target),
        ]

    def post_upgrade_plan(self, target: OpenStackRelease) -> list[Optional[UpgradeStep]]:
        """Post Upgrade planning.

        Wait until the application reaches the idle state and then check the target workload.

        :param target: OpenStack release as target to upgrade.
        :type target: OpenStackRelease
        :return: Plan that will add post upgrade as sub steps.
        :rtype: list[Optional[UpgradeStep]]
        """
        return [
            self._get_wait_step(),
            self._get_reached_expected_target_plan(target),
        ]

    def generate_upgrade_plan(self, target: str) -> UpgradeStep:
        """Generate full upgrade plan for an Application.

        :param target: OpenStack codename to upgrade.
        :type target: str
        :return: Full upgrade plan if the Application is able to generate it.
        :rtype: UpgradeStep
        """
        target_version = OpenStackRelease(target)
        upgrade_steps = UpgradeStep(
            description=f"Upgrade plan for '{self.name}' to {target}",
            parallel=False,
        )
        all_steps = (
            self.pre_upgrade_plan(target_version)
            + self.upgrade_plan(target_version)
            + self.post_upgrade_plan(target_version)
        )
        for step in all_steps:
            if step:
                upgrade_steps.add_step(step)
        return upgrade_steps

    def _get_upgrade_current_release_packages_plan(self, parallel: bool = False) -> UpgradeStep:
        """Get Plan for upgrading software packages to the latest of the current release.

        :param parallel: Parallel running, defaults to False
        :type parallel: bool, optional
        :return: Plan for upgrading software packages to the latest of the current release.
        :rtype: UpgradeStep
        """
        return UpgradeStep(
            description=(
                f"Upgrade software packages of '{self.name}' from the current APT repositories"
            ),
            parallel=parallel,
            coro=upgrade_packages(self.status.units.keys(), self.model),
        )

    def _get_refresh_charm_plan(
        self, target: OpenStackRelease, parallel: bool = False
    ) -> Optional[UpgradeStep]:
        """Get plan for refreshing the current channel.

        This function also identifies if charm comes from charmstore and in that case,
        makes the migration.
        :param target: OpenStack release as target to upgrade.
        :type target: OpenStackRelease
        :param parallel: Parallel running, defaults to False
        :type parallel: bool, optional
        :raises ApplicationError: When application has unexpected channel.
        :return: Plan for refreshing the charm.
        :rtype: Optional[UpgradeStep]
        """
        switch = None
        *_, channel = self.possible_current_channels

        # corner case for rabbitmq and hacluster.
        if len(self.possible_current_channels) > 1:
            logger.info(
                (
                    "'%s' has more than one channel compatible with the current OpenStack "
                    "release: '%s'. '%s' will be used"
                ),
                self.name,
                self.current_os_release.codename,
                channel,
            )

        if self.charm_origin == "cs":
            description = f"Migration of '{self.name}' from charmstore to charmhub"
            switch = f"ch:{self.charm}"
        elif self.channel in self.possible_current_channels:
            channel = self.channel
            description = f"Refresh '{self.name}' to the latest revision of '{channel}'"
        elif self.channel_codename >= target:
            logger.info(
                "Skipping charm refresh for %s, its channel is already set to %s.",
                self.name,
                self.channel,
            )
            return None
        elif self.channel not in self.possible_current_channels:
            raise ApplicationError(
                f"'{self.name}' has unexpected channel: '{self.channel}' for the current workload "
                f"version and OpenStack release: '{self.current_os_release.codename}'. "
                f"Possible channels are: {','.join(self.possible_current_channels)}"
            )

        return UpgradeStep(
            description=description,
            parallel=parallel,
            coro=self.model.upgrade_charm(self.name, channel, switch=switch),
        )

    def _get_upgrade_charm_plan(
        self, target: OpenStackRelease, parallel: bool = False
    ) -> Optional[UpgradeStep]:
        """Get plan for upgrading the charm.

        :param target: OpenStack release as target to upgrade.
        :type target: OpenStackRelease
        :param parallel: Parallel running, defaults to False
        :type parallel: bool, optional
        :return: Plan for upgrading the charm.
        :rtype: Optional[UpgradeStep]
        """
        if self.channel != self.target_channel(target):
            return UpgradeStep(
                description=(
                    f"Upgrade '{self.name}' to the new channel: '{self.target_channel(target)}'"
                ),
                parallel=parallel,
                coro=self.model.upgrade_charm(self.name, self.target_channel(target)),
            )
        return None

    def _get_disable_action_managed_plan(self, parallel: bool = False) -> Optional[UpgradeStep]:
        """Get plan to disable action-managed-upgrade.

        This is used to upgrade as "all-in-one" strategy.

        :param parallel: Parallel running, defaults to False
        :type parallel: bool, optional
        :return: Plan to disable action-managed-upgrade
        :rtype: Optional[UpgradeStep]
        """
        if self.config.get("action-managed-upgrade", {}).get("value", False):
            return UpgradeStep(
                description=(
                    f"Change charm config of '{self.name}' 'action-managed-upgrade' to False."
                ),
                parallel=parallel,
                coro=self.model.set_application_config(
                    self.name, {"action-managed-upgrade": False}
                ),
            )
        return None

    def _get_workload_upgrade_plan(
        self, target: OpenStackRelease, parallel: bool = False
    ) -> Optional[UpgradeStep]:
        """Get workload upgrade plan by changing openstack-origin or source.

        :param target: OpenStack release as target to upgrade.
        :type target: OpenStackRelease
        :param parallel: Parallel running, defaults to False
        :type parallel: bool, optional
        :return: Workload upgrade plan
        :rtype: Optional[UpgradeStep]
        """
        if self.os_origin != self.new_origin(target) and self.origin_setting:
            return UpgradeStep(
                description=(
                    f"Change charm config of '{self.name}' "
                    f"'{self.origin_setting}' to '{self.new_origin(target)}'"
                ),
                parallel=parallel,
                coro=self.model.set_application_config(
                    self.name, {self.origin_setting: self.new_origin(target)}
                ),
            )
        logger.warning(
            "Not triggering the workload upgrade of app %s: %s already set to %s",
            self.name,
            self.origin_setting,
            self.new_origin(target),
        )
        return None

    def _get_reached_expected_target_plan(
        self, target: OpenStackRelease, parallel: bool = False
    ) -> UpgradeStep:
        """Get plan to check if application workload has been upgraded.

        :param target: OpenStack release as target to upgrade.
        :type target: OpenStackRelease
        :param parallel: Parallel running, defaults to False
        :type parallel: bool, optional
        :return: Plan to check if application workload has been upgraded
        :rtype: UpgradeStep
        """
        return UpgradeStep(
            description=f"Check if the workload of '{self.name}' has been upgraded",
            parallel=parallel,
<<<<<<< HEAD
            function=self._check_upgrade,
            target=target,
        )

    def _get_wait_step(self) -> UpgradeStep:
        """Get wait step for entire model or application.

        :return: Step waiting for entire model or application itself
        :rtype: UpgradeStep
        """
        if self.wait_for_model:
            description = (
                f"Wait {self.wait_timeout} s for model {self.model.name} to reach the idle state."
            )
            apps = None
        else:
            description = (
                f"Wait {self.wait_timeout} s for app {self.name} to reach the idle state."
            )
            apps = [self.name]

        return UpgradeStep(
            description=description,
            parallel=False,
            function=self.model.wait_for_idle,
            timeout=self.wait_timeout,
            apps=apps,
=======
            coro=self._check_upgrade(target),
>>>>>>> 53520ccb
        )<|MERGE_RESOLUTION|>--- conflicted
+++ resolved
@@ -594,9 +594,7 @@
         return UpgradeStep(
             description=f"Check if the workload of '{self.name}' has been upgraded",
             parallel=parallel,
-<<<<<<< HEAD
-            function=self._check_upgrade,
-            target=target,
+            coro=self._check_upgrade(target),
         )
 
     def _get_wait_step(self) -> UpgradeStep:
@@ -619,10 +617,5 @@
         return UpgradeStep(
             description=description,
             parallel=False,
-            function=self.model.wait_for_idle,
-            timeout=self.wait_timeout,
-            apps=apps,
-=======
-            coro=self._check_upgrade(target),
->>>>>>> 53520ccb
+            coro=self.model.wait_for_idle(self.wait_timeout, apps),
         )