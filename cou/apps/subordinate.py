#  Copyright 2023 Canonical Limited
#
#  Licensed under the Apache License, Version 2.0 (the "License");
#  you may not use this file except in compliance with the License.
#  You may obtain a copy of the License at
#
#      http://www.apache.org/licenses/LICENSE-2.0
#
#  Unless required by applicable law or agreed to in writing, software
#  distributed under the License is distributed on an "AS IS" BASIS,
#  WITHOUT WARRANTIES OR CONDITIONS OF ANY KIND, either express or implied.
#  See the License for the specific language governing permissions and
#  limitations under the License.
"""Subordinate application class."""
import logging
from typing import Optional

from cou.apps.base import OpenStackApplication
from cou.apps.factory import AppFactory
from cou.steps import PostUpgradeStep, PreUpgradeStep, UpgradeStep
from cou.utils.juju_utils import Unit
from cou.utils.openstack import SUBORDINATES, OpenStackRelease

logger = logging.getLogger(__name__)


@AppFactory.register_application(SUBORDINATES)
class SubordinateApplication(OpenStackApplication):
    """Subordinate base class."""

    # subordinate apps rely on the channel to evaluate current OpenStack release
    based_on_channel = True

    @property
    def o7k_release(self) -> OpenStackRelease:
        """Infer the OpenStack release from subordinate charm's channel.

        We cannot determine the OpenStack release base on workload packages because the principal
        charm has already upgraded the packages.

        :return: OpenStackRelease object.
        :rtype: OpenStackRelease
        """
        return self.channel_o7k_release

<<<<<<< HEAD
=======
    def _check_application_target(self, target: OpenStackRelease) -> None:
        """Check if the application is already upgraded.

        Subordinate applications use the apt source of the related principal and don't have an
        origin/openstack-origin config option.

        :param target: OpenStack release as target to upgrade.
        :type target: OpenStackRelease
        :raises HaltUpgradePlanGeneration: When the application halt the upgrade plan generation.
        """
        logger.debug("%s application current o7k_release is %s", self.name, self.o7k_release)

        if self.o7k_release >= target and not self.can_upgrade_to:
            raise HaltUpgradePlanGeneration(
                f"Application '{self.name}' already configured for release equal to or greater "
                f"than {target}. Ignoring."
            )

>>>>>>> 12652154
    def _get_upgrade_current_release_packages_step(
        self, units: Optional[list[Unit]]
    ) -> PreUpgradeStep:
        """Get step for upgrading software packages to the latest of the current release.

        :param units: Units to generate upgrade plan
        :type units: Optional[list[Unit]]
        :return: Step for upgrading software packages to the latest of the current release.
        :rtype: PreUpgradeStep
        """
        return PreUpgradeStep()

    def upgrade_steps(
        self, target: OpenStackRelease, units: Optional[list[Unit]], force: bool
    ) -> list[UpgradeStep]:
        """Upgrade steps planning.

        :param target: OpenStack release as target to upgrade.
        :type target: OpenStackRelease
        :param units: Units to generate upgrade steps
        :type units: Optional[list[Unit]]
        :param force: Whether the plan generation should be forced
        :type force: bool
        :return: List of upgrade steps.
        :rtype: list[UpgradeStep]
        """
        return [self._get_upgrade_charm_step(target)]

    def post_upgrade_steps(
        self, target: OpenStackRelease, units: Optional[list[Unit]]
    ) -> list[PostUpgradeStep]:
        """Post Upgrade steps planning.

        :param target: OpenStack release as target to upgrade.
        :type target: OpenStackRelease
        :param units: Units to generate post upgrade plan
        :type units: Optional[list[Unit]]
        :return: List of post upgrade steps.
        :rtype: list[PostUpgradeStep]
        """
        return []<|MERGE_RESOLUTION|>--- conflicted
+++ resolved
@@ -43,27 +43,6 @@
         """
         return self.channel_o7k_release
 
-<<<<<<< HEAD
-=======
-    def _check_application_target(self, target: OpenStackRelease) -> None:
-        """Check if the application is already upgraded.
-
-        Subordinate applications use the apt source of the related principal and don't have an
-        origin/openstack-origin config option.
-
-        :param target: OpenStack release as target to upgrade.
-        :type target: OpenStackRelease
-        :raises HaltUpgradePlanGeneration: When the application halt the upgrade plan generation.
-        """
-        logger.debug("%s application current o7k_release is %s", self.name, self.o7k_release)
-
-        if self.o7k_release >= target and not self.can_upgrade_to:
-            raise HaltUpgradePlanGeneration(
-                f"Application '{self.name}' already configured for release equal to or greater "
-                f"than {target}. Ignoring."
-            )
-
->>>>>>> 12652154
     def _get_upgrade_current_release_packages_step(
         self, units: Optional[list[Unit]]
     ) -> PreUpgradeStep:
