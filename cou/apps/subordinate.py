--- conflicted
+++ resolved
@@ -12,10 +12,6 @@
 #  See the License for the specific language governing permissions and
 #  limitations under the License.
 """Subordinate application class."""
-<<<<<<< HEAD
-=======
-import logging
->>>>>>> 7a695f85
 from typing import Optional
 
 from cou.apps.app import AppFactory, OpenStackChannelBasedApplication
@@ -23,7 +19,7 @@
 from cou.utils.openstack import SUBORDINATES, OpenStackRelease
 
 
-class SubordinateBaseClass(OpenStackApplication):
+class SubordinateBaseClass(OpenStackChannelBasedApplication):
     """Subordinate base class."""
 
     def pre_upgrade_plan(self, target: OpenStackRelease) -> list[Optional[UpgradeStep]]:
@@ -59,45 +55,15 @@
 
 
 @AppFactory.register_application(SUBORDINATES)
-<<<<<<< HEAD
-class OpenStackSubordinateApplication(OpenStackChannelBasedApplication):
+class OpenStackSubordinateApplication(SubordinateBaseClass):
     """Subordinate application class."""
 
     def pre_upgrade_plan(self, target: OpenStackRelease) -> list[Optional[UpgradeStep]]:
         """Pre Upgrade planning.
-=======
-class OpenStackSubordinateApplication(SubordinateBaseClass):
-    """Subordinate application class."""
-
-    @property
-    def current_os_release(self) -> OpenStackRelease:
-        """Infer the OpenStack release from subordinate charm's channel.
-
-        We cannot determine the OpenStack release base on workload packages because the principal
-        charm has already upgraded the packages.
-        :return: OpenStackRelease object.
-        :rtype: OpenStackRelease
-        """
-        return OpenStackRelease(self.channel.split("/")[0])
-
-    @property
-    def channel(self) -> str:
-        """Get charm channel of the application.
->>>>>>> 7a695f85
 
         :param target: OpenStack release as target to upgrade.
         :type target: OpenStackRelease
         :return: Plan that will add pre upgrade as sub steps.
         :rtype: list[Optional[UpgradeStep]]
         """
-        return [self._get_refresh_charm_plan(target)]
-
-    def post_upgrade_plan(self, target: OpenStackRelease) -> list[Optional[UpgradeStep]]:
-        """Post Upgrade planning.
-
-        :param target: OpenStack release as target to upgrade.
-        :type target: OpenStackRelease
-        :return: Plan that will add post upgrade as sub steps.
-        :rtype: list[Optional[UpgradeStep]]
-        """
-        return [None]+        return [self._get_refresh_charm_plan(target)]