--- conflicted
+++ resolved
@@ -15,7 +15,7 @@
 import logging
 from typing import Optional
 
-from cou.apps.base import ApplicationUnit, OpenStackApplication
+from cou.apps.base import OpenStackApplication
 from cou.apps.factory import AppFactory
 from cou.steps import PostUpgradeStep, PreUpgradeStep, UpgradeStep
 from cou.utils.juju_utils import COUUnit
@@ -38,22 +38,14 @@
         return [self._get_refresh_charm_step(target)]
 
     def upgrade_steps(
-<<<<<<< HEAD
-        self, target: OpenStackRelease, units: Optional[list[ApplicationUnit]], force: bool
-=======
         self, target: OpenStackRelease, units: Optional[list[COUUnit]], force: bool
->>>>>>> 285447c3
     ) -> list[UpgradeStep]:
         """Upgrade steps planning.
 
         :param target: OpenStack release as target to upgrade.
         :type target: OpenStackRelease
         :param units: Units to generate upgrade steps
-<<<<<<< HEAD
-        :type units: Optional[list[ApplicationUnit]]
-=======
         :type units: Optional[list[COUUnit]]
->>>>>>> 285447c3
         :param force: Whether the plan generation should be forced
         :type force: bool
         :return: List of upgrade steps.
