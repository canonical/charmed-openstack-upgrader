#  Copyright 2023 Canonical Limited
#
#  Licensed under the Apache License, Version 2.0 (the "License");
#  you may not use this file except in compliance with the License.
#  You may obtain a copy of the License at
#
#      http://www.apache.org/licenses/LICENSE-2.0
#
#  Unless required by applicable law or agreed to in writing, software
#  distributed under the License is distributed on an "AS IS" BASIS,
#  WITHOUT WARRANTIES OR CONDITIONS OF ANY KIND, either express or implied.
#  See the License for the specific language governing permissions and
#  limitations under the License.
"""Auxiliary subordinate application class."""
from typing import Optional

from cou.apps.auxiliary import AuxiliaryApplication
from cou.apps.factory import AppFactory
from cou.apps.subordinate import SubordinateBase
<<<<<<< HEAD
from cou.exceptions import ApplicationError
from cou.steps import PreUpgradeStep
=======
>>>>>>> 649f44db
from cou.utils.app_utils import validate_ovn_support
from cou.utils.juju_utils import Unit
from cou.utils.openstack import AUXILIARY_SUBORDINATES, OpenStackRelease


@AppFactory.register_application(AUXILIARY_SUBORDINATES)
class AuxiliarySubordinateApplication(SubordinateBase, AuxiliaryApplication):
    """Auxiliary subordinate application class."""

    @property
    def current_os_release(self) -> OpenStackRelease:
        """Infer the OpenStack release from subordinate charm's channel.

        We cannot determine the OpenStack release base on workload packages because the principal
        charm has already upgraded the packages.

        :return: OpenStackRelease object.
        :rtype: OpenStackRelease
        """
        return self.channel_codename


@AppFactory.register_application(["ovn-chassis"])
class OvnSubordinate(AuxiliarySubordinateApplication):
    """Ovn subordinate application class."""

<<<<<<< HEAD
    def upgrade_plan_sanity_checks(
        self, target: OpenStackRelease, units: Optional[list[Unit]]
    ) -> None:
        """Run sanity checks before generating upgrade plan.

        :param target: OpenStack release as target to upgrade.
        :type target: OpenStackRelease
        :param units: Units to generate upgrade plan, defaults to None
        :type units: Optional[list[Unit]]
        :raises ApplicationError: When enable-version-pinning is True
        """
        super().upgrade_plan_sanity_checks(target, units)
        if self.config["enable-version-pinning"].get("value"):
            raise ApplicationError(
                f"Cannot upgrade '{self.name}'. 'enable-version-pinning' must be set to 'false'."
            )

    def pre_upgrade_steps(
=======
    def _check_ovn_support(self) -> None:
        """Check OVN version.

        :raises ApplicationError: When workload version is lower than 22.03.0.
        """
        validate_ovn_support(self.workload_version)

    def upgrade_plan_sanity_checks(
>>>>>>> 649f44db
        self, target: OpenStackRelease, units: Optional[list[Unit]]
    ) -> None:
        """Run sanity checks before generating upgrade plan.

        :param target: OpenStack release as target to upgrade.
        :type target: OpenStackRelease
        :param units: Units to generate upgrade plan, defaults to None
        :type units: Optional[list[Unit]], optional
        :raises ApplicationError: When enable-auto-restarts is not enabled or workload version is
                                  lower than 22.03.0.
        :raises HaltUpgradePlanGeneration: When the application halt the upgrade plan generation.
        :raises MismatchedOpenStackVersions: When the units of the app are running different
                                             OpenStack versions.
        """
        super().upgrade_plan_sanity_checks(target, units)
        self._check_ovn_support()<|MERGE_RESOLUTION|>--- conflicted
+++ resolved
@@ -17,11 +17,7 @@
 from cou.apps.auxiliary import AuxiliaryApplication
 from cou.apps.factory import AppFactory
 from cou.apps.subordinate import SubordinateBase
-<<<<<<< HEAD
 from cou.exceptions import ApplicationError
-from cou.steps import PreUpgradeStep
-=======
->>>>>>> 649f44db
 from cou.utils.app_utils import validate_ovn_support
 from cou.utils.juju_utils import Unit
 from cou.utils.openstack import AUXILIARY_SUBORDINATES, OpenStackRelease
@@ -48,26 +44,6 @@
 class OvnSubordinate(AuxiliarySubordinateApplication):
     """Ovn subordinate application class."""
 
-<<<<<<< HEAD
-    def upgrade_plan_sanity_checks(
-        self, target: OpenStackRelease, units: Optional[list[Unit]]
-    ) -> None:
-        """Run sanity checks before generating upgrade plan.
-
-        :param target: OpenStack release as target to upgrade.
-        :type target: OpenStackRelease
-        :param units: Units to generate upgrade plan, defaults to None
-        :type units: Optional[list[Unit]]
-        :raises ApplicationError: When enable-version-pinning is True
-        """
-        super().upgrade_plan_sanity_checks(target, units)
-        if self.config["enable-version-pinning"].get("value"):
-            raise ApplicationError(
-                f"Cannot upgrade '{self.name}'. 'enable-version-pinning' must be set to 'false'."
-            )
-
-    def pre_upgrade_steps(
-=======
     def _check_ovn_support(self) -> None:
         """Check OVN version.
 
@@ -76,7 +52,6 @@
         validate_ovn_support(self.workload_version)
 
     def upgrade_plan_sanity_checks(
->>>>>>> 649f44db
         self, target: OpenStackRelease, units: Optional[list[Unit]]
     ) -> None:
         """Run sanity checks before generating upgrade plan.
@@ -92,4 +67,8 @@
                                              OpenStack versions.
         """
         super().upgrade_plan_sanity_checks(target, units)
-        self._check_ovn_support()+        self._check_ovn_support()
+        if self.config["enable-version-pinning"].get("value"):
+            raise ApplicationError(
+                f"Cannot upgrade '{self.name}'. 'enable-version-pinning' must be set to 'false'."
+            )