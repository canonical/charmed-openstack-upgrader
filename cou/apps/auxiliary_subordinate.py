#  Copyright 2023 Canonical Limited
#
#  Licensed under the Apache License, Version 2.0 (the "License");
#  you may not use this file except in compliance with the License.
#  You may obtain a copy of the License at
#
#      http://www.apache.org/licenses/LICENSE-2.0
#
#  Unless required by applicable law or agreed to in writing, software
#  distributed under the License is distributed on an "AS IS" BASIS,
#  WITHOUT WARRANTIES OR CONDITIONS OF ANY KIND, either express or implied.
#  See the License for the specific language governing permissions and
#  limitations under the License.
"""Auxiliary subordinate application class."""
from typing import Optional

from cou.apps.auxiliary import OpenStackAuxiliaryApplication
from cou.apps.base import ApplicationUnit
from cou.apps.factory import AppFactory
from cou.apps.subordinate import SubordinateBaseClass
from cou.steps import PreUpgradeStep
from cou.utils.app_utils import validate_ovn_support
from cou.utils.openstack import AUXILIARY_SUBORDINATES, OpenStackRelease


@AppFactory.register_application(AUXILIARY_SUBORDINATES)
class OpenStackAuxiliarySubordinateApplication(
    SubordinateBaseClass, OpenStackAuxiliaryApplication
):
    """Auxiliary subordinate application class."""

    @property
    def current_os_release(self) -> OpenStackRelease:
        """Infer the OpenStack release from subordinate charm's channel.

        We cannot determine the OpenStack release base on workload packages because the principal
        charm has already upgraded the packages.
        :return: OpenStackRelease object.
        :rtype: OpenStackRelease
        """
        return self.channel_codename


@AppFactory.register_application(["ovn-chassis"])
class OvnSubordinateApplication(OpenStackAuxiliarySubordinateApplication):
    """Ovn subordinate application class."""

    def pre_upgrade_steps(
        self, target: OpenStackRelease, units: Optional[list[ApplicationUnit]]
    ) -> list[PreUpgradeStep]:
        """Pre Upgrade steps planning.

        :param target: OpenStack release as target to upgrade.
        :type target: OpenStackRelease
        :param units: Units to generate upgrade plan
        :type units: Optional[list[ApplicationUnit]]
        :return: List of pre upgrade steps.
        :rtype: list[PreUpgradeStep]
        """
<<<<<<< HEAD
        validate_ovn_support(self.status.workload_version)
        return super().pre_upgrade_steps(target, units)
=======
        validate_ovn_support(self.workload_version)
        return super().pre_upgrade_steps(target)
>>>>>>> 285447c3
<|MERGE_RESOLUTION|>--- conflicted
+++ resolved
@@ -15,11 +15,11 @@
 from typing import Optional
 
 from cou.apps.auxiliary import OpenStackAuxiliaryApplication
-from cou.apps.base import ApplicationUnit
 from cou.apps.factory import AppFactory
 from cou.apps.subordinate import SubordinateBaseClass
 from cou.steps import PreUpgradeStep
 from cou.utils.app_utils import validate_ovn_support
+from cou.utils.juju_utils import COUUnit
 from cou.utils.openstack import AUXILIARY_SUBORDINATES, OpenStackRelease
 
 
@@ -46,21 +46,16 @@
     """Ovn subordinate application class."""
 
     def pre_upgrade_steps(
-        self, target: OpenStackRelease, units: Optional[list[ApplicationUnit]]
+        self, target: OpenStackRelease, units: Optional[list[COUUnit]]
     ) -> list[PreUpgradeStep]:
         """Pre Upgrade steps planning.
 
         :param target: OpenStack release as target to upgrade.
         :type target: OpenStackRelease
         :param units: Units to generate upgrade plan
-        :type units: Optional[list[ApplicationUnit]]
+        :type units: Optional[list[COUUnit]]
         :return: List of pre upgrade steps.
         :rtype: list[PreUpgradeStep]
         """
-<<<<<<< HEAD
-        validate_ovn_support(self.status.workload_version)
-        return super().pre_upgrade_steps(target, units)
-=======
         validate_ovn_support(self.workload_version)
-        return super().pre_upgrade_steps(target)
->>>>>>> 285447c3
+        return super().pre_upgrade_steps(target, units)