--- conflicted
+++ resolved
@@ -515,13 +515,8 @@
             parallel=parallel,
             function=self.model.upgrade_charm,
             application_name=self.name,
-<<<<<<< HEAD
             channel=channel,
-            model_name=self.model_name,
-=======
-            channel=self.expected_current_channel,
             model=self.model,
->>>>>>> 8ea9d7ea
             switch=switch,
         )
 
