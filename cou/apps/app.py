--- conflicted
+++ resolved
@@ -285,13 +285,8 @@
     def apt_source_codename(self) -> Optional[OpenStackRelease]:
         """Identify the OpenStack release set on "openstack-origin" or "source" config.
 
-<<<<<<< HEAD
-        :raises ValueError: If os_origin_parsed it's not a valid OpenStack release or os_origin
-            is on an unexpected format (ppa, url and etc).
-=======
         :raises ApplicationError: If os_origin_parsed is not a valid OpenStack release or os_origin
             is in an unexpected format (ppa, url, etc).
->>>>>>> d4bbab68
         :return: OpenStackRelease object or None if the app doesn't have os_origin config.
         :rtype: Optional[OpenStackRelease]
         """
@@ -307,11 +302,7 @@
                 return OpenStackRelease(os_origin_parsed)
             except ValueError as exc:
                 raise ApplicationError(
-<<<<<<< HEAD
-                    f"'{self.name}' has invalid '{self.origin_setting}': {self.os_origin}"
-=======
                     f"'{self.name}' has an invalid '{self.origin_setting}': {self.os_origin}"
->>>>>>> d4bbab68
                 ) from exc
 
         elif self.os_origin == "distro":
@@ -325,11 +316,7 @@
         else:
             # probably because user set a ppa or an url
             raise ApplicationError(
-<<<<<<< HEAD
-                f"'{self.name}' has invalid '{self.origin_setting}': {self.os_origin}"
-=======
                 f"'{self.name}' has an invalid '{self.origin_setting}': {self.os_origin}"
->>>>>>> d4bbab68
             )
 
     @property
@@ -420,12 +407,7 @@
         :return: Plan that will add upgrade as sub steps.
         :rtype: list[Optional[UpgradeStep]]
         """
-<<<<<<< HEAD
-        os_origin_apt_sources = self.apt_source_codename
-        if self.current_os_release >= target and os_origin_apt_sources >= target:
-=======
         if self.current_os_release >= target and self.apt_source_codename >= target:
->>>>>>> d4bbab68
             msg = (
                 f"Application '{self.name}' already configured for release equal or greater "
                 f"than {target}. Ignoring."
