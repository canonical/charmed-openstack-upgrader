--- conflicted
+++ resolved
@@ -78,18 +78,7 @@
         :rtype: Optional[OpenStackApplication]
         """
         # pylint: disable=too-many-arguments
-<<<<<<< HEAD
         if is_charm_supported(charm):
-=======
-        if OpenStackCodenameLookup.is_charm_supported(charm):
-            if status.subordinate_to:
-                logger.warning(
-                    "'%s' is a subordinate application and it's not currently supported for "
-                    "upgrading",
-                    name,
-                )
-                return None
->>>>>>> f487450d
             app_class = cls.apps_type.get(charm, OpenStackApplication)
             return app_class(
                 name=name, status=status, config=config, model_name=model_name, charm=charm
