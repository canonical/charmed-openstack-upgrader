# Copyright 2023 Canonical Limited
#
# Licensed under the Apache License, Version 2.0 (the "License");
# you may not use this file except in compliance with the License.
# You may obtain a copy of the License at
#
#     http://www.apache.org/licenses/LICENSE-2.0
#
# Unless required by applicable law or agreed to in writing, software
# distributed under the License is distributed on an "AS IS" BASIS,
# WITHOUT WARRANTIES OR CONDITIONS OF ANY KIND, either express or implied.
# See the License for the specific language governing permissions and
# limitations under the License.

"""Application class."""
from __future__ import annotations

import logging
from collections.abc import Callable
from dataclasses import dataclass, field
from io import StringIO
from typing import Any, Optional

from juju.client._definitions import ApplicationStatus, UnitStatus
from ruamel.yaml import YAML

from cou.exceptions import (
    ApplicationError,
    HaltUpgradePlanGeneration,
    MismatchedOpenStackVersions,
)
from cou.steps import UpgradeStep
from cou.utils.app_utils import upgrade_packages
from cou.utils.juju_utils import COUModel
from cou.utils.openstack import (
    DISTRO_TO_OPENSTACK_MAPPING,
    OpenStackCodenameLookup,
    OpenStackRelease,
    is_charm_supported,
)

logger = logging.getLogger(__name__)


class AppFactory:
    """Factory class for Application objects."""

    charms: dict[str, type[OpenStackApplication]] = {}

    @classmethod
    def create(
        cls,
        name: str,
        status: ApplicationStatus,
        config: dict,
        model: COUModel,
        charm: str,
    ) -> Optional[OpenStackApplication]:
        """Create the OpenStackApplication or registered subclasses.

        Applications Subclasses registered with the "register_application"
        decorator can be instantiated and used with their customized methods.
        :param name: Name of the application
        :type name: str
        :param status: Status of the application
        :type status: ApplicationStatus
        :param config: Configuration of the application
        :type config: dict
        :param model: COUModel object
        :type model: COUModel
        :param charm: Name of the charm
        :type charm: str
        :return: The OpenStackApplication class or None if not supported.
        :rtype: Optional[OpenStackApplication]
        """
        # pylint: disable=too-many-arguments
        if is_charm_supported(charm):
            app_class = cls.charms.get(charm, OpenStackApplication)
            return app_class(name=name, status=status, config=config, model=model, charm=charm)
        logger.debug(
            "'%s' is not a supported OpenStack related application and will be ignored.",
            name,
        )
        return None

    @classmethod
    def register_application(
        cls, charms: list[str]
    ) -> Callable[[type[OpenStackApplication]], type[OpenStackApplication]]:
        """Register Application subclasses.

        Use this method as decorator to register Applications that
        cannot be described appropriately by the OpenStackApplication class.

        Example:
        ceph_charms = ["ceph-mon", "ceph-fs", "ceph-radosgw", "ceph-osd"]

        @AppFactory.register_application(ceph_charms)
        class Ceph(OpenStackApplication):
            pass
        This is registering the charms "ceph-mon", "ceph-fs", "ceph-radosgw", "ceph-osd"
        to the Ceph class.

        :param charms: List of charms names.
        :type charms: list[str]
        :return: The decorated class. E.g: the Ceph class in the example above.
        :rtype: Callable[[type[OpenStackApplication]], type[OpenStackApplication]]
        """

        def decorator(  # pylint: disable=W9011
            application: type[OpenStackApplication],
        ) -> type[OpenStackApplication]:
            for charm in charms:
                cls.charms[charm] = application
            return application

        return decorator


@dataclass
class ApplicationUnit:
    """Representation of a single unit of application."""

    name: str
    os_version: OpenStackRelease
    workload_version: str = ""
    machine: str = ""


@dataclass
class OpenStackApplication:
    """Representation of a charmed OpenStack application in the deployment.

    :param name: Name of the application
    :type name: str
    :param status: Status of the application.
    :type status: ApplicationStatus
    :param config: Configuration of the application.
    :type config: dict
    :param model: COUModel object
    :type model: COUModel
    :param charm: Name of the charm.
    :type charm: str
    :param charm_origin: Origin of the charm (local, ch, cs and etc.), defaults to ""
    :type charm_origin: str, defaults to ""
    :param os_origin: OpenStack origin of the application. E.g: cloud:focal-wallaby, defaults to ""
    :type os_origin: str, defaults to ""
    :param origin_setting: "source" or "openstack-origin" of the charm configuration.
        Return None if not present
    :type origin_setting: Optional[str], defaults to None
    :param channel: Channel that the charm tracks. E.g: "ussuri/stable", defaults to ""
    :type channel: str, defaults to ""
    :param units: Units representation of an application.
    :type units: list[ApplicationUnit]
    :raises ApplicationError: When there are no compatible OpenStack release for the
        workload version.
    :raises MismatchedOpenStackVersions: When units part of this application are running mismatched
        OpenStack versions.
    :raises HaltUpgradePlanGeneration: When the class halts the upgrade plan generation.
    :raises RunUpgradeError: When an upgrade fails.
    """

    # pylint: disable=too-many-instance-attributes

    name: str
    status: ApplicationStatus
    config: dict
    model: COUModel
    charm: str
    charm_origin: str = ""
    os_origin: str = ""
    origin_setting: Optional[str] = None
    units: list[ApplicationUnit] = field(default_factory=lambda: [])

    def __post_init__(self) -> None:
        """Initialize the Application dataclass."""
        self.charm_origin = self.status.charm.split(":")[0]
        self.os_origin = self._get_os_origin()
        self._populate_units()
        self.channel = self.status.charm_channel

    def __hash__(self) -> int:
        """Hash magic method for Application.

        :return: Unique hash identifier for Application object.
        :rtype: int
        """
        return hash(f"{self.name}{self.charm}")

    def __eq__(self, other: Any) -> bool:
        """Equal magic method for Application.

        :param other: Application object to compare.
        :type other: Any
        :return: True if equal False if different.
        :rtype: bool
        """
        return other.name == self.name and other.charm == self.charm

    def __str__(self) -> str:
        """Dump as string.

        :return: Summary representation of an Application.
        :rtype: str
        """
        summary = {
            self.name: {
                "model_name": self.model.name,
                "charm": self.charm,
                "charm_origin": self.charm_origin,
                "os_origin": self.os_origin,
                "channel": self.channel,
                "units": {
                    unit.name: {
                        "workload_version": unit.workload_version,
                        "os_version": str(unit.os_version),
                    }
                    for unit in self.units
                },
            }
        }
        yaml = YAML()
        with StringIO() as stream:
            yaml.dump(summary, stream)
            return stream.getvalue()

<<<<<<< HEAD
    def _populate_units(self) -> None:
        """Populate application units."""
        if not self.is_subordinate:
            for name, unit in self.status.units.items():
                compatible_os_version = self._get_latest_os_version_by_workload_version(unit)
                self.units.append(
                    ApplicationUnit(
                        name=name,
                        workload_version=unit.workload_version,
                        os_version=compatible_os_version,
                        machine=unit.machine,
                    )
                )

    @property
    def is_subordinate(self) -> bool:
        """Check if application is subordinate.

        :return: True if subordinate, False otherwise.
        :rtype: bool
        """
        return bool(self.status.subordinate_to)

    def _get_latest_os_version_by_workload_version(self, unit: UnitStatus) -> OpenStackRelease:
        """Get the latest compatible OpenStack release based on the unit workload version.

        :param unit: Application Unit
        :type unit: UnitStatus
        :raises ApplicationError: When there are no compatible OpenStack release for the
        workload version.
        :return: The latest compatible OpenStack release.
        :rtype: OpenStackRelease
        """
        try:
            return max(
                OpenStackCodenameLookup.find_compatible_versions(self.charm, unit.workload_version)
            )
        except ValueError as exc:
            raise ApplicationError(
                f"'{self.name}' with workload version {unit.workload_version} has no "
                "compatible OpenStack release."
            ) from exc
=======
    @staticmethod
    def _get_track_from_channel(charm_channel: str) -> str:
        """Get the track from a given channel.

        :param charm_channel: Charm channel. E.g: ussuri/stable
        :type charm_channel: str
        :return: The track from a channel. E.g: ussuri
        :rtype: str
        """
        return charm_channel.split("/", maxsplit=1)[0]
>>>>>>> a61d0608

    @property
    def possible_current_channels(self) -> list[str]:
        """Return the possible current channels based on the current OpenStack release.

        :return: The possible current channels for the application. E.g: ["ussuri/stable"]
        :rtype: list[str]
        """
        return [f"{self.current_os_release.codename}/stable"]

    def target_channel(self, target: OpenStackRelease) -> str:
        """Return the appropriate channel for the passed OpenStack target.

        :param target: OpenStack release as target to upgrade.
        :type target: OpenStackRelease
        :return: The next channel for the application. E.g: victoria/stable
        :rtype: str
        """
        return f"{target.codename}/stable"

    @property
    def series(self) -> str:
        """Ubuntu series of the application.

        :return: Ubuntu series of application. E.g: focal
        :rtype: str
        """
        return self.status.series

    @property
    def current_os_release(self) -> OpenStackRelease:
        """Current OpenStack Release of the application.

        :raises MismatchedOpenStackVersions: When units part of this application are
        running mismatched OpenStack versions.
        :return: OpenStackRelease object
        :rtype: OpenStackRelease
        """
        os_versions = {unit.os_version for unit in self.units}

        if len(os_versions) == 1:
            return os_versions.pop()
        # NOTE (gabrielcocenza) on applications that use single-unit or paused-single-unit
        # upgrade methods, more than one version can be found.
        raise MismatchedOpenStackVersions(
            f"Units of application {self.name} are running mismatched OpenStack versions: "
            f"{os_versions}. This is not currently handled."
        )

    @property
    def apt_source_codename(self) -> Optional[OpenStackRelease]:
        """Identify the OpenStack release set on "openstack-origin" or "source" config.

        :raises ApplicationError: If os_origin_parsed is not a valid OpenStack release or os_origin
            is in an unexpected format (ppa, url, etc).
        :return: OpenStackRelease object or None if the app doesn't have os_origin config.
        :rtype: Optional[OpenStackRelease]
        """
        os_origin_parsed: Optional[str]
        # that means that the charm doesn't have "source" or "openstack-origin" config.
        if self.origin_setting is None:
            return None

        # Ex: "cloud:focal-ussuri" will result in "ussuri"
        if self.os_origin.startswith("cloud"):
            *_, os_origin_parsed = self.os_origin.rsplit("-", maxsplit=1)
            try:
                return OpenStackRelease(os_origin_parsed)
            except ValueError as exc:
                raise ApplicationError(
                    f"'{self.name}' has an invalid '{self.origin_setting}': {self.os_origin}"
                ) from exc

        elif self.os_origin == "distro":
            # find the OpenStack release based on ubuntu series
            os_origin_parsed = DISTRO_TO_OPENSTACK_MAPPING[self.series]
            return OpenStackRelease(os_origin_parsed)

        elif self.os_origin == "":
            return None

        else:
            # probably because user set a ppa or an url
            raise ApplicationError(
                f"'{self.name}' has an invalid '{self.origin_setting}': {self.os_origin}"
            )

    @property
    def channel_codename(self) -> OpenStackRelease:
        """Identify the OpenStack release set in the charm channel.

        :return: OpenStackRelease object
        :rtype: OpenStackRelease
        """
        try:
            # get the OpenStack release from the channel track of the application.
            os_track_release_channel = OpenStackRelease(self._get_track_from_channel(self.channel))
        except ValueError:
            logger.debug(
                "The current channel of '%s' does not exist or is unexpectedly formatted",
                self.name,
            )
            os_track_release_channel = self.current_os_release
        return os_track_release_channel

    def new_origin(self, target: OpenStackRelease) -> str:
        """Return the new openstack-origin or source configuration.

        :param target: OpenStack release as target to upgrade.
        :type target: OpenStackRelease
        :return: Repository from which to install.
        :rtype: str
        """
        return f"cloud:{self.series}-{target.codename}"

    def _get_os_origin(self) -> str:
        """Get application configuration for openstack-origin or source.

        :return: Configuration parameter of the charm to set OpenStack origin.
            E.g: cloud:focal-wallaby
        :rtype: str
        """
        for origin in ("openstack-origin", "source"):
            if self.config.get(origin):
                self.origin_setting = origin
                return self.config[origin].get("value", "")

        logger.warning("Failed to get origin for %s, no origin config found", self.name)
        return ""

    async def _check_upgrade(self, target: OpenStackRelease) -> None:
        """Check if an application has upgraded its workload version.

        :param target: OpenStack release as target to upgrade.
        :type target: OpenStackRelease
        :raises ApplicationError: When the workload version of the charm doesn't upgrade.
        """
        status = await self.model.get_status()
        app_status = status.applications.get(self.name)
        units_not_upgraded = []
        for unit in app_status.units.keys():
            workload_version = app_status.units[unit].workload_version
            compatible_os_versions = OpenStackCodenameLookup.find_compatible_versions(
                self.charm, workload_version
            )
            if target not in compatible_os_versions:
                units_not_upgraded.append(unit)

        if units_not_upgraded:
            units_not_upgraded_string = ", ".join(units_not_upgraded)
            raise ApplicationError(
                f"Cannot upgrade units '{units_not_upgraded_string}' to {target}."
            )

    def pre_upgrade_plan(self, target: OpenStackRelease) -> list[Optional[UpgradeStep]]:
        """Pre Upgrade planning.

        :param target: OpenStack release as target to upgrade.
        :type target: OpenStackRelease
        :return: Plan that will add pre upgrade as sub steps.
        :rtype: list[Optional[UpgradeStep]]
        """
        return [
            self._get_upgrade_current_release_packages_plan(),
            self._get_refresh_charm_plan(target),
        ]

    def upgrade_plan(self, target: OpenStackRelease) -> list[Optional[UpgradeStep]]:
        """Upgrade planning.

        :param target: OpenStack release as target to upgrade.
        :type target: OpenStackRelease
        :raises HaltUpgradePlanGeneration: When the application halt the upgrade plan generation.
        :return: Plan that will add upgrade as sub steps.
        :rtype: list[Optional[UpgradeStep]]
        """
        if self.current_os_release >= target and self.apt_source_codename >= target:
            msg = (
                f"Application '{self.name}' already configured for release equal or greater "
                f"than {target}. Ignoring."
            )
            logger.info(msg)
            raise HaltUpgradePlanGeneration(msg)

        return [
            self._get_disable_action_managed_plan(),
            self._get_upgrade_charm_plan(target),
            self._get_workload_upgrade_plan(target),
        ]

    def post_upgrade_plan(self, target: OpenStackRelease) -> list[Optional[UpgradeStep]]:
        """Post Upgrade planning.

        :param target: OpenStack release as target to upgrade.
        :type target: OpenStackRelease
        :return: Plan that will add post upgrade as sub steps.
        :rtype: list[Optional[UpgradeStep]]
        """
        return [self._get_reached_expected_target_plan(target)]

    def generate_upgrade_plan(self, target: str) -> UpgradeStep:
        """Generate full upgrade plan for an Application.

        :param target: OpenStack codename to upgrade.
        :type target: str
        :return: Full upgrade plan if the Application is able to generate it.
        :rtype: UpgradeStep
        """
        target_version = OpenStackRelease(target)
        upgrade_steps = UpgradeStep(
            description=f"Upgrade plan for '{self.name}' to {target}",
            parallel=False,
            function=None,
        )
        all_steps = (
            self.pre_upgrade_plan(target_version)
            + self.upgrade_plan(target_version)
            + self.post_upgrade_plan(target_version)
        )
        for step in all_steps:
            if step:
                upgrade_steps.add_step(step)
        return upgrade_steps

    def _get_upgrade_current_release_packages_plan(self, parallel: bool = False) -> UpgradeStep:
        """Get Plan for upgrading software packages to the latest of the current release.

        :param parallel: Parallel running, defaults to False
        :type parallel: bool, optional
        :return: Plan for upgrading software packages to the latest of the current release.
        :rtype: UpgradeStep
        """
        return UpgradeStep(
            description=(
                f"Upgrade software packages of '{self.name}' from the current APT repositories"
            ),
            parallel=parallel,
            function=upgrade_packages,
            units=self.status.units.keys(),
            model=self.model,
        )

    def _get_refresh_charm_plan(
        self, target: OpenStackRelease, parallel: bool = False
    ) -> Optional[UpgradeStep]:
        """Get plan for refreshing the current channel.

        This function also identifies if charm comes from charmstore and in that case,
        makes the migration.
        :param target: OpenStack release as target to upgrade.
        :type target: OpenStackRelease
        :param parallel: Parallel running, defaults to False
        :type parallel: bool, optional
        :raises ApplicationError: When application has unexpected channel.
        :return: Plan for refreshing the charm.
        :rtype: Optional[UpgradeStep]
        """
        switch = None
        *_, channel = self.possible_current_channels

        # corner case for rabbitmq and hacluster.
        if len(self.possible_current_channels) > 1:
            logger.info(
                (
                    "'%s' has more than one channel compatible with the current OpenStack "
                    "release: '%s'. '%s' will be used"
                ),
                self.name,
                self.current_os_release.codename,
                channel,
            )

        if self.charm_origin == "cs":
            description = f"Migration of '{self.name}' from charmstore to charmhub"
            switch = f"ch:{self.charm}"
        elif self.channel in self.possible_current_channels:
            channel = self.channel
            description = f"Refresh '{self.name}' to the latest revision of '{channel}'"
        elif self.channel_codename >= target:
            logger.info(
                "Skipping charm refresh for %s, its channel is already set to %s.",
                self.name,
                self.channel,
            )
            return None
        elif self.channel not in self.possible_current_channels:
            raise ApplicationError(
                f"'{self.name}' has unexpected channel: '{self.channel}' for the current workload "
                f"version and OpenStack release: '{self.current_os_release.codename}'. "
                f"Possible channels are: {','.join(self.possible_current_channels)}"
            )

        return UpgradeStep(
            description=description,
            parallel=parallel,
            function=self.model.upgrade_charm,
            application_name=self.name,
            channel=channel,
            switch=switch,
        )

    def _get_upgrade_charm_plan(
        self, target: OpenStackRelease, parallel: bool = False
    ) -> Optional[UpgradeStep]:
        """Get plan for upgrading the charm.

        :param target: OpenStack release as target to upgrade.
        :type target: OpenStackRelease
        :param parallel: Parallel running, defaults to False
        :type parallel: bool, optional
        :return: Plan for upgrading the charm.
        :rtype: Optional[UpgradeStep]
        """
        if self.channel != self.target_channel(target):
            return UpgradeStep(
                description=(
                    f"Upgrade '{self.name}' to the new channel: '{self.target_channel(target)}'"
                ),
                parallel=parallel,
                function=self.model.upgrade_charm,
                application_name=self.name,
                channel=self.target_channel(target),
            )
        return None

    def _get_disable_action_managed_plan(self, parallel: bool = False) -> Optional[UpgradeStep]:
        """Get plan to disable action-managed-upgrade.

        This is used to upgrade as "all-in-one" strategy.

        :param parallel: Parallel running, defaults to False
        :type parallel: bool, optional
        :return: Plan to disable action-managed-upgrade
        :rtype: Optional[UpgradeStep]
        """
        if self.config.get("action-managed-upgrade", {}).get("value", False):
            return UpgradeStep(
                description=(
                    f"Change charm config of '{self.name}' " "'action-managed-upgrade' to False."
                ),
                parallel=parallel,
                function=self.model.set_application_config,
                name=self.name,
                configuration={"action-managed-upgrade": False},
            )
        return None

    def _get_workload_upgrade_plan(
        self, target: OpenStackRelease, parallel: bool = False
    ) -> Optional[UpgradeStep]:
        """Get workload upgrade plan by changing openstack-origin or source.

        :param target: OpenStack release as target to upgrade.
        :type target: OpenStackRelease
        :param parallel: Parallel running, defaults to False
        :type parallel: bool, optional
        :return: Workload upgrade plan
        :rtype: Optional[UpgradeStep]
        """
        if self.os_origin != self.new_origin(target):
            return UpgradeStep(
                description=(
                    f"Change charm config of '{self.name}' "
                    f"'{self.origin_setting}' to '{self.new_origin(target)}'"
                ),
                parallel=parallel,
                function=self.model.set_application_config,
                name=self.name,
                configuration={self.origin_setting: self.new_origin(target)},
            )
        logger.warning(
            "Not triggering the workload upgrade of app %s: %s already set to %s",
            self.name,
            self.origin_setting,
            self.new_origin(target),
        )
        return None

    def _get_reached_expected_target_plan(
        self, target: OpenStackRelease, parallel: bool = False
    ) -> UpgradeStep:
        """Get plan to check if application workload has been upgraded.

        :param target: OpenStack release as target to upgrade.
        :type target: OpenStackRelease
        :param parallel: Parallel running, defaults to False
        :type parallel: bool, optional
        :return: Plan to check if application workload has been upgraded
        :rtype: UpgradeStep
        """
        return UpgradeStep(
            description=f"Check if the workload of '{self.name}' has been upgraded",
            parallel=parallel,
            function=self._check_upgrade,
            target=target,
        )<|MERGE_RESOLUTION|>--- conflicted
+++ resolved
@@ -224,7 +224,6 @@
             yaml.dump(summary, stream)
             return stream.getvalue()
 
-<<<<<<< HEAD
     def _populate_units(self) -> None:
         """Populate application units."""
         if not self.is_subordinate:
@@ -267,7 +266,7 @@
                 f"'{self.name}' with workload version {unit.workload_version} has no "
                 "compatible OpenStack release."
             ) from exc
-=======
+
     @staticmethod
     def _get_track_from_channel(charm_channel: str) -> str:
         """Get the track from a given channel.
@@ -278,7 +277,6 @@
         :rtype: str
         """
         return charm_channel.split("/", maxsplit=1)[0]
->>>>>>> a61d0608
 
     @property
     def possible_current_channels(self) -> list[str]:
