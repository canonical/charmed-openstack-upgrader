--- conflicted
+++ resolved
@@ -160,14 +160,9 @@
         """
         ceph_mon_unit, *_ = self.units
         return PreUpgradeStep(
-<<<<<<< HEAD
             description=(
                 "Ensure that the 'require-osd-release' option matches the 'ceph-osd' version"
             ),
-            parallel=parallel,
-=======
-            description="Ensure require-osd-release option matches with ceph-osd version",
->>>>>>> 594919bc
             coro=set_require_osd_release_option(ceph_mon_unit.name, self.model),
         )
 
