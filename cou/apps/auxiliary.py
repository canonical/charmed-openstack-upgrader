# Copyright 2023 Canonical Limited
#
# Licensed under the Apache License, Version 2.0 (the "License");
# you may not use this file except in compliance with the License.
# You may obtain a copy of the License at
#
#     http://www.apache.org/licenses/LICENSE-2.0
#
# Unless required by applicable law or agreed to in writing, software
# distributed under the License is distributed on an "AS IS" BASIS,
# WITHOUT WARRANTIES OR CONDITIONS OF ANY KIND, either express or implied.
# See the License for the specific language governing permissions and
# limitations under the License.
"""Auxiliary application class."""
import logging
from typing import Optional

from cou.apps.core import OpenStackApplication
from cou.apps.factory import AppFactory
from cou.exceptions import ApplicationError
from cou.steps import UpgradeStep
from cou.utils.app_utils import set_require_osd_release_option, validate_ovn_support
from cou.utils.openstack import (
    OPENSTACK_TO_TRACK_MAPPING,
    TRACK_TO_OPENSTACK_MAPPING,
    OpenStackRelease,
)

logger = logging.getLogger(__name__)


@AppFactory.register_application(["rabbitmq-server", "vault", "ceph-fs", "ceph-radosgw"])
class OpenStackAuxiliaryApplication(OpenStackApplication):
    """Application for charms that can have multiple OpenStack releases for a workload."""

    @property
    def possible_current_channels(self) -> list[str]:
        """Return the possible current channels based on the series and current OpenStack release.

        :raises ApplicationError: When cannot find tracks.
        :return: The possible current channels for the application.
        :rtype: list[str]
        """
        tracks = OPENSTACK_TO_TRACK_MAPPING.get(
            (self.charm, self.series, self.current_os_release.codename)
        )
        if tracks:
            return [f"{track}/stable" for track in tracks]

        raise ApplicationError(
            (
                f"Cannot find a suitable '{self.charm}' charm channel for "
                f"{self.current_os_release.codename}"
            )
        )

    def target_channel(self, target: OpenStackRelease) -> str:
        """Return the appropriate channel for the passed OpenStack target.

        :param target: OpenStack release as target to upgrade.
        :type target: OpenStackRelease
        :raises ApplicationError: When cannot find a track.
        :return: The next channel for the application. E.g: 3.8/stable
        :rtype: str
        """
        tracks = OPENSTACK_TO_TRACK_MAPPING.get((self.charm, self.series, target.codename))
        if tracks:
            return f"{tracks[-1]}/stable"

        raise ApplicationError(
            f"Cannot find a suitable '{self.charm}' charm channel for {target.codename}"
        )

    @property
    def channel_codename(self) -> OpenStackRelease:
        """Identify the OpenStack release set in the charm channel.

        Auxiliary charms can have multiple compatible OpenStack releases. In
        that case, return the latest compatible OpenStack version.
        :raises ApplicationError: When cannot identify suitable OpenStack release codename
            based on the track of the charm channel.
        :return: OpenStackRelease object
        :rtype: OpenStackRelease
        """
        track: str = self._get_track_from_channel(self.channel)
        compatible_os_releases = TRACK_TO_OPENSTACK_MAPPING.get((self.charm, self.series, track))
        if compatible_os_releases:
            return max(compatible_os_releases)

        raise ApplicationError(
            (
                f"'{self.charm}' cannot identify suitable OpenStack release codename "
                f"for channel: '{self.channel}'"
            )
        )


<<<<<<< HEAD
@AppFactory.register_application(["mysql-innodb-cluster"])
class MysqlInnodbClusterApplication(OpenStackAuxiliaryApplication):
    """Application for mysql-innodb-cluster charm."""

    # NOTE(agileshaw): holding 'mysql-server-core-8.0' package prevents undesired
    # mysqld processes from restarting, which lead to outages
    packages_to_hold: Optional[list] = ["mysql-server-core-8.0"]
=======
@AppFactory.register_application(["ceph-mon"])
class CephMonApplication(OpenStackAuxiliaryApplication):
    """Application for Ceph Monitor charm."""

    def pre_upgrade_plan(self, target: OpenStackRelease) -> list[Optional[UpgradeStep]]:
        """Pre Upgrade planning.

        :param target: OpenStack release as target to upgrade.
        :type target: OpenStackRelease
        :return: Plan that will add pre upgrade as sub steps.
        :rtype: list[Optional[UpgradeStep]]
        """
        return [
            self._get_upgrade_current_release_packages_plan(),
            self._get_refresh_charm_plan(target),
            self._get_change_require_osd_release_plan(self.possible_current_channels[-1]),
        ]

    def post_upgrade_plan(self, target: OpenStackRelease) -> list[Optional[UpgradeStep]]:
        """Post Upgrade planning.

        :param target: OpenStack release as target to upgrade.
        :type target: OpenStackRelease
        :return: Plan that will add post upgrade as sub steps.
        :rtype: list[UpgradeStep]
        """
        return [
            self._get_reached_expected_target_plan(target),
            self._get_change_require_osd_release_plan(self.target_channel(target)),
        ]

    def _get_change_require_osd_release_plan(
        self, channel: str, parallel: bool = False
    ) -> UpgradeStep:
        """Get plan to set correct value for require-osd-release option on ceph-mon.

        This step is needed as a workaround for LP#1929254. Reference:
        https://docs.openstack.org/charm-guide/latest/project/issues/upgrade-issues.html#ceph-require-osd-release

        :param channel: The channel to get ceph track from.
        :type channel: str
        :param parallel: Parallel running, defaults to False
        :type parallel: bool, optional
        :return: Plan to check and set correct value for require-osd-release
        :rtype: UpgradeStep
        """
        ceph_release: str = self._get_track_from_channel(channel)
        ceph_mon_unit, *_ = self.units
        return UpgradeStep(
            description=(
                "Ensure require-osd-release option on ceph-mon units correctly "
                f"set to '{ceph_release}'"
            ),
            parallel=parallel,
            function=set_require_osd_release_option,
            unit=ceph_mon_unit.name,
            model=self.model,
            ceph_release=ceph_release,
        )


@AppFactory.register_application(["ovn-central", "ovn-dedicated-chassis"])
class OvnPrincipalApplication(OpenStackAuxiliaryApplication):
    """Ovn principal application class."""

    def pre_upgrade_plan(self, target: OpenStackRelease) -> list[Optional[UpgradeStep]]:
        """Pre Upgrade planning.

        :param target: OpenStack release as target to upgrade.
        :type target: OpenStackRelease
        :return: Plan that will add pre upgrade as sub steps.
        :rtype: list[Optional[UpgradeStep]]
        """
        for unit in self.units:
            validate_ovn_support(unit.workload_version)
        return super().pre_upgrade_plan(target)
>>>>>>> d4c60b27
<|MERGE_RESOLUTION|>--- conflicted
+++ resolved
@@ -95,15 +95,6 @@
         )
 
 
-<<<<<<< HEAD
-@AppFactory.register_application(["mysql-innodb-cluster"])
-class MysqlInnodbClusterApplication(OpenStackAuxiliaryApplication):
-    """Application for mysql-innodb-cluster charm."""
-
-    # NOTE(agileshaw): holding 'mysql-server-core-8.0' package prevents undesired
-    # mysqld processes from restarting, which lead to outages
-    packages_to_hold: Optional[list] = ["mysql-server-core-8.0"]
-=======
 @AppFactory.register_application(["ceph-mon"])
 class CephMonApplication(OpenStackAuxiliaryApplication):
     """Application for Ceph Monitor charm."""
@@ -180,4 +171,12 @@
         for unit in self.units:
             validate_ovn_support(unit.workload_version)
         return super().pre_upgrade_plan(target)
->>>>>>> d4c60b27
+
+
+@AppFactory.register_application(["mysql-innodb-cluster"])
+class MysqlInnodbClusterApplication(OpenStackAuxiliaryApplication):
+    """Application for mysql-innodb-cluster charm."""
+
+    # NOTE(agileshaw): holding 'mysql-server-core-8.0' package prevents undesired
+    # mysqld processes from restarting, which lead to outages
+    packages_to_hold: Optional[list] = ["mysql-server-core-8.0"]