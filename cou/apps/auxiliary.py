# Copyright 2023 Canonical Limited
#
# Licensed under the Apache License, Version 2.0 (the "License");
# you may not use this file except in compliance with the License.
# You may obtain a copy of the License at
#
#     http://www.apache.org/licenses/LICENSE-2.0
#
# Unless required by applicable law or agreed to in writing, software
# distributed under the License is distributed on an "AS IS" BASIS,
# WITHOUT WARRANTIES OR CONDITIONS OF ANY KIND, either express or implied.
# See the License for the specific language governing permissions and
# limitations under the License.
"""Auxiliary application class."""
import logging
from typing import Optional

from cou.apps.base import OpenStackApplication
from cou.apps.factory import AppFactory
from cou.exceptions import ApplicationError
from cou.steps import UpgradeStep
from cou.utils.app_utils import set_require_osd_release_option, validate_ovn_support
from cou.utils.openstack import (
    OPENSTACK_TO_TRACK_MAPPING,
    TRACK_TO_OPENSTACK_MAPPING,
    OpenStackRelease,
)

logger = logging.getLogger(__name__)


@AppFactory.register_application(["vault", "ceph-fs", "ceph-radosgw"])
class OpenStackAuxiliaryApplication(OpenStackApplication):
    """Application for charms that can have multiple OpenStack releases for a workload."""

    @property
    def possible_current_channels(self) -> list[str]:
        """Return the possible current channels based on the series and current OpenStack release.

        :raises ApplicationError: When cannot find tracks.
        :return: The possible current channels for the application.
        :rtype: list[str]
        """
        tracks = OPENSTACK_TO_TRACK_MAPPING.get(
            (self.charm, self.series, self.current_os_release.codename)
        )
        if tracks:
            return [f"{track}/stable" for track in tracks]

        raise ApplicationError(
            (
                f"Cannot find a suitable '{self.charm}' charm channel for "
                f"{self.current_os_release.codename}"
            )
        )

    def target_channel(self, target: OpenStackRelease) -> str:
        """Return the appropriate channel for the passed OpenStack target.

        :param target: OpenStack release as target to upgrade.
        :type target: OpenStackRelease
        :raises ApplicationError: When cannot find a track.
        :return: The next channel for the application. E.g: 3.8/stable
        :rtype: str
        """
        tracks = OPENSTACK_TO_TRACK_MAPPING.get((self.charm, self.series, target.codename))
        if tracks:
            return f"{tracks[-1]}/stable"

        raise ApplicationError(
            f"Cannot find a suitable '{self.charm}' charm channel for {target.codename}"
        )

    @property
    def channel_codename(self) -> OpenStackRelease:
        """Identify the OpenStack release set in the charm channel.

        Auxiliary charms can have multiple compatible OpenStack releases. In
        that case, return the latest compatible OpenStack version.
        :raises ApplicationError: When cannot identify suitable OpenStack release codename
            based on the track of the charm channel.
        :return: OpenStackRelease object
        :rtype: OpenStackRelease
        """
        track: str = self._get_track_from_channel(self.channel)
        compatible_os_releases = TRACK_TO_OPENSTACK_MAPPING.get((self.charm, self.series, track))
        if compatible_os_releases:
            return max(compatible_os_releases)

        raise ApplicationError(
            (
                f"'{self.charm}' cannot identify suitable OpenStack release codename "
                f"for channel: '{self.channel}'"
            )
        )


@AppFactory.register_application(["rabbitmq-server"])
class RabbitMQServer(OpenStackAuxiliaryApplication):
    """RabbitMQ application.

    RabbitMQ must wait for the entire model to be idle before declaring the upgrade complete.
    """

    wait_timeout = 300
    wait_for_model = True


@AppFactory.register_application(["ceph-mon"])
class CephMonApplication(OpenStackAuxiliaryApplication):
    """Application for Ceph Monitor charm."""

<<<<<<< HEAD
    def pre_upgrade_plan(self, target: OpenStackRelease) -> list[UpgradeStep]:
=======
    wait_timeout = 300
    wait_for_model = True

    def pre_upgrade_plan(self, target: OpenStackRelease) -> list[Optional[UpgradeStep]]:
>>>>>>> 4f7f873e
        """Pre Upgrade planning.

        :param target: OpenStack release as target to upgrade.
        :type target: OpenStackRelease
        :return: Plan that will add pre upgrade as sub steps.
        :rtype: list[UpgradeStep]
        """
        return [
            self._get_upgrade_current_release_packages_plan(),
            self._get_refresh_charm_plan(target),
            self._get_change_require_osd_release_plan(self.possible_current_channels[-1]),
        ]

    def post_upgrade_plan(self, target: OpenStackRelease) -> list[UpgradeStep]:
        """Post Upgrade planning.

        :param target: OpenStack release as target to upgrade.
        :type target: OpenStackRelease
        :return: Plan that will add post upgrade as sub steps.
        :rtype: list[UpgradeStep]
        """
        steps = super().post_upgrade_plan(target)
        return [
            *steps,
            self._get_change_require_osd_release_plan(self.target_channel(target)),
        ]

    def _get_change_require_osd_release_plan(
        self, channel: str, parallel: bool = False
    ) -> UpgradeStep:
        """Get plan to set correct value for require-osd-release option on ceph-mon.

        This step is needed as a workaround for LP#1929254. Reference:
        https://docs.openstack.org/charm-guide/latest/project/issues/upgrade-issues.html#ceph-require-osd-release

        :param channel: The channel to get ceph track from.
        :type channel: str
        :param parallel: Parallel running, defaults to False
        :type parallel: bool, optional
        :return: Plan to check and set correct value for require-osd-release
        :rtype: UpgradeStep
        """
        ceph_release: str = self._get_track_from_channel(channel)
        ceph_mon_unit, *_ = self.units
        return UpgradeStep(
            description=(
                "Ensure require-osd-release option on ceph-mon units correctly "
                f"set to '{ceph_release}'"
            ),
            parallel=parallel,
            coro=set_require_osd_release_option(ceph_mon_unit.name, self.model, ceph_release),
        )


@AppFactory.register_application(["ovn-central", "ovn-dedicated-chassis"])
class OvnPrincipalApplication(OpenStackAuxiliaryApplication):
    """Ovn principal application class."""

    def pre_upgrade_plan(self, target: OpenStackRelease) -> list[UpgradeStep]:
        """Pre Upgrade planning.

        :param target: OpenStack release as target to upgrade.
        :type target: OpenStackRelease
        :return: Plan that will add pre upgrade as sub steps.
        :rtype: list[UpgradeStep]
        """
        for unit in self.units:
            validate_ovn_support(unit.workload_version)
        return super().pre_upgrade_plan(target)


@AppFactory.register_application(["mysql-innodb-cluster"])
class MysqlInnodbClusterApplication(OpenStackAuxiliaryApplication):
    """Application for mysql-innodb-cluster charm."""

    # NOTE(agileshaw): holding 'mysql-server-core-8.0' package prevents undesired
    # mysqld processes from restarting, which lead to outages
    packages_to_hold: Optional[list] = ["mysql-server-core-8.0"]<|MERGE_RESOLUTION|>--- conflicted
+++ resolved
@@ -110,14 +110,10 @@
 class CephMonApplication(OpenStackAuxiliaryApplication):
     """Application for Ceph Monitor charm."""
 
-<<<<<<< HEAD
-    def pre_upgrade_plan(self, target: OpenStackRelease) -> list[UpgradeStep]:
-=======
     wait_timeout = 300
     wait_for_model = True
 
-    def pre_upgrade_plan(self, target: OpenStackRelease) -> list[Optional[UpgradeStep]]:
->>>>>>> 4f7f873e
+    def pre_upgrade_plan(self, target: OpenStackRelease) -> list[UpgradeStep]:
         """Pre Upgrade planning.
 
         :param target: OpenStack release as target to upgrade.
