--- conflicted
+++ resolved
@@ -206,26 +206,6 @@
 class OvnPrincipal(AuxiliaryApplication):
     """Ovn principal application class."""
 
-<<<<<<< HEAD
-    def upgrade_plan_sanity_checks(
-        self, target: OpenStackRelease, units: Optional[list[Unit]]
-    ) -> None:
-        """Run sanity checks before generating upgrade plan.
-
-        :param target: OpenStack release as target to upgrade.
-        :type target: OpenStackRelease
-        :param units: Units to generate upgrade plan, defaults to None
-        :type units: Optional[list[Unit]], optional
-        :raises ApplicationError: When enable-version-pinning is True
-        """
-        super().upgrade_plan_sanity_checks(target, units)
-        if self.config["enable-version-pinning"].get("value"):
-            raise ApplicationError(
-                f"Cannot upgrade '{self.name}'. 'enable-version-pinning' must be set to 'false'."
-            )
-
-    def pre_upgrade_steps(
-=======
     def _check_ovn_support(self) -> None:
         """Check OVN version.
 
@@ -235,7 +215,6 @@
             validate_ovn_support(unit.workload_version)
 
     def upgrade_plan_sanity_checks(
->>>>>>> 649f44db
         self, target: OpenStackRelease, units: Optional[list[Unit]]
     ) -> None:
         """Run sanity checks before generating upgrade plan.
@@ -251,6 +230,10 @@
         """
         super().upgrade_plan_sanity_checks(target, units)
         self._check_ovn_support()
+        if self.config["enable-version-pinning"].get("value"):
+            raise ApplicationError(
+                f"Cannot upgrade '{self.name}'. 'enable-version-pinning' must be set to 'false'."
+            )
 
 
 @AppFactory.register_application(["mysql-innodb-cluster"])
