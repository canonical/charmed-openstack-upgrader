--- conflicted
+++ resolved
@@ -29,13 +29,7 @@
 logger = logging.getLogger(__name__)
 
 
-@AppFactory.register_application(
-<<<<<<< HEAD
-    ["vault", "mysql-innodb-cluster", "ceph-fs", "ceph-radosgw"] + CHARM_FAMILIES["ovn"]
-=======
-    ["rabbitmq-server", "vault", "mysql-innodb-cluster", "ceph-fs", "ceph-radosgw"]
->>>>>>> d4c60b27
-)
+@AppFactory.register_application(["vault", "mysql-innodb-cluster", "ceph-fs", "ceph-radosgw"])
 class OpenStackAuxiliaryApplication(OpenStackApplication):
     """Application for charms that can have multiple OpenStack releases for a workload."""
 
@@ -101,7 +95,6 @@
         )
 
 
-<<<<<<< HEAD
 @AppFactory.register_application(["rabbitmq-server"])
 class RabbitMQServer(OpenStackAuxiliaryApplication):
     """RabbitMQ application.
@@ -124,10 +117,14 @@
 
     wait_timeout: int = 300
     wait_for_model: bool = True
-=======
+
+
 @AppFactory.register_application(["ceph-mon"])
 class CephMonApplication(OpenStackAuxiliaryApplication):
     """Application for Ceph Monitor charm."""
+
+    wait_timeout = 300
+    wait_for_model = True
 
     def pre_upgrade_plan(self, target: OpenStackRelease) -> list[Optional[UpgradeStep]]:
         """Pre Upgrade planning.
@@ -151,8 +148,9 @@
         :return: Plan that will add post upgrade as sub steps.
         :rtype: list[UpgradeStep]
         """
+        steps = super().post_upgrade_plan(target)
         return [
-            self._get_reached_expected_target_plan(target),
+            *steps,
             self._get_change_require_osd_release_plan(self.target_channel(target)),
         ]
 
@@ -200,5 +198,4 @@
         """
         for unit in self.units:
             validate_ovn_support(unit.workload_version)
-        return super().pre_upgrade_plan(target)
->>>>>>> d4c60b27
+        return super().pre_upgrade_plan(target)