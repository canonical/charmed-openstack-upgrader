# Copyright 2023 Canonical Limited
#
# Licensed under the Apache License, Version 2.0 (the "License");
# you may not use this file except in compliance with the License.
# You may obtain a copy of the License at
#
#     http://www.apache.org/licenses/LICENSE-2.0
#
# Unless required by applicable law or agreed to in writing, software
# distributed under the License is distributed on an "AS IS" BASIS,
# WITHOUT WARRANTIES OR CONDITIONS OF ANY KIND, either express or implied.
# See the License for the specific language governing permissions and
# limitations under the License.
"""Auxiliary application class."""
import logging
from typing import Optional

from cou.apps.base import OpenStackApplication
from cou.apps.factory import AppFactory
from cou.exceptions import ApplicationError
from cou.steps import UpgradeStep
from cou.utils.app_utils import set_require_osd_release_option, validate_ovn_support
from cou.utils.openstack import (
    OPENSTACK_TO_TRACK_MAPPING,
    TRACK_TO_OPENSTACK_MAPPING,
    OpenStackRelease,
)

logger = logging.getLogger(__name__)


@AppFactory.register_application(["vault", "ceph-fs", "ceph-radosgw"])
class OpenStackAuxiliaryApplication(OpenStackApplication):
    """Application for charms that can have multiple OpenStack releases for a workload."""

    @property
    def is_os_channel_based(self) -> bool:
        """Check if application is OpenStack channel based.

        For auxiliary charms, always return false because they are
        not OpenStack channel based.
        :return: False.
        :rtype: bool
        """
        return False

    def is_valid_track(self, charm_channel: str) -> bool:
        """Check if the channel track is valid.

        Auxiliary charms don't follow the OpenStack track convention
        and are validated based on the openstack_to_track_mapping.csv table.
        :param charm_channel: Charm channel. E.g: 3.8/stable
        :type charm_channel: str
        :return: True if valid, False otherwise.
        :rtype: bool
        """
        if self.is_from_charm_store:
            logger.debug("'%s' has been installed from the charm store", self.name)
            return True

        track = self._get_track_from_channel(charm_channel)
        return (self.charm, self.series, track) in TRACK_TO_OPENSTACK_MAPPING

    @property
    def possible_current_channels(self) -> list[str]:
        """Return the possible current channels based on the series and current OpenStack release.

        :raises ApplicationError: When cannot find tracks.
        :return: The possible current channels for the application.
        :rtype: list[str]
        """
        tracks = OPENSTACK_TO_TRACK_MAPPING.get(
            (self.charm, self.series, self.current_os_release.codename)
        )
        if tracks:
            return [f"{track}/stable" for track in tracks]

        raise ApplicationError(
            (
                f"Cannot find a suitable '{self.charm}' charm channel for "
                f"{self.current_os_release.codename} on series '{self.series}'. "
                "Please take a look at the documentation: "
                "https://docs.openstack.org/charm-guide/latest/project/charm-delivery.html"
            )
        )

    def target_channel(self, target: OpenStackRelease) -> str:
        """Return the appropriate channel for the passed OpenStack target.

        :param target: OpenStack release as target to upgrade.
        :type target: OpenStackRelease
        :raises ApplicationError: When cannot find a track.
        :return: The next channel for the application. E.g: 3.8/stable
        :rtype: str
        """
        tracks = OPENSTACK_TO_TRACK_MAPPING.get((self.charm, self.series, target.codename))
        if tracks:
            return f"{tracks[-1]}/stable"

        raise ApplicationError(
            (
                f"Cannot find a suitable '{self.charm}' charm channel for {target.codename} "
                f"on series '{self.series}'. Please take a look at the documentation: "
                "https://docs.openstack.org/charm-guide/latest/project/charm-delivery.html"
            )
        )

    @property
    def channel_codename(self) -> OpenStackRelease:
        """Identify the OpenStack release set in the charm channel.

        Auxiliary charms can have multiple compatible OpenStack releases. In
        that case, return the latest compatible OpenStack version.
        :raises ApplicationError: When cannot identify suitable OpenStack release codename
            based on the track of the charm channel.
        :return: OpenStackRelease object
        :rtype: OpenStackRelease
        """
        if self.is_from_charm_store:
            logger.debug(
                (
                    "'Application %s' installed from charm store; assuming Ussuri as the "
                    "underlying version."
                ),
                self.name,
            )
            return OpenStackRelease("ussuri")

        track: str = self._get_track_from_channel(self.channel)
        compatible_os_releases = TRACK_TO_OPENSTACK_MAPPING[(self.charm, self.series, track)]
        # channel setter already validate if it is a valid channel.
        return max(compatible_os_releases)


@AppFactory.register_application(["rabbitmq-server"])
class RabbitMQServer(OpenStackAuxiliaryApplication):
    """RabbitMQ application.

    RabbitMQ must wait for the entire model to be idle before declaring the upgrade complete.
    """

    wait_timeout = 300
    wait_for_model = True


@AppFactory.register_application(["ceph-mon"])
class CephMonApplication(OpenStackAuxiliaryApplication):
    """Application for Ceph Monitor charm."""

    wait_timeout = 300
    wait_for_model = True

    def pre_upgrade_plan(self, target: OpenStackRelease) -> list[UpgradeStep]:
        """Pre Upgrade planning.

        :param target: OpenStack release as target to upgrade.
        :type target: OpenStackRelease
        :return: Plan that will add pre upgrade as sub steps.
        :rtype: list[UpgradeStep]
        """
        return super().pre_upgrade_plan(target) + [self._get_change_require_osd_release_plan()]

<<<<<<< HEAD
    def _get_change_require_osd_release_plan(self, parallel: bool = False) -> UpgradeStep:
=======
    def post_upgrade_plan(self, target: OpenStackRelease) -> list[UpgradeStep]:
        """Post Upgrade planning.

        :param target: OpenStack release as target to upgrade.
        :type target: OpenStackRelease
        :return: Plan that will add post upgrade as sub steps.
        :rtype: list[UpgradeStep]
        """
        steps = super().post_upgrade_plan(target)
        return [
            *steps,
            self._get_change_require_osd_release_plan(self.target_channel(target)),
        ]

    def _get_change_require_osd_release_plan(
        self, channel: str, parallel: bool = False
    ) -> UpgradeStep:
>>>>>>> 374b3e0d
        """Get plan to set correct value for require-osd-release option on ceph-mon.

        This step is needed as a workaround for LP#1929254. Reference:
        https://docs.openstack.org/charm-guide/latest/project/issues/upgrade-issues.html#ceph-require-osd-release

        :param parallel: Parallel running, defaults to False
        :type parallel: bool, optional
        :return: Plan to check and set correct value for require-osd-release
        :rtype: UpgradeStep
        """
        ceph_mon_unit, *_ = self.units
        return UpgradeStep(
            description=("Ensure require-osd-release option matches with ceph-osd version"),
            parallel=parallel,
            coro=set_require_osd_release_option(ceph_mon_unit.name, self.model),
        )


@AppFactory.register_application(["ovn-central", "ovn-dedicated-chassis"])
class OvnPrincipalApplication(OpenStackAuxiliaryApplication):
    """Ovn principal application class."""

    def pre_upgrade_plan(self, target: OpenStackRelease) -> list[UpgradeStep]:
        """Pre Upgrade planning.

        :param target: OpenStack release as target to upgrade.
        :type target: OpenStackRelease
        :return: Plan that will add pre upgrade as sub steps.
        :rtype: list[UpgradeStep]
        """
        for unit in self.units:
            validate_ovn_support(unit.workload_version)
        return super().pre_upgrade_plan(target)


@AppFactory.register_application(["mysql-innodb-cluster"])
class MysqlInnodbClusterApplication(OpenStackAuxiliaryApplication):
    """Application for mysql-innodb-cluster charm."""

    # NOTE(agileshaw): holding 'mysql-server-core-8.0' package prevents undesired
    # mysqld processes from restarting, which lead to outages
    packages_to_hold: Optional[list] = ["mysql-server-core-8.0"]


# NOTE (gabrielcocenza): Although CephOSD class is empty now, it will be
# necessary to add post upgrade plan to set require-osd-release. Registering on
# OpenStackAuxiliaryApplication can be easily forgot and ceph-osd can't be instantiated
# as a normal OpenStackApplication.
@AppFactory.register_application(["ceph-osd"])
class CephOSD(OpenStackAuxiliaryApplication):
    """Application for ceph-osd."""<|MERGE_RESOLUTION|>--- conflicted
+++ resolved
@@ -160,27 +160,7 @@
         """
         return super().pre_upgrade_plan(target) + [self._get_change_require_osd_release_plan()]
 
-<<<<<<< HEAD
     def _get_change_require_osd_release_plan(self, parallel: bool = False) -> UpgradeStep:
-=======
-    def post_upgrade_plan(self, target: OpenStackRelease) -> list[UpgradeStep]:
-        """Post Upgrade planning.
-
-        :param target: OpenStack release as target to upgrade.
-        :type target: OpenStackRelease
-        :return: Plan that will add post upgrade as sub steps.
-        :rtype: list[UpgradeStep]
-        """
-        steps = super().post_upgrade_plan(target)
-        return [
-            *steps,
-            self._get_change_require_osd_release_plan(self.target_channel(target)),
-        ]
-
-    def _get_change_require_osd_release_plan(
-        self, channel: str, parallel: bool = False
-    ) -> UpgradeStep:
->>>>>>> 374b3e0d
         """Get plan to set correct value for require-osd-release option on ceph-mon.
 
         This step is needed as a workaround for LP#1929254. Reference:
