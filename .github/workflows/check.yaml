name: Tests

on:
  workflow_call:
  workflow_dispatch:
  pull_request:
    types: [ opened, synchronize, reopened ]
    branches: [ master, main ]
    paths-ignore:
      - '**.md'
      - '**.rst'

concurrency:
      # We do not want to run multiple jobs for single PR.
      group: ${{ github.workflow }}-${{ github.head_ref || github.ref }}
      cancel-in-progress: true

jobs:
  lint:
    name: Linters
    runs-on: ubuntu-latest
    steps:
    - uses: actions/checkout@v4
      with:
        submodules: true
    - name: Set up Python 3.10
      uses: actions/setup-python@v5
      with:
        python-version: '3.10'
    - name: Install dependencies
      run: |
        python -m pip install --upgrade pip
        python -m pip install tox
    - name: Run lint checkers
      run: tox -e lint

  unit:
    name: Unit tests
    runs-on: ubuntu-latest
    steps:
    - uses: actions/checkout@v4
      with:
        submodules: true
    - name: Set up Python 3.10
      uses: actions/setup-python@v5
      with:
        python-version: '3.10'
    - name: Install dependencies
      run: |
        python -m pip install --upgrade pip
        python -m pip install tox
    - name: Run unit tests
      run: tox -e unit
    - name: Determine system architecture
      run: echo "SYSTEM_ARCH=$(uname -m)" >> $GITHUB_ENV

    - name: Upload Unit Test Coverage File
      uses: actions/upload-artifact@v4
      with:
        include-hidden-files: true
        if-no-files-found: ignore
        name: coverage-unit-${{ env.SYSTEM_ARCH }}
        path: .coverage-unit

    - name: Determine system architecture
      run: echo "SYSTEM_ARCH=$(uname -m)" >> $GITHUB_ENV

    - name: Upload Unit Test Coverage File
      uses: actions/upload-artifact@v4
      with:
        include-hidden-files: true
        if-no-files-found: ignore
        name: coverage-unit-${{ env.SYSTEM_ARCH }}
        path: .coverage-unit


  mocked-plans:
    name: Mocked plans
    runs-on: ubuntu-latest
    steps:
    - uses: actions/checkout@v4
    - name: Set up Python 3.10
      uses: actions/setup-python@v5
      with:
        python-version: '3.10'
    - name: Install dependencies
      run: |
        python -m pip install --upgrade pip
        python -m pip install tox
    - name: Run mocked-plans tests
      run: tox -e mocked-plans

  snap-build:
    name: Build snap
    needs:
      - lint
      - unit
      - mocked-plans
    runs-on: ubuntu-latest
    timeout-minutes: 30
    steps:
      - uses: actions/checkout@v4
        with:
          submodules: true
          fetch-depth: 0  # Complete git history is required to generate the version from git tags.
      - name: Setup Python
        uses: actions/setup-python@v5
        with:
          python-version: '3.10'
      - name: Install tox
        run: |
          python -m pip install --upgrade pip
          python -m pip install tox
      - name: Setup LXD
        uses: canonical/setup-lxd@v0.1.1
        with:
          channel: latest/stable
      - name: Install snapcraft
        run: sudo snap install snapcraft --classic
      - name: Build snap
        run: snapcraft --use-lxd
      - name: Determine system architecture
        run: echo "SYSTEM_ARCH=$(uname -m)" >> $GITHUB_ENV
      - name: Upload the built snap as an artifact
        uses: actions/upload-artifact@v4
        with:
          name: snap_${{ env.SYSTEM_ARCH }}
          path: charmed-openstack-upgrader_*.snap

  func:
    name: Functional tests
    needs: snap-build
    runs-on: ubuntu-latest
    timeout-minutes: 120
    steps:
      - uses: actions/checkout@v4
        with:
          submodules: true
      - name: Setup Python
        uses: actions/setup-python@v5
        with:
          python-version: '3.10'
      - name: Setup Juju 3.6/stable environment
        uses: charmed-kubernetes/actions-operator@main
        with:
          provider: lxd
          juju-channel: 3.6/stable
      - name: Remove tox install by actions-operator
        run: sudo apt remove tox -y
      - name: Install tox
        run: |
          python -m pip install --upgrade pip
          python -m pip install tox
      - name: Determine system architecture
        run: echo "SYSTEM_ARCH=$(uname -m)" >> $GITHUB_ENV
      - name: Download snap file artifact
        uses: actions/download-artifact@v4
        with:
          name: snap_${{ env.SYSTEM_ARCH }}
      - name: Run func tests
        run: |
          export TEST_SNAP="$(pwd)/$(ls | grep '.*charmed-openstack-upgrader_.*\.snap$')"
          echo "$TEST_SNAP"
          tox -e func

      - name: Upload Functional Test Coverage Artifact
        uses: actions/upload-artifact@v4
        with:
          include-hidden-files: true
          if-no-files-found: ignore
          name: coverage-functional-${{ env.SYSTEM_ARCH }}
          path: .coverage-functional

  tics-analysis:
<<<<<<< HEAD
    runs-on: [self-hosted, linux, amd64, tiobe, jammy]
=======
    runs-on: ubuntu-22.04
    if: >
      (github.event_name == 'push' && github.ref == 'refs/heads/main') ||
      (github.event_name == 'workflow_dispatch' && github.ref == 'refs/heads/main')
>>>>>>> 013a8b65
    needs: func
    steps:
      - uses: actions/checkout@v4
        with:
          fetch-depth: 0

      - name: Install coverage tools
        run: |
<<<<<<< HEAD
          pip install coverage toml
=======
          pip install coverage
>>>>>>> 013a8b65

      - name: Determine system architecture
        run: echo "SYSTEM_ARCH=$(uname -m)" >> $GITHUB_ENV

      - name: Download Coverage Files
        uses: actions/download-artifact@v4
        with:
          pattern: coverage-*-${{ env.SYSTEM_ARCH }}
          merge-multiple: true
          path: artifacts/
        continue-on-error: true

      - name: Merge coverage reports
        run: |
          # Create the path that is expected to have a coverage.xml for tics
          mkdir -p tests/report/

          coverage_files=./artifacts/.coverage*

          if [ -n "$coverage_files" ]; then
            echo "Merging coverage files: $coverage_files"
            coverage combine $coverage_files
            coverage xml -o tests/report/coverage.xml
          else
            echo "No coverage files found, skipping merge"
            # Create an empty file to avoid downstream failure
            touch tests/report/coverage.xml
          fi

      - name: Run TICS analysis
        uses: tiobe/tics-github-action@v3
        with:
          mode: qserver
          project: charmed-openstack-upgrader
          viewerUrl: https://canonical.tiobe.com/tiobeweb/TICS/api/cfg?name=default
          branchdir: ${{ github.workspace }}
          ticsAuthToken: ${{ secrets.TICSAUTHTOKEN }}
          installTics: true<|MERGE_RESOLUTION|>--- conflicted
+++ resolved
@@ -172,14 +172,7 @@
           path: .coverage-functional
 
   tics-analysis:
-<<<<<<< HEAD
     runs-on: [self-hosted, linux, amd64, tiobe, jammy]
-=======
-    runs-on: ubuntu-22.04
-    if: >
-      (github.event_name == 'push' && github.ref == 'refs/heads/main') ||
-      (github.event_name == 'workflow_dispatch' && github.ref == 'refs/heads/main')
->>>>>>> 013a8b65
     needs: func
     steps:
       - uses: actions/checkout@v4
@@ -188,11 +181,7 @@
 
       - name: Install coverage tools
         run: |
-<<<<<<< HEAD
           pip install coverage toml
-=======
-          pip install coverage
->>>>>>> 013a8b65
 
       - name: Determine system architecture
         run: echo "SYSTEM_ARCH=$(uname -m)" >> $GITHUB_ENV
