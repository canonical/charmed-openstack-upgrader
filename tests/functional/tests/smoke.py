--- conflicted
+++ resolved
@@ -123,7 +123,6 @@
         """
         return run([self.exc_path] + cmd, capture_output=True, text=True)
 
-<<<<<<< HEAD
     def generate_expected_plan(self, backup: bool = True) -> str:
         """Generate the expected plan for the smoke bundle.
 
@@ -134,27 +133,6 @@
         """
         backup_plan = "\tBackup mysql databases\n" if backup else ""
         return (
-=======
-    def test_help(self) -> None:
-        """Test that help command is working."""
-        help_options = itertools.product(["", "plan", "run"], ["-h", "--help"])
-        for cmd, help in help_options:
-            help_cmd = [cmd, help] if cmd else [help]
-            with self.subTest(help_cmd):
-                self.assertEqual(self.cou(help_cmd).returncode, 0)
-
-    def test_version(self) -> None:
-        """Test that version command is working."""
-        version_cmds = ["--version", "-V"]
-        for cmd in version_cmds:
-            with self.subTest(cmd):
-                self.assertEqual(self.cou([cmd]).returncode, 0)
-
-    def test_plan_default(self) -> None:
-        """Test plan with backup."""
-        result = self.cou(["plan", "--model", self.model_name]).stdout
-        expected_plan = (
->>>>>>> e2669e15
             "Upgrade cloud from 'ussuri' to 'victoria'\n"
             "\tVerify that all OpenStack applications are in idle state\n"
             f"{backup_plan}"
@@ -174,6 +152,21 @@
             "\t\t\tCheck if the workload of 'mysql-innodb-cluster' has been upgraded\n"
         )
 
+    def test_help(self) -> None:
+        """Test that help command is working."""
+        help_options = itertools.product(["", "plan", "run"], ["-h", "--help"])
+        for cmd, help in help_options:
+            help_cmd = [cmd, help] if cmd else [help]
+            with self.subTest(help_cmd):
+                self.assertEqual(self.cou(help_cmd).returncode, 0)
+
+    def test_version(self) -> None:
+        """Test that version command is working."""
+        version_cmds = ["--version", "-V"]
+        for cmd in version_cmds:
+            with self.subTest(cmd):
+                self.assertEqual(self.cou([cmd]).returncode, 0)
+
     def test_plan_default(self) -> None:
         """Test plan with backup."""
         result = self.cou(["plan", "--model", self.model_name]).stdout
