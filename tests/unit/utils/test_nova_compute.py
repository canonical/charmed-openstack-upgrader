#  Copyright 2023 Canonical Limited
#
#  Licensed under the Apache License, Version 2.0 (the "License");
#  you may not use this file except in compliance with the License.
#  You may obtain a copy of the License at
#
#      http://www.apache.org/licenses/LICENSE-2.0
#
#  Unless required by applicable law or agreed to in writing, software
#  distributed under the License is distributed on an "AS IS" BASIS,
#  WITHOUT WARRANTIES OR CONDITIONS OF ANY KIND, either express or implied.
#  See the License for the specific language governing permissions and
#  limitations under the License.

from unittest.mock import AsyncMock, MagicMock, patch

import pytest
from juju.action import Action

<<<<<<< HEAD
from cou.apps.base import ApplicationUnit
from cou.exceptions import ActionFailed, HaltUpgradeExecution
=======
>>>>>>> cce6d1cf
from cou.utils import nova_compute
from cou.utils.juju_utils import COUMachine, COUUnit


@pytest.mark.asyncio
async def test_get_instance_count(model):
    expected_count = 1
    model.run_action.return_value = mocked_action = AsyncMock(spec_set=Action).return_value
    mocked_action.results = {"Code": "0", "instance-count": str(expected_count)}

    actual_count = await nova_compute.get_instance_count(unit="nova-compute/0", model=model)

    model.run_action.assert_called_once_with(
        unit_name="nova-compute/0",
        action_name="instance-count",
    )
    assert actual_count == expected_count


@pytest.mark.asyncio
@pytest.mark.parametrize(
    "result_key, value",
    [
        ("not_valid", "1"),  # invalid key
        ("instance-count", "not_valid"),  # invalid value
        ("not_valid", "not_valid"),  # invalid key and value
    ],
)
async def test_get_instance_count_invalid_result(model, result_key, value):
    model.run_action.return_value = mocked_action = AsyncMock(spec_set=Action).return_value
    mocked_action.results = {"Code": "0", result_key: value}

    with pytest.raises(ValueError):
        await nova_compute.get_instance_count(unit="nova-compute/0", model=model)


@pytest.mark.parametrize(
    "hypervisors_count, expected_result",
    [
        ([(0, 0), (1, 0), (2, 0)], {"0", "1", "2"}),
        ([(0, 1), (1, 0), (2, 0)], {"1", "2"}),
        ([(0, 1), (1, 3), (2, 0)], {"2"}),
        ([(0, 1), (1, 3), (2, 5)], set()),
    ],
)
@pytest.mark.asyncio
@patch("cou.utils.nova_compute.get_instance_count")
async def test_get_empty_hypervisors(
    mock_instance_count, hypervisors_count, expected_result, model
):
    mock_instance_count.side_effect = [count for _, count in hypervisors_count]
    result = await nova_compute.get_empty_hypervisors(
        [_mock_nova_unit(nova_unit) for nova_unit, _ in hypervisors_count], model
    )
    assert {machine.machine_id for machine in result} == expected_result


@pytest.mark.parametrize("instance_count", [1, 10, 50])
@pytest.mark.asyncio
@patch("cou.utils.nova_compute.logger")
@patch("cou.utils.nova_compute.get_instance_count")
async def test_verify_empty_hypervisor_before_upgrade_exception(
    mock_instance_count, mock_logger, instance_count, model
):
    mock_instance_count.return_value = instance_count
    nova_unit = _mock_nova_unit(1)
    exp_error_msg = f"Unit: {nova_unit.name} has {instance_count} VMs running"
    with pytest.raises(HaltUpgradeExecution, match=exp_error_msg):
        await nova_compute.verify_empty_hypervisor_before_upgrade(nova_unit, model)
    model.run_action.assert_called_once_with(
        unit_name=nova_unit.name, action_name="enable", raise_on_failure=True
    )
    mock_logger.error.assert_not_called()
    mock_logger.warning.assert_called_once()


@pytest.mark.parametrize("instance_count", [1, 10, 50])
@pytest.mark.asyncio
@patch("cou.utils.nova_compute.logger")
@patch("cou.utils.nova_compute.get_instance_count")
async def test_verify_empty_hypervisor_before_upgrade_ActionFailed(
    mock_instance_count, mock_logger, instance_count, model
):
    mock_instance_count.return_value = instance_count
    model.run_action.side_effect = ActionFailed("enable")
    nova_unit = _mock_nova_unit(1)
    exp_error_msg = f"Unit: {nova_unit.name} has {instance_count} VMs running"
    with pytest.raises(HaltUpgradeExecution, match=exp_error_msg):
        await nova_compute.verify_empty_hypervisor_before_upgrade(nova_unit, model) is None

    mock_logger.error.assert_called_once()
    mock_logger.warning.assert_called_once()


@patch("cou.utils.nova_compute.get_instance_count", return_value=0)
async def test_verify_empty_hypervisor_before_upgrade(mock_instance_count, model):
    nova_unit = _mock_nova_unit(1)
    assert await nova_compute.verify_empty_hypervisor_before_upgrade(nova_unit, model) is None


def _mock_nova_unit(nova_unit):
    mock_nova_unit = MagicMock(spec_set=COUUnit(MagicMock(), MagicMock(), MagicMock()))
    mock_nova_unit.name = f"nova-compute/{nova_unit}"
    nova_machine = COUMachine(str(nova_unit), f"juju-c307f8-{nova_unit}", f"zone-{nova_unit + 1}")
    mock_nova_unit.machine = nova_machine

    return mock_nova_unit<|MERGE_RESOLUTION|>--- conflicted
+++ resolved
@@ -17,11 +17,7 @@
 import pytest
 from juju.action import Action
 
-<<<<<<< HEAD
-from cou.apps.base import ApplicationUnit
 from cou.exceptions import ActionFailed, HaltUpgradeExecution
-=======
->>>>>>> cce6d1cf
 from cou.utils import nova_compute
 from cou.utils.juju_utils import COUMachine, COUUnit
 
