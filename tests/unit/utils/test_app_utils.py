--- conflicted
+++ resolved
@@ -22,50 +22,25 @@
 
 
 @pytest.mark.asyncio
-<<<<<<< HEAD
-async def test_application_run_on_all_units(mocker):
+async def test_application_run_on_all_units(model):
     dpkg_opts = "-o Dpkg::Options::=--force-confnew -o Dpkg::Options::=--force-confdef"
     command = f"apt-get update && apt-get dist-upgrade {dpkg_opts} -y && apt-get autoremove -y"
 
-    mock_logger = mocker.patch("cou.utils.app_utils.logger")
-
-    success_result = {"Code": "0", "Stdout": "Success"}
-    mock_run_on_unit = mocker.patch(
-        "cou.utils.juju_utils.run_on_unit", return_value=success_result
-    )
-    await app_utils.run_on_all_units(
-        units=["keystone/0", "keystone/1"], model_name="my_model", command=command
-    )
-=======
-async def test_application_upgrade_packages(model):
     model.run_on_unit.return_value = {"Code": "0", "Stdout": "Success"}
 
-    await app_utils.upgrade_packages(units=["keystone/0", "keystone/1"], model=model)
->>>>>>> 8ea9d7ea
+    await app_utils.run_on_all_units(
+        units=["keystone/0", "keystone/1"], model=model, command=command
+    )
 
     expected_calls = [
         call(
             unit_name="keystone/0",
-<<<<<<< HEAD
             command=command,
-            model_name="my_model",
-=======
-            command="apt-get update && "
-            f"apt-get dist-upgrade {dpkg_opts} -y && "
-            "apt-get autoremove -y",
->>>>>>> 8ea9d7ea
             timeout=600,
         ),
         call(
             unit_name="keystone/1",
-<<<<<<< HEAD
             command=command,
-            model_name="my_model",
-=======
-            command="apt-get update && "
-            f"apt-get dist-upgrade {dpkg_opts} -y && "
-            "apt-get autoremove -y",
->>>>>>> 8ea9d7ea
             timeout=600,
         ),
     ]
@@ -74,71 +49,38 @@
 
 
 @pytest.mark.asyncio
-<<<<<<< HEAD
-async def test_application_run_on_all_units_unsuccessful(mocker):
+async def test_application_run_on_all_units_unsuccessful(model):
     exp_error_msg = "Cannot upgrade application: operation on keystone/0 failed."
     dpkg_opts = "-o Dpkg::Options::=--force-confnew -o Dpkg::Options::=--force-confdef"
     command = f"apt-get update && apt-get dist-upgrade {dpkg_opts} -y && apt-get autoremove -y"
-
-    failed_result = {"Code": "non-zero", "Stderr": "error"}
-    mock_run_on_unit = mocker.patch("cou.utils.juju_utils.run_on_unit", return_value=failed_result)
+    model.run_on_unit.return_value = {"Code": "non-zero", "Stderr": "error"}
 
     with pytest.raises(ApplicationUpgradeError, match=exp_error_msg):
         await app_utils.run_on_all_units(
-            units=["keystone/0", "keystone/1"], model_name="my_model", command=command
+            units=["keystone/0", "keystone/1"], model=model, command=command
         )
 
-    mock_run_on_unit.assert_called_once_with(
+    model.run_on_unit.assert_called_once_with(
         unit_name="keystone/0",
         command=command,
-        model_name="my_model",
-=======
-async def test_application_upgrade_packages_unsuccessful(model):
-    exp_error_msg = "Cannot upgrade packages on keystone/0."
-    model.run_on_unit.return_value = {"Code": "non-zero", "Stderr": "error"}
-
-    with pytest.raises(PackageUpgradeError, match=exp_error_msg):
-        await app_utils.upgrade_packages(units=["keystone/0", "keystone/1"], model=model)
-
-    dpkg_opts = "-o Dpkg::Options::=--force-confnew -o Dpkg::Options::=--force-confdef"
-    model.run_on_unit.assert_called_once_with(
-        unit_name="keystone/0",
-        command=f"apt-get update && apt-get dist-upgrade {dpkg_opts} -y && apt-get autoremove -y",
->>>>>>> 8ea9d7ea
         timeout=600,
     )
 
 
 @pytest.mark.asyncio
-<<<<<<< HEAD
-async def test_application_run_on_all_units_error(mocker):
-    side_effect = JujuError("error")
+async def test_application_run_on_all_units_error(model):
     exp_error_msg = "Cannot upgrade application: operation on keystone/0 failed."
     dpkg_opts = "-o Dpkg::Options::=--force-confnew -o Dpkg::Options::=--force-confdef"
     command = f"apt-get update && apt-get dist-upgrade {dpkg_opts} -y && apt-get autoremove -y"
-    mock_run_on_unit = mocker.patch("cou.utils.juju_utils.run_on_unit", side_effect=side_effect)
+    model.run_on_unit.side_effect = JujuError("error")
 
     with pytest.raises(ApplicationUpgradeError, match=exp_error_msg):
         await app_utils.run_on_all_units(
-            units=["keystone/0", "keystone/1"], model_name="my_model", command=command
+            units=["keystone/0", "keystone/1"], model=model, command=command
         )
 
-    mock_run_on_unit.assert_called_once_with(
+    model.run_on_unit.assert_called_once_with(
         unit_name="keystone/0",
         command=command,
-        model_name="my_model",
-=======
-async def test_application_upgrade_packages_error(model):
-    exp_error_msg = "Cannot upgrade packages on keystone/0."
-    model.run_on_unit.side_effect = JujuError("error")
-
-    with pytest.raises(PackageUpgradeError, match=exp_error_msg):
-        await app_utils.upgrade_packages(units=["keystone/0", "keystone/1"], model=model)
-
-    dpkg_opts = "-o Dpkg::Options::=--force-confnew -o Dpkg::Options::=--force-confdef"
-    model.run_on_unit.assert_called_once_with(
-        unit_name="keystone/0",
-        command=f"apt-get update && apt-get dist-upgrade {dpkg_opts} -y && apt-get autoremove -y",
->>>>>>> 8ea9d7ea
         timeout=600,
     )