#  Copyright 2023 Canonical Limited
#
#  Licensed under the Apache License, Version 2.0 (the "License");
#  you may not use this file except in compliance with the License.
#  You may obtain a copy of the License at
#
#      http://www.apache.org/licenses/LICENSE-2.0
#
#  Unless required by applicable law or agreed to in writing, software
#  distributed under the License is distributed on an "AS IS" BASIS,
#  WITHOUT WARRANTIES OR CONDITIONS OF ANY KIND, either express or implied.
#  See the License for the specific language governing permissions and
#  limitations under the License.
"""Tests of the Auxiliary Subordinate application class."""
<<<<<<< HEAD
=======

import pytest

from cou.apps.auxiliary_subordinate import OvnSubordinateApplication
from cou.exceptions import ApplicationError
>>>>>>> d4c60b27
from cou.steps import UpgradeStep
from tests.unit.apps.utils import add_steps


def test_auxiliary_subordinate(apps):
    app = apps["keystone_mysql_router"]
    assert app.channel == "8.0/stable"
    assert app.charm_origin == "ch"
    assert app.os_origin == ""
    assert app.apt_source_codename is None
    assert app.channel_codename == "yoga"
    assert app.current_os_release == "yoga"
    assert app.is_subordinate is True


def test_auxiliary_subordinate_upgrade_plan_to_victoria(apps, model):
    target = "victoria"
    app = apps["keystone_mysql_router"]

    upgrade_plan = app.generate_upgrade_plan(target)
    expected_plan = UpgradeStep(
        description=f"Upgrade plan for '{app.name}' to {target}",
        parallel=False,
    )
    expected_plan.add_step(
        UpgradeStep(
            description=f"Refresh '{app.name}' to the latest revision of '8.0/stable'",
            parallel=False,
            coro=model.upgrade_charm(app.name, "8.0/stable", switch=None),
        ),
    )

    assert upgrade_plan == expected_plan


def test_ovn_subordinate(status, model):
    app = OvnSubordinateApplication(
        "ovn-chassis",
        status["ovn_chassis_ussuri_22"],
        {},
        model,
        "ovn-chassis",
    )
    assert app.channel == "22.03/stable"
    assert app.os_origin == ""
    assert app.apt_source_codename is None
    assert app.channel_codename == "yoga"
    assert app.current_os_release == "yoga"
    assert app.is_subordinate is True


def test_ovn_workload_ver_lower_than_22_subordinate(status, model):
    target = "victoria"

    exp_error_msg_ovn_upgrade = (
        "OVN versions lower than 22.03 are not supported. It's necessary to upgrade "
        "OVN to 22.03 before upgrading the cloud. Follow the instructions at: "
        "https://docs.openstack.org/charm-guide/latest/project/procedures/"
        "ovn-upgrade-2203.html"
    )

    app_ovn_chassis = OvnSubordinateApplication(
        "ovn-chassis",
        status["ovn_chassis_ussuri_20"],
        {},
        model,
        "ovn-chassis",
    )

    with pytest.raises(ApplicationError, match=exp_error_msg_ovn_upgrade):
        app_ovn_chassis.generate_upgrade_plan(target)


def test_ovn_subordinate_upgrade_plan(status, model):
    target = "victoria"
    app = OvnSubordinateApplication(
        "ovn-chassis",
        status["ovn_chassis_ussuri_22"],
        {},
        model,
        "ovn-chassis",
    )

    upgrade_plan = app.generate_upgrade_plan(target)

    expected_plan = UpgradeStep(
        description=f"Upgrade plan for '{app.name}' to {target}",
        parallel=False,
        function=None,
    )

    upgrade_steps = [
        UpgradeStep(
            description=f"Refresh '{app.name}' to the latest revision of '22.03/stable'",
            parallel=False,
            function=model.upgrade_charm,
            application_name=app.name,
            channel="22.03/stable",
            switch=None,
        ),
    ]
    add_steps(expected_plan, upgrade_steps)

    assert upgrade_plan == expected_plan<|MERGE_RESOLUTION|>--- conflicted
+++ resolved
@@ -12,14 +12,11 @@
 #  See the License for the specific language governing permissions and
 #  limitations under the License.
 """Tests of the Auxiliary Subordinate application class."""
-<<<<<<< HEAD
-=======
 
 import pytest
 
 from cou.apps.auxiliary_subordinate import OvnSubordinateApplication
 from cou.exceptions import ApplicationError
->>>>>>> d4c60b27
 from cou.steps import UpgradeStep
 from tests.unit.apps.utils import add_steps
 
@@ -106,19 +103,14 @@
     upgrade_plan = app.generate_upgrade_plan(target)
 
     expected_plan = UpgradeStep(
-        description=f"Upgrade plan for '{app.name}' to {target}",
-        parallel=False,
-        function=None,
+        description=f"Upgrade plan for '{app.name}' to {target}", parallel=False
     )
 
     upgrade_steps = [
         UpgradeStep(
             description=f"Refresh '{app.name}' to the latest revision of '22.03/stable'",
             parallel=False,
-            function=model.upgrade_charm,
-            application_name=app.name,
-            channel="22.03/stable",
-            switch=None,
+            coro=model.upgrade_charm(app.name, "22.03/stable", switch=None),
         ),
     ]
     add_steps(expected_plan, upgrade_steps)
