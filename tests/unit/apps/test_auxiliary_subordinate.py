--- conflicted
+++ resolved
@@ -23,24 +23,14 @@
 )
 from cou.exceptions import ApplicationError, HaltUpgradePlanGeneration
 from cou.steps import ApplicationUpgradePlan, PreUpgradeStep, UpgradeStep
-<<<<<<< HEAD
 from cou.utils.juju_utils import Machine
 from cou.utils.openstack import OpenStackRelease
-=======
-from cou.utils.juju_utils import COUMachine
-from cou.utils.openstack import OpenStackRelease
-from tests.unit.apps.utils import add_steps
->>>>>>> 18ea2253
 from tests.unit.utils import assert_steps
 
 
 def test_auxiliary_subordinate(model):
     """Test auxiliary subordinate application."""
-<<<<<<< HEAD
-    machines = {"0": MagicMock(spec_set=Machine)}
-=======
-    machines = {"0": MagicMock(spec_set=COUMachine)}
->>>>>>> 18ea2253
+    machines = {"0": MagicMock(spec_set=Machine)}
     app = AuxiliarySubordinateApplication(
         name="keystone-mysql-router",
         can_upgrade_to="",
@@ -68,11 +58,7 @@
 def test_auxiliary_subordinate_upgrade_plan_to_victoria(model):
     """Test auxiliary subordinate application upgrade plan to victoria."""
     target = OpenStackRelease("victoria")
-<<<<<<< HEAD
-    machines = {"0": MagicMock(spec_set=Machine)}
-=======
-    machines = {"0": MagicMock(spec_set=COUMachine)}
->>>>>>> 18ea2253
+    machines = {"0": MagicMock(spec_set=Machine)}
     app = AuxiliarySubordinateApplication(
         name="keystone-mysql-router",
         can_upgrade_to="8.0/stable",
@@ -86,13 +72,6 @@
         subordinate_to=["keystone"],
         units={},
         workload_version="8.0",
-<<<<<<< HEAD
-=======
-    )
-
-    expected_plan = ApplicationUpgradePlan(
-        description=f"Upgrade plan for '{app.name}' to '{target}'",
->>>>>>> 18ea2253
     )
 
     expected_plan = ApplicationUpgradePlan(f"Upgrade plan for '{app.name}' to '{target}'")
@@ -104,22 +83,14 @@
         ),
     )
 
-<<<<<<< HEAD
-    upgrade_plan = app.generate_upgrade_plan(target)
-=======
-    upgrade_plan = app.generate_upgrade_plan(target, False)
->>>>>>> 18ea2253
+    upgrade_plan = app.generate_upgrade_plan(target, False)
 
     assert_steps(upgrade_plan, expected_plan)
 
 
 def test_ovn_subordinate(model):
     """Test the correctness of instantiating OvnSubordinate."""
-<<<<<<< HEAD
-    machines = {"0": MagicMock(spec_set=Machine)}
-=======
-    machines = {"0": MagicMock(spec_set=COUMachine)}
->>>>>>> 18ea2253
+    machines = {"0": MagicMock(spec_set=Machine)}
     app = OvnSubordinate(
         name="ovn-chassis",
         can_upgrade_to="22.03/stable",
@@ -146,11 +117,7 @@
 def test_ovn_workload_ver_lower_than_22_subordinate(model):
     """Test the OvnSubordinate with lower version than 22."""
     target = OpenStackRelease("victoria")
-<<<<<<< HEAD
-    machines = {"0": MagicMock(spec_set=Machine)}
-=======
-    machines = {"0": MagicMock(spec_set=COUMachine)}
->>>>>>> 18ea2253
+    machines = {"0": MagicMock(spec_set=Machine)}
     exp_msg = (
         "OVN versions lower than 22.03 are not supported. It's necessary to upgrade "
         "OVN to 22.03 before upgrading the cloud. Follow the instructions at: "
@@ -173,21 +140,13 @@
     )
 
     with pytest.raises(ApplicationError, match=exp_msg):
-<<<<<<< HEAD
-        app.generate_upgrade_plan(target)
-=======
         app.generate_upgrade_plan(target, False)
->>>>>>> 18ea2253
 
 
 def test_ovn_subordinate_upgrade_plan(model):
     """Test generating plan for OvnSubordinate."""
     target = OpenStackRelease("victoria")
-<<<<<<< HEAD
-    machines = {"0": MagicMock(spec_set=Machine)}
-=======
-    machines = {"0": MagicMock(spec_set=COUMachine)}
->>>>>>> 18ea2253
+    machines = {"0": MagicMock(spec_set=Machine)}
     app = OvnSubordinate(
         name="ovn-chassis",
         can_upgrade_to="22.03/stable",
@@ -203,34 +162,22 @@
         workload_version="22.3",
     )
 
-<<<<<<< HEAD
-    expected_plan = ApplicationUpgradePlan(f"Upgrade plan for '{app.name}' to '{target}'")
-=======
     expected_plan = ApplicationUpgradePlan(
         description=f"Upgrade plan for '{app.name}' to '{target}'"
     )
->>>>>>> 18ea2253
-
     upgrade_steps = [
         PreUpgradeStep(
             description=f"Refresh '{app.name}' to the latest revision of '22.03/stable'",
             parallel=False,
             coro=model.upgrade_charm(app.name, "22.03/stable", switch=None),
-        ),
+        )
     ]
     expected_plan.add_steps(upgrade_steps)
 
-<<<<<<< HEAD
-    upgrade_plan = app.generate_upgrade_plan(target)
-=======
     upgrade_plan = app.generate_upgrade_plan(target, False)
 
     assert_steps(upgrade_plan, expected_plan)
->>>>>>> 18ea2253
-
-    assert_steps(upgrade_plan, expected_plan)
-
-<<<<<<< HEAD
+
 
 def test_ovn_subordinate_upgrade_plan_cant_upgrade_charm(model):
     """Test generating plan for OvnSubordinate failing.
@@ -260,50 +207,13 @@
     )
 
     with pytest.raises(HaltUpgradePlanGeneration, match=exp_msg):
-        app.generate_upgrade_plan(target)
-=======
-def test_ovn_subordinate_upgrade_plan_cant_upgrade_charm(model):
-    """Test generating plan for OvnSubordinate failing.
-
-    The ovn chassis 22.03 is considered yoga. If it's not necessary to upgrade the charm code,
-    there is no steps to upgrade.
-    """
-    target = OpenStackRelease("victoria")
-    machines = {"0": MagicMock(spec_set=COUMachine)}
-    app = OvnSubordinate(
-        name="ovn-chassis",
-        can_upgrade_to="",
-        charm="ovn-chassis",
-        channel="22.03/stable",
-        config={"source": {"value": "distro"}},
-        machines=machines,
-        model=model,
-        origin="ch",
-        series="focal",
-        subordinate_to=["nova-compute"],
-        units={},
-        workload_version="22.3",
-    )
-
-    expected_plan = ApplicationUpgradePlan(
-        description=f"Upgrade plan for '{app.name}' to '{target}'"
-    )
-
-    upgrade_plan = app.generate_upgrade_plan(target, False)
-
-    assert_steps(upgrade_plan, expected_plan)
-    assert not upgrade_plan
->>>>>>> 18ea2253
+        app.generate_upgrade_plan(target, False)
 
 
 def test_ceph_dashboard_upgrade_plan_ussuri_to_victoria(model):
     """Test when ceph version remains the same between os releases."""
     target = OpenStackRelease("victoria")
-<<<<<<< HEAD
-    machines = {"0": MagicMock(spec_set=Machine)}
-=======
-    machines = {"0": MagicMock(spec_set=COUMachine)}
->>>>>>> 18ea2253
+    machines = {"0": MagicMock(spec_set=Machine)}
     app = AuxiliarySubordinateApplication(
         name="ceph-dashboard",
         can_upgrade_to="octopus/stable",
@@ -317,43 +227,30 @@
         subordinate_to=["nova-compute"],
         units={},
         workload_version="15.2.0",
-<<<<<<< HEAD
-=======
     )
 
     expected_plan = ApplicationUpgradePlan(
         description=f"Upgrade plan for '{app.name}' to '{target}'"
->>>>>>> 18ea2253
-    )
-
-    expected_plan = ApplicationUpgradePlan(f"Upgrade plan for '{app.name}' to '{target}'")
+    )
     upgrade_steps = [
         PreUpgradeStep(
             description=f"Refresh '{app.name}' to the latest revision of 'octopus/stable'",
             parallel=False,
             coro=model.upgrade_charm(app.name, "octopus/stable", switch=None),
-        ),
+        )
     ]
+
     expected_plan.add_steps(upgrade_steps)
 
-    upgrade_plan = app.generate_upgrade_plan(target)
-
-<<<<<<< HEAD
-=======
-    upgrade_plan = app.generate_upgrade_plan(target, False)
-
->>>>>>> 18ea2253
+    upgrade_plan = app.generate_upgrade_plan(target, False)
+
     assert_steps(upgrade_plan, expected_plan)
 
 
 def test_ceph_dashboard_upgrade_plan_xena_to_yoga(model):
     """Test when ceph version changes between os releases."""
     target = OpenStackRelease("yoga")
-<<<<<<< HEAD
-    machines = {"0": MagicMock(spec_set=Machine)}
-=======
-    machines = {"0": MagicMock(spec_set=COUMachine)}
->>>>>>> 18ea2253
+    machines = {"0": MagicMock(spec_set=Machine)}
     app = AuxiliarySubordinateApplication(
         name="ceph-dashboard",
         can_upgrade_to="pacific/stable",
@@ -369,13 +266,9 @@
         workload_version="16.2.0",
     )
 
-<<<<<<< HEAD
-    expected_plan = ApplicationUpgradePlan(f"Upgrade plan for '{app.name}' to '{target}'")
-=======
     expected_plan = ApplicationUpgradePlan(
         description=f"Upgrade plan for '{app.name}' to '{target}'"
     )
->>>>>>> 18ea2253
 
     upgrade_steps = [
         PreUpgradeStep(
@@ -391,11 +284,6 @@
     ]
     expected_plan.add_steps(upgrade_steps)
 
-    upgrade_plan = app.generate_upgrade_plan(target)
-
-<<<<<<< HEAD
-=======
-    upgrade_plan = app.generate_upgrade_plan(target, False)
-
->>>>>>> 18ea2253
+    upgrade_plan = app.generate_upgrade_plan(target, False)
+
     assert_steps(upgrade_plan, expected_plan)