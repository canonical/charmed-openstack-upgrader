--- conflicted
+++ resolved
@@ -458,16 +458,9 @@
         app._check_mismatched_versions(None)
 
 
-<<<<<<< HEAD
 @patch("cou.apps.base.OpenStackApplication.o7k_release_units", new_callable=PropertyMock)
-def test_check_mismatched_versions(mock_o7k_release_units, model):
-    """Test that no exceptions is raised if units of the app have the same OpenStack version."""
-=======
-@patch("cou.apps.base.OpenStackApplication.os_release_units", new_callable=PropertyMock)
-def test_check_mismatched_versions_with_nova_compute(mock_os_release_units, model):
+def test_check_mismatched_versions_with_nova_compute(mock_o7k_release_units, model):
     """Not raise exception if workload version is different, but is colocated with nova-compute."""
-    # Same test as above but this application is colocated with nova-compute
->>>>>>> 8d93d0dd
     machines = {
         f"{i}": generate_cou_machine(
             f"{i}", f"az-{i}", (("my-app", "app"), ("nova-compute-kvm-sriov", "nova-compute"))
@@ -492,14 +485,9 @@
         ),
     }
 
-<<<<<<< HEAD
     mock_o7k_release_units.return_value = {
-        OpenStackRelease("ussuri"): ["my-app/0", "my-app/1", "my-app/2"],
-=======
-    mock_os_release_units.return_value = {
         OpenStackRelease("ussuri"): ["my-app/0", "my-app/1"],
         OpenStackRelease("victoria"): ["my-app/2"],
->>>>>>> 8d93d0dd
     }
 
     app = OpenStackApplication(
@@ -520,8 +508,8 @@
     assert app._check_mismatched_versions(None) is None
 
 
-@patch("cou.apps.base.OpenStackApplication.os_release_units", new_callable=PropertyMock)
-def test_check_mismatched_versions(mock_os_release_units, model):
+@patch("cou.apps.base.OpenStackApplication.o7k_release_units", new_callable=PropertyMock)
+def test_check_mismatched_versions(mock_o7k_release_units, model):
     """Test that no exceptions is raised if units of the app have the same OpenStack version."""
     machines = {f"{i}": generate_cou_machine(f"{i}", f"az-{i}") for i in range(3)}
     units = {
@@ -542,7 +530,7 @@
         ),
     }
 
-    mock_os_release_units.return_value = {
+    mock_o7k_release_units.return_value = {
         OpenStackRelease("ussuri"): ["my-app/0", "my-app/1", "my-app/2"],
     }
 
