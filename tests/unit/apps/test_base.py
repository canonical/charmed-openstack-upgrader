#  Copyright 2023 Canonical Limited
#
#  Licensed under the Apache License, Version 2.0 (the "License");
#  you may not use this file except in compliance with the License.
#  You may obtain a copy of the License at
#
#      http://www.apache.org/licenses/LICENSE-2.0
#
#  Unless required by applicable law or agreed to in writing, software
#  distributed under the License is distributed on an "AS IS" BASIS,
#  WITHOUT WARRANTIES OR CONDITIONS OF ANY KIND, either express or implied.
#  See the License for the specific language governing permissions and
#  limitations under the License.

from unittest.mock import MagicMock, call, patch

import pytest

from cou.apps.base import OpenStackApplication
from cou.exceptions import ApplicationError
from cou.steps import UnitUpgradeStep, UpgradeStep
from cou.utils.juju_utils import COUMachine, COUUnit
from tests.unit.utils import assert_steps


@patch("cou.apps.base.OpenStackApplication._verify_channel", return_value=None)
def test_openstack_application_magic_functions(model):
    """Test OpenStackApplication magic functions, like __hash__, __eq__."""
    app = OpenStackApplication(
        name="test-app",
        can_upgrade_to=[],
        charm="app",
        channel="stable",
        config={},
        machines={},
        model=model,
        origin="ch",
        series="focal",
        subordinate_to=[],
        units={},
        workload_version="1",
    )

    assert hash(app) == hash("test-app(app)")
    assert app == app
    assert app is not None


@patch("cou.apps.base.OpenStackApplication._verify_channel", return_value=None)
@patch("cou.utils.openstack.OpenStackCodenameLookup.find_compatible_versions")
def test_application_get_latest_os_version_failed(mock_find_compatible_versions, model):
    charm = "app"
    app_name = "my_app"
    unit = COUUnit(
        name=f"{app_name}/0",
        workload_version="1",
        machine=MagicMock(spec_set=COUMachine),
    )
    exp_error = (
        f"'{app_name}' with workload version {unit.workload_version} has no compatible OpenStack "
        "release."
    )
    mock_find_compatible_versions.return_value = []
    app = OpenStackApplication(
        name=app_name,
        can_upgrade_to=[],
        charm=charm,
        channel="stable",
        config={},
        machines={},
        model=model,
        origin="ch",
        series="focal",
        subordinate_to=[],
        units={f"{app_name}/0": unit},
        workload_version=unit.workload_version,
    )

    with pytest.raises(ApplicationError, match=exp_error):
        app._get_latest_os_version(unit)

    mock_find_compatible_versions.assert_called_once_with(charm, unit.workload_version)


@pytest.mark.parametrize(
    "charm_config",
    [{"action-managed-upgrade": {"value": False}}, {"action-managed-upgrade": {"value": True}}],
)
def test_get_enable_action_managed_step(charm_config, model):
    charm = "app"
    app_name = "my_app"
    channel = "ussuri/stable"
    if charm_config["action-managed-upgrade"]["value"] is False:
        expected_upgrade_step = UpgradeStep(
            f"Change charm config of '{app_name}' 'action-managed-upgrade' to True.",
            False,
            model.set_application_config(app_name, {"action-managed-upgrade": True}),
        )
    else:
        expected_upgrade_step = UpgradeStep()

    app = OpenStackApplication(
        name=app_name,
        can_upgrade_to=[],
        charm=charm,
        channel=channel,
        config=charm_config,
        machines={},
        model=model,
        origin="ch",
        series="focal",
        subordinate_to=[],
        units={},
        workload_version="1",
    )

    step = app._get_enable_action_managed_step()
    assert_steps(step, expected_upgrade_step)


def test_get_pause_unit_step(model):
    charm = "app"
    app_name = "my_app"
    channel = "ussuri/stable"
    machines = {"0": MagicMock(spec_set=COUMachine)}
    unit = COUUnit(
        name=f"{app_name}/0",
        workload_version="1",
        machine=machines["0"],
    )
    expected_upgrade_step = UnitUpgradeStep(
        description=f"Pause the unit: '{unit.name}'.",
        coro=model.run_action(
            unit_name=f"{unit.name}", action_name="pause", raise_on_failure=True
        ),
    )
    app = OpenStackApplication(
        name=app_name,
        can_upgrade_to=[],
        charm=charm,
        channel=channel,
        config={},
        machines=machines,
        model=model,
        origin="ch",
        series="focal",
        subordinate_to=[],
        units={f"{unit.name}": unit},
        workload_version="1",
    )

    step = app._get_pause_unit_step(unit)
    assert_steps(step, expected_upgrade_step)


def test_get_resume_unit_step(model):
    charm = "app"
    app_name = "my_app"
    channel = "ussuri/stable"
    machines = {"0": MagicMock(spec_set=COUMachine)}
    unit = COUUnit(
        name=f"{app_name}/0",
        workload_version="1",
        machine=machines["0"],
    )
    expected_upgrade_step = UnitUpgradeStep(
        description=f"Resume the unit: '{unit.name}'.",
        coro=model.run_action(unit_name=unit.name, action_name="resume", raise_on_failure=True),
    )
    app = OpenStackApplication(
        name=app_name,
        can_upgrade_to=[],
        charm=charm,
        channel=channel,
        config={},
        machines=machines,
        model=model,
        origin="ch",
        series="focal",
        subordinate_to=[],
        units={f"{app_name}/0": unit},
        workload_version="1",
    )

    step = app._get_resume_unit_step(unit)
    assert_steps(step, expected_upgrade_step)


def test_get_openstack_upgrade_step(model):
    charm = "app"
    app_name = "my_app"
    channel = "ussuri/stable"
    machines = {"0": MagicMock(spec_set=COUMachine)}
    unit = COUUnit(
        name=f"{app_name}/0",
        workload_version="1",
        machine=machines["0"],
    )
    expected_upgrade_step = UnitUpgradeStep(
        description=f"Upgrade the unit: '{unit.name}'.",
        coro=model.run_action(
            unit_name=unit.name, action_name="openstack-upgrade", raise_on_failure=True
        ),
    )
    app = OpenStackApplication(
        name=app_name,
        can_upgrade_to=[],
        charm=charm,
        channel=channel,
        config={},
        machines=machines,
        model=model,
        origin="ch",
        series="focal",
        subordinate_to=[],
        units={f"{app_name}/0": unit},
        workload_version="1",
    )

<<<<<<< HEAD
    app = OpenStackApplication(app_name, status, {}, model, charm, {})
    assert app._get_openstack_upgrade_step(unit) == expected_upgrade_step


@pytest.mark.parametrize(
    "units",
    [
        [],
        [
            ApplicationUnit(f"my_app/{unit}", MagicMock(), MagicMock(), MagicMock())
            for unit in range(1)
        ],
        [
            ApplicationUnit(f"my_app/{unit}", MagicMock(), MagicMock(), MagicMock())
            for unit in range(2)
        ],
        [
            ApplicationUnit(f"my_app/{unit}", MagicMock(), MagicMock(), MagicMock())
            for unit in range(3)
        ],
    ],
)
@patch("cou.apps.base.upgrade_packages")
def test_get_upgrade_current_release_packages_step(mock_upgrade_packages, units, model):
    charm = "app"
    app_name = "my_app"
    status = MagicMock(spec_set=ApplicationStatus())
    status.charm_channel = "ussuri/stable"
    app_units = [
        ApplicationUnit(f"my_app/{unit}", MagicMock(), MagicMock(), MagicMock())
        for unit in range(3)
    ]

    app = OpenStackApplication(app_name, status, {}, model, charm, {}, app_units)

    expected_calls = (
        [call(unit.name, model, None) for unit in units]
        if units
        else [call(unit.name, model, None) for unit in app_units]
    )

    app._get_upgrade_current_release_packages_step(units)
    mock_upgrade_packages.assert_has_calls(expected_calls)
=======
    step = app._get_openstack_upgrade_step(unit)
    assert_steps(step, expected_upgrade_step)
>>>>>>> 285447c3
<|MERGE_RESOLUTION|>--- conflicted
+++ resolved
@@ -217,51 +217,37 @@
         workload_version="1",
     )
 
-<<<<<<< HEAD
-    app = OpenStackApplication(app_name, status, {}, model, charm, {})
-    assert app._get_openstack_upgrade_step(unit) == expected_upgrade_step
+    step = app._get_openstack_upgrade_step(unit)
+    assert_steps(step, expected_upgrade_step)
 
 
 @pytest.mark.parametrize(
     "units",
     [
         [],
-        [
-            ApplicationUnit(f"my_app/{unit}", MagicMock(), MagicMock(), MagicMock())
-            for unit in range(1)
-        ],
-        [
-            ApplicationUnit(f"my_app/{unit}", MagicMock(), MagicMock(), MagicMock())
-            for unit in range(2)
-        ],
-        [
-            ApplicationUnit(f"my_app/{unit}", MagicMock(), MagicMock(), MagicMock())
-            for unit in range(3)
-        ],
+        [COUUnit(f"my_app/{unit}", MagicMock(), MagicMock()) for unit in range(1)],
+        [COUUnit(f"my_app/{unit}", MagicMock(), MagicMock()) for unit in range(2)],
+        [COUUnit(f"my_app/{unit}", MagicMock(), MagicMock()) for unit in range(3)],
     ],
 )
 @patch("cou.apps.base.upgrade_packages")
 def test_get_upgrade_current_release_packages_step(mock_upgrade_packages, units, model):
     charm = "app"
     app_name = "my_app"
-    status = MagicMock(spec_set=ApplicationStatus())
-    status.charm_channel = "ussuri/stable"
-    app_units = [
-        ApplicationUnit(f"my_app/{unit}", MagicMock(), MagicMock(), MagicMock())
-        for unit in range(3)
-    ]
-
-    app = OpenStackApplication(app_name, status, {}, model, charm, {}, app_units)
+    channel = "ussuri/stable"
+    app_units = {
+        f"my_app/{unit}": COUUnit(f"my_app/{unit}", MagicMock(), MagicMock()) for unit in range(3)
+    }
+
+    app = OpenStackApplication(
+        app_name, "", charm, channel, {}, {}, model, "ch", "focal", [], app_units, "21.0.1"
+    )
 
     expected_calls = (
         [call(unit.name, model, None) for unit in units]
         if units
-        else [call(unit.name, model, None) for unit in app_units]
+        else [call(unit.name, model, None) for unit in app_units.values()]
     )
 
     app._get_upgrade_current_release_packages_step(units)
-    mock_upgrade_packages.assert_has_calls(expected_calls)
-=======
-    step = app._get_openstack_upgrade_step(unit)
-    assert_steps(step, expected_upgrade_step)
->>>>>>> 285447c3
+    mock_upgrade_packages.assert_has_calls(expected_calls)