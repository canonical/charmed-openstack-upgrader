--- conflicted
+++ resolved
@@ -72,15 +72,11 @@
     assert app.apt_source_codename == "ussuri"
     assert app.channel_o7k_release == "yoga"
     assert app.is_subordinate is False
-<<<<<<< HEAD
 
     # the workload version of units are considered as yoga
-    assert min(app.os_release_units.keys()) == "yoga"
+    assert min(app.o7k_release_units.keys()) == "yoga"
     # application is considered as ussuri because the source is pointing to it
-    assert app.current_os_release == "ussuri"
-=======
-    assert app.o7k_release == "yoga"
->>>>>>> 12652154
+    assert app.o7k_release == "ussuri"
 
 
 def test_auxiliary_app_cs(model):
@@ -111,16 +107,11 @@
     assert app.is_valid_track(app.channel) is False
     assert app.o7k_origin == "distro"
     assert app.apt_source_codename == "ussuri"
-<<<<<<< HEAD
-    assert app.channel_codename == "ussuri"
     # the workload version of units are considered as yoga
-    assert min(app.os_release_units.keys()) == "yoga"
+    assert min(app.o7k_release_units.keys()) == "yoga"
     # application is considered as ussuri because the source is pointing to it
-    assert app.current_os_release == "ussuri"
-=======
     assert app.channel_o7k_release == "ussuri"
-    assert app.o7k_release == "yoga"
->>>>>>> 12652154
+    assert app.o7k_release == "ussuri"
 
 
 def test_auxiliary_upgrade_plan_ussuri_to_victoria_change_channel(model):
@@ -820,13 +811,8 @@
     assert app.channel == "22.03/stable"
     assert app.o7k_origin == "distro"
     assert app.apt_source_codename == "ussuri"
-<<<<<<< HEAD
-    assert app.channel_codename == "yoga"
-    assert app.current_os_release == "ussuri"
-=======
     assert app.channel_o7k_release == "yoga"
-    assert app.o7k_release == "yoga"
->>>>>>> 12652154
+    assert app.o7k_release == "ussuri"
     assert app.is_subordinate is False
 
 
