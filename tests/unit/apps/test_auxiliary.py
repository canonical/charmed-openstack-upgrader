#  Copyright 2023 Canonical Limited
#
#  Licensed under the Apache License, Version 2.0 (the "License");
#  you may not use this file except in compliance with the License.
#  You may obtain a copy of the License at
#
#      http://www.apache.org/licenses/LICENSE-2.0
#
#  Unless required by applicable law or agreed to in writing, software
#  distributed under the License is distributed on an "AS IS" BASIS,
#  WITHOUT WARRANTIES OR CONDITIONS OF ANY KIND, either express or implied.
#  See the License for the specific language governing permissions and
#  limitations under the License.
"""Auxiliary application class."""
import pytest

from cou.apps.auxiliary import (
    CephMonApplication,
<<<<<<< HEAD
=======
    MysqlInnodbClusterApplication,
    OpenStackAuxiliaryApplication,
>>>>>>> 999f8e7a
    OvnPrincipalApplication,
    RabbitMQServer,
)
from cou.apps.core import ApplicationUnit
from cou.exceptions import ApplicationError, HaltUpgradePlanGeneration
from cou.steps import UpgradeStep
from cou.utils import app_utils
from cou.utils.openstack import OpenStackRelease
from tests.unit.apps.utils import add_steps


def test_auxiliary_app(status, config, model):
    # version 3.8 on rabbitmq can be from ussuri to yoga. In that case it will be set as yoga.
    expected_units = [
        ApplicationUnit(
            name="rabbitmq-server/0",
            os_version=OpenStackRelease("yoga"),
            workload_version="3.8",
            machine="0/lxd/19",
        )
    ]

    app = RabbitMQServer(
        "rabbitmq-server",
        status["rabbitmq_server"],
        config["auxiliary_ussuri"],
        model,
        "rabbitmq-server",
    )
    assert app.channel == "3.8/stable"
    assert app.os_origin == "distro"
    assert app.units == expected_units
    assert app.apt_source_codename == "ussuri"
    assert app.channel_codename == "yoga"
    assert app.is_subordinate is False


def test_auxiliary_upgrade_plan_ussuri_to_victoria_change_channel(status, config, model):
    target = "victoria"
    app = RabbitMQServer(
        "rabbitmq-server",
        status["rabbitmq_server"],
        config["auxiliary_ussuri"],
        model,
        "rabbitmq-server",
    )

    upgrade_plan = app.generate_upgrade_plan(target)

    expected_plan = UpgradeStep(
        description=f"Upgrade plan for '{app.name}' to {target}",
        parallel=False,
    )
    upgrade_steps = [
        UpgradeStep(
            description=(
                f"Upgrade software packages of '{app.name}' from the current APT repositories"
            ),
            parallel=False,
            coro=app_utils.upgrade_packages(app.status.units.keys(), model, None),
        ),
        UpgradeStep(
            description=f"Refresh '{app.name}' to the latest revision of '3.8/stable'",
            parallel=False,
            coro=model.upgrade_charm(app.name, "3.8/stable", switch=None),
        ),
        UpgradeStep(
            description=f"Upgrade '{app.name}' to the new channel: '3.9/stable'",
            parallel=False,
            coro=model.upgrade_charm(app.name, "3.9/stable"),
        ),
        UpgradeStep(
            description=(
                f"Change charm config of '{app.name}' "
                f"'{app.origin_setting}' to 'cloud:focal-victoria'"
            ),
            parallel=False,
            coro=model.set_application_config(
                app.name,
                {f"{app.origin_setting}": "cloud:focal-victoria"},
            ),
        ),
        UpgradeStep(
            description=f"Wait 300 s for model {model.name} to reach the idle state.",
            parallel=False,
            coro=model.wait_for_idle(300, None),
        ),
        UpgradeStep(
            description=f"Check if the workload of '{app.name}' has been upgraded",
            parallel=False,
            coro=app._check_upgrade(OpenStackRelease(target)),
        ),
    ]
    add_steps(expected_plan, upgrade_steps)

    assert upgrade_plan == expected_plan


def test_auxiliary_upgrade_plan_ussuri_to_victoria(status, config, model):
    target = "victoria"
    rmq_status = status["rabbitmq_server"]
    # rabbitmq already on channel 3.9 on ussuri
    rmq_status.charm_channel = "3.9/stable"
    app = RabbitMQServer(
        "rabbitmq-server",
        rmq_status,
        config["auxiliary_ussuri"],
        model,
        "rabbitmq-server",
    )

    upgrade_plan = app.generate_upgrade_plan(target)

    expected_plan = UpgradeStep(
        description=f"Upgrade plan for '{app.name}' to {target}",
        parallel=False,
    )
    upgrade_steps = [
        UpgradeStep(
            description=(
                f"Upgrade software packages of '{app.name}' from the current APT repositories"
            ),
            parallel=False,
            coro=app_utils.upgrade_packages(app.status.units.keys(), model, None),
        ),
        UpgradeStep(
            description=f"Refresh '{app.name}' to the latest revision of '3.9/stable'",
            parallel=False,
            coro=model.upgrade_charm(app.name, "3.9/stable", switch=None),
        ),
        UpgradeStep(
            description=(
                f"Change charm config of '{app.name}' "
                f"'{app.origin_setting}' to 'cloud:focal-victoria'"
            ),
            parallel=False,
            coro=model.set_application_config(
                app.name,
                {f"{app.origin_setting}": "cloud:focal-victoria"},
            ),
        ),
        UpgradeStep(
            description=f"Wait 300 s for model {model.name} to reach the idle state.",
            parallel=False,
            coro=model.wait_for_idle(300, None),
        ),
        UpgradeStep(
            description=f"Check if the workload of '{app.name}' has been upgraded",
            parallel=False,
            coro=app._check_upgrade(OpenStackRelease(target)),
        ),
    ]
    add_steps(expected_plan, upgrade_steps)

    assert upgrade_plan == expected_plan


def test_auxiliary_upgrade_plan_ussuri_to_victoria_ch_migration(status, config, model):
    target = "victoria"
    rmq_status = status["rabbitmq_server"]
    rmq_status.charm = "cs:amd64/focal/rabbitmq-server-638"
    rmq_status.charm_channel = "stable"
    app = RabbitMQServer(
        "rabbitmq-server",
        status["rabbitmq_server"],
        config["auxiliary_ussuri"],
        model,
        "rabbitmq-server",
    )
    upgrade_plan = app.generate_upgrade_plan(target)
    expected_plan = UpgradeStep(
        description=f"Upgrade plan for '{app.name}' to {target}",
        parallel=False,
    )
    upgrade_steps = [
        UpgradeStep(
            description=(
                f"Upgrade software packages of '{app.name}' from the current APT repositories"
            ),
            parallel=False,
            coro=app_utils.upgrade_packages(app.status.units.keys(), model, None),
        ),
        UpgradeStep(
            description=f"Migration of '{app.name}' from charmstore to charmhub",
            parallel=False,
            coro=model.upgrade_charm(app.name, "3.9/stable", switch="ch:rabbitmq-server"),
        ),
        UpgradeStep(
            description=f"Upgrade '{app.name}' to the new channel: '3.9/stable'",
            parallel=False,
            coro=model.upgrade_charm(app.name, "3.9/stable"),
        ),
        UpgradeStep(
            description=(
                f"Change charm config of '{app.name}' "
                f"'{app.origin_setting}' to 'cloud:focal-victoria'"
            ),
            parallel=False,
            coro=model.set_application_config(
                app.name,
                {f"{app.origin_setting}": "cloud:focal-victoria"},
            ),
        ),
        UpgradeStep(
            description=f"Wait 300 s for model {model.name} to reach the idle state.",
            parallel=False,
            coro=model.wait_for_idle(300, None),
        ),
        UpgradeStep(
            description=f"Check if the workload of '{app.name}' has been upgraded",
            parallel=False,
            coro=app._check_upgrade(OpenStackRelease(target)),
        ),
    ]
    add_steps(expected_plan, upgrade_steps)

    assert upgrade_plan == expected_plan


def test_auxiliary_upgrade_plan_unknown_track(status, config, model):
    target = "victoria"
    rmq_status = status["rabbitmq_server"]
    # 2.0 is an unknown track
    rmq_status.charm_channel = "2.0/stable"
    app = RabbitMQServer(
        "rabbitmq-server",
        status["rabbitmq_server"],
        config["auxiliary_ussuri"],
        model,
        "rabbitmq-server",
    )
    with pytest.raises(ApplicationError):
        app.generate_upgrade_plan(target)


def test_auxiliary_app_unknown_version_raise_ApplicationError(status, config, model):
    with pytest.raises(ApplicationError):
        RabbitMQServer(
            "rabbitmq-server",
            status["unknown_rabbitmq_server"],
            config["auxiliary_ussuri"],
            model,
            "rabbitmq-server",
        )


def test_auxiliary_raise_error_unknown_track(status, config, model):
    target = OpenStackRelease("victoria")
    app_status = status["rabbitmq_server"]
    app_status.series = "foo"
    app = RabbitMQServer(
        "rabbitmq-server",
        app_status,
        config["auxiliary_ussuri"],
        model,
        "rabbitmq-server",
    )
    with pytest.raises(ApplicationError):
        app.possible_current_channels

    with pytest.raises(ApplicationError):
        app.target_channel(target)


def test_auxiliary_raise_halt_upgrade(status, config, model):
    target = "victoria"
    # source is already configured to wallaby, so the plan halt with target victoria
    app = RabbitMQServer(
        "rabbitmq-server",
        status["rabbitmq_server"],
        config["auxiliary_wallaby"],
        model,
        "rabbitmq-server",
    )
    with pytest.raises(HaltUpgradePlanGeneration):
        app.generate_upgrade_plan(target)


def test_ceph_mon_app(status, config, model):
    """Test the correctness of instantiating CephMonApplication."""
    app = CephMonApplication(
        "ceph-mon",
        status["ceph-mon_xena"],
        config["auxiliary_xena"],
        model,
        "ceph-mon",
    )
    assert app.channel == "pacific/stable"
    assert app.os_origin == "cloud:focal-xena"
    assert app.units == [
        ApplicationUnit(
            name="ceph-mon/0",
            os_version=OpenStackRelease("xena"),
            workload_version="16.2.0",
            machine="7",
        )
    ]
    assert app.apt_source_codename == "xena"
    assert app.channel_codename == "xena"
    assert app.is_subordinate is False


def test_ceph_mon_upgrade_plan_xena_to_yoga(
    status,
    config,
    model,
):
    """Test when ceph version changes between os releases."""
    target = "yoga"
    app = CephMonApplication(
        "ceph-mon",
        status["ceph-mon_xena"],
        config["auxiliary_xena"],
        model,
        "ceph-mon",
    )

    upgrade_plan = app.generate_upgrade_plan(target)

    expected_plan = UpgradeStep(
        description=f"Upgrade plan for '{app.name}' to {target}", parallel=False
    )
    upgrade_steps = [
        UpgradeStep(
            description=(
                f"Upgrade software packages of '{app.name}' from the current APT repositories"
            ),
            parallel=False,
            coro=app_utils.upgrade_packages(app.status.units.keys(), model, None),
        ),
        UpgradeStep(
            description=f"Refresh '{app.name}' to the latest revision of 'pacific/stable'",
            parallel=False,
            coro=model.upgrade_charm(app.name, "pacific/stable", switch=None),
        ),
        UpgradeStep(
            description=(
                "Ensure require-osd-release option on ceph-mon units correctly set to 'pacific'"
            ),
            parallel=False,
            coro=app_utils.set_require_osd_release_option("ceph-mon/0", model, "pacific"),
        ),
        UpgradeStep(
            description=f"Upgrade '{app.name}' to the new channel: 'quincy/stable'",
            parallel=False,
            coro=model.upgrade_charm(app.name, "quincy/stable"),
        ),
        UpgradeStep(
            description=(
                f"Change charm config of '{app.name}' "
                f"'{app.origin_setting}' to 'cloud:focal-yoga'"
            ),
            parallel=False,
            coro=model.set_application_config(
                app.name, {f"{app.origin_setting}": "cloud:focal-yoga"}
            ),
        ),
        UpgradeStep(
            description=f"Wait 300 s for model {model.name} to reach the idle state.",
            parallel=False,
            coro=model.wait_for_idle(300, None),
        ),
        UpgradeStep(
            description=f"Check if the workload of '{app.name}' has been upgraded",
            parallel=False,
            coro=app._check_upgrade(OpenStackRelease(target)),
        ),
        UpgradeStep(
            description=(
                "Ensure require-osd-release option on ceph-mon units correctly set to 'quincy'"
            ),
            parallel=False,
            coro=app_utils.set_require_osd_release_option("ceph-mon/0", model, "quincy"),
        ),
    ]
    add_steps(expected_plan, upgrade_steps)

    assert upgrade_plan == expected_plan


def test_ceph_mon_upgrade_plan_ussuri_to_victoria(
    status,
    config,
    model,
):
    """Test when ceph version remains the same between os releases."""
    target = "victoria"
    app = CephMonApplication(
        "ceph-mon",
        status["ceph-mon_ussuri"],
        config["auxiliary_ussuri"],
        model,
        "ceph-mon",
    )
    upgrade_plan = app.generate_upgrade_plan(target)

    expected_plan = UpgradeStep(
        description=f"Upgrade plan for '{app.name}' to {target}", parallel=False
    )
    upgrade_steps = [
        UpgradeStep(
            description=(
                f"Upgrade software packages of '{app.name}' from the current APT repositories"
            ),
            parallel=False,
            coro=app_utils.upgrade_packages(app.status.units.keys(), model, None),
        ),
        UpgradeStep(
            description=f"Refresh '{app.name}' to the latest revision of 'octopus/stable'",
            parallel=False,
            coro=model.upgrade_charm(app.name, "octopus/stable", switch=None),
        ),
        UpgradeStep(
            description=(
                "Ensure require-osd-release option on ceph-mon units correctly set to 'octopus'"
            ),
            parallel=False,
            coro=app_utils.set_require_osd_release_option("ceph-mon/0", model, "octopus"),
        ),
        UpgradeStep(
            description=(
                f"Change charm config of '{app.name}' "
                f"'{app.origin_setting}' to 'cloud:focal-victoria'"
            ),
            parallel=False,
            coro=model.set_application_config(
                app.name, {f"{app.origin_setting}": "cloud:focal-victoria"}
            ),
        ),
        UpgradeStep(
            description=f"Wait 300 s for model {model.name} to reach the idle state.",
            parallel=False,
            coro=model.wait_for_idle(300, None),
        ),
        UpgradeStep(
            description=f"Check if the workload of '{app.name}' has been upgraded",
            parallel=False,
            coro=app._check_upgrade(OpenStackRelease(target)),
        ),
        UpgradeStep(
            description=(
                "Ensure require-osd-release option on ceph-mon units correctly set to 'octopus'"
            ),
            parallel=False,
            coro=app_utils.set_require_osd_release_option("ceph-mon/0", model, "octopus"),
        ),
    ]
    add_steps(expected_plan, upgrade_steps)

    assert upgrade_plan == expected_plan


def test_ovn_principal(status, config, model):
    app = OvnPrincipalApplication(
        "ovn-central",
        status["ovn_central_ussuri_22"],
        config["auxiliary_ussuri"],
        model,
        "ovn-central",
    )
    assert app.channel == "22.03/stable"
    assert app.os_origin == "distro"
    assert app.apt_source_codename == "ussuri"
    assert app.channel_codename == "yoga"
    assert app.current_os_release == "yoga"
    assert app.is_subordinate is False


def test_ovn_workload_ver_lower_than_22_principal(status, config, model):
    target = "victoria"

    exp_error_msg_ovn_upgrade = (
        "OVN versions lower than 22.03 are not supported. It's necessary to upgrade "
        "OVN to 22.03 before upgrading the cloud. Follow the instructions at: "
        "https://docs.openstack.org/charm-guide/latest/project/procedures/"
        "ovn-upgrade-2203.html"
    )

    app_ovn_central = OvnPrincipalApplication(
        "ovn-central",
        status["ovn_central_ussuri_20"],
        config["auxiliary_ussuri"],
        model,
        "ovn-central",
    )

    with pytest.raises(ApplicationError, match=exp_error_msg_ovn_upgrade):
        app_ovn_central.generate_upgrade_plan(target)


@pytest.mark.parametrize("channel", ["55.7", "19.03"])
def test_ovn_no_compatible_os_release(status, config, model, channel):
    ovn_central_status = status["ovn_central_ussuri_22"]
    ovn_central_status.charm_channel = channel
    app = OvnPrincipalApplication(
        "ovn-central",
        ovn_central_status,
        config["auxiliary_ussuri"],
        model,
        "ovn-central",
    )
    with pytest.raises(
        ApplicationError,
        match=(
            f"'{app.charm}' cannot identify suitable OpenStack release codename "
            f"for channel: '{app.channel}'"
        ),
    ):
        app.channel_codename


def test_ovn_principal_upgrade_plan(status, config, model):
    target = "victoria"
    app = OvnPrincipalApplication(
        "ovn-central",
        status["ovn_central_ussuri_22"],
        config["auxiliary_ussuri"],
        model,
        "ovn-central",
    )

    upgrade_plan = app.generate_upgrade_plan(target)

    expected_plan = UpgradeStep(
        description=f"Upgrade plan for '{app.name}' to {target}", parallel=False
    )

    upgrade_steps = [
        UpgradeStep(
            description=(
                f"Upgrade software packages of '{app.name}' from the current APT repositories"
            ),
            parallel=False,
            coro=app_utils.upgrade_packages(app.status.units.keys(), model, None),
        ),
        UpgradeStep(
            description=f"Refresh '{app.name}' to the latest revision of '22.03/stable'",
            parallel=False,
            coro=model.upgrade_charm(app.name, "22.03/stable", switch=None),
        ),
        UpgradeStep(
            description=(
                f"Change charm config of '{app.name}' "
                f"'{app.origin_setting}' to 'cloud:focal-victoria'"
            ),
            parallel=False,
            coro=model.set_application_config(
                app.name, {f"{app.origin_setting}": "cloud:focal-victoria"}
            ),
        ),
        UpgradeStep(
            description=f"Wait 120 s for app {app.name} to reach the idle state.",
            parallel=False,
            coro=model.wait_for_idle(120, [app.name]),
        ),
        UpgradeStep(
            description=f"Check if the workload of '{app.name}' has been upgraded",
            parallel=False,
            coro=app._check_upgrade(OpenStackRelease(target)),
        ),
    ]
    add_steps(expected_plan, upgrade_steps)

    assert upgrade_plan == expected_plan


def test_mysql_innodb_cluster_upgrade(status, config, model):
    target = "victoria"
    # source is already configured to wallaby, so the plan halt with target victoria
    app = MysqlInnodbClusterApplication(
        "mysql-innodb-cluster",
        status["mysql-innodb-cluster"],
        config["auxiliary_ussuri"],
        model,
        "mysql-innodb-cluster",
    )
    upgrade_plan = app.generate_upgrade_plan(target)
    expected_plan = UpgradeStep(
        description=f"Upgrade plan for '{app.name}' to {target}",
        parallel=False,
    )
    upgrade_steps = [
        UpgradeStep(
            description=(
                f"Upgrade software packages of '{app.name}' from the current APT repositories"
            ),
            parallel=False,
            coro=app_utils.upgrade_packages(
                app.status.units.keys(), model, ["mysql-server-core-8.0"]
            ),
        ),
        UpgradeStep(
            description=f"Refresh '{app.name}' to the latest revision of '8.0/stable'",
            parallel=False,
            coro=model.upgrade_charm(app.name, "8.0/stable", switch=None),
        ),
        UpgradeStep(
            description=(
                f"Change charm config of '{app.name}' "
                f"'{app.origin_setting}' to 'cloud:focal-victoria'"
            ),
            parallel=False,
            coro=model.set_application_config(
                app.name, {f"{app.origin_setting}": "cloud:focal-victoria"}
            ),
        ),
        UpgradeStep(
            description=f"Check if the workload of '{app.name}' has been upgraded",
            parallel=False,
            coro=app._check_upgrade(OpenStackRelease(target)),
        ),
    ]
    add_steps(expected_plan, upgrade_steps)

    assert upgrade_plan == expected_plan<|MERGE_RESOLUTION|>--- conflicted
+++ resolved
@@ -16,11 +16,7 @@
 
 from cou.apps.auxiliary import (
     CephMonApplication,
-<<<<<<< HEAD
-=======
     MysqlInnodbClusterApplication,
-    OpenStackAuxiliaryApplication,
->>>>>>> 999f8e7a
     OvnPrincipalApplication,
     RabbitMQServer,
 )
@@ -628,6 +624,11 @@
             ),
         ),
         UpgradeStep(
+            description=f"Wait 120 s for app {app.name} to reach the idle state.",
+            parallel=False,
+            coro=model.wait_for_idle(120, [app.name]),
+        ),
+        UpgradeStep(
             description=f"Check if the workload of '{app.name}' has been upgraded",
             parallel=False,
             coro=app._check_upgrade(OpenStackRelease(target)),
