#  Copyright 2023 Canonical Limited
#
#  Licensed under the Apache License, Version 2.0 (the "License");
#  you may not use this file except in compliance with the License.
#  You may obtain a copy of the License at
#
#      http://www.apache.org/licenses/LICENSE-2.0
#
#  Unless required by applicable law or agreed to in writing, software
#  distributed under the License is distributed on an "AS IS" BASIS,
#  WITHOUT WARRANTIES OR CONDITIONS OF ANY KIND, either express or implied.
#  See the License for the specific language governing permissions and
#  limitations under the License.
"""Auxiliary application class."""
import pytest

from cou.apps.auxiliary import (
    CephMonApplication,
    MysqlInnodbClusterApplication,
    OvnPrincipalApplication,
    RabbitMQServer,
)
from cou.apps.base import ApplicationUnit
from cou.exceptions import ApplicationError, HaltUpgradePlanGeneration
from cou.steps import UpgradeStep
from cou.utils import app_utils
from cou.utils.openstack import OpenStackRelease
from tests.unit.apps.utils import add_steps


def test_auxiliary_app(status, config, model):
    # version 3.8 on rabbitmq can be from ussuri to yoga. In that case it will be set as yoga.
    expected_units = [
        ApplicationUnit(
            name="rabbitmq-server/0",
            os_version=OpenStackRelease("yoga"),
            workload_version="3.8",
            machine="0/lxd/19",
        )
    ]

    app = RabbitMQServer(
        "rabbitmq-server",
        status["rabbitmq_server"],
        config["auxiliary_ussuri"],
        model,
        "rabbitmq-server",
    )
    assert app.channel == "3.8/stable"
    assert app.os_origin == "distro"
    assert app.units == expected_units
    assert app.apt_source_codename == "ussuri"
    assert app.channel_codename == "yoga"
    assert app.is_subordinate is False


def test_auxiliary_upgrade_plan_ussuri_to_victoria_change_channel(status, config, model):
<<<<<<< HEAD
    target = OpenStackRelease("victoria")
    app = OpenStackAuxiliaryApplication(
=======
    target = "victoria"
    app = RabbitMQServer(
>>>>>>> 4f7f873e
        "rabbitmq-server",
        status["rabbitmq_server"],
        config["auxiliary_ussuri"],
        model,
        "rabbitmq-server",
    )

    upgrade_plan = app.generate_upgrade_plan(target)

    expected_plan = UpgradeStep(
        description=f"Upgrade plan for '{app.name}' to {target}",
        parallel=False,
    )
    upgrade_steps = [
        UpgradeStep(
            description=(
                f"Upgrade software packages of '{app.name}' from the current APT repositories"
            ),
            parallel=False,
            coro=app_utils.upgrade_packages(app.status.units.keys(), model, None),
        ),
        UpgradeStep(
            description=f"Refresh '{app.name}' to the latest revision of '3.8/stable'",
            parallel=False,
            coro=model.upgrade_charm(app.name, "3.8/stable", switch=None),
        ),
        UpgradeStep(
            description=f"Upgrade '{app.name}' to the new channel: '3.9/stable'",
            parallel=False,
            coro=model.upgrade_charm(app.name, "3.9/stable"),
        ),
        UpgradeStep(
            description=(
                f"Change charm config of '{app.name}' "
                f"'{app.origin_setting}' to 'cloud:focal-victoria'"
            ),
            parallel=False,
            coro=model.set_application_config(
                app.name,
                {f"{app.origin_setting}": "cloud:focal-victoria"},
            ),
        ),
        UpgradeStep(
            description=f"Wait 300 s for model {model.name} to reach the idle state.",
            parallel=False,
            coro=model.wait_for_idle(300, None),
        ),
        UpgradeStep(
            description=f"Check if the workload of '{app.name}' has been upgraded",
            parallel=False,
            coro=app._check_upgrade(target),
        ),
    ]
    add_steps(expected_plan, upgrade_steps)

    assert upgrade_plan == expected_plan


def test_auxiliary_upgrade_plan_ussuri_to_victoria(status, config, model):
    target = OpenStackRelease("victoria")
    rmq_status = status["rabbitmq_server"]
    # rabbitmq already on channel 3.9 on ussuri
    rmq_status.charm_channel = "3.9/stable"
    app = RabbitMQServer(
        "rabbitmq-server",
        rmq_status,
        config["auxiliary_ussuri"],
        model,
        "rabbitmq-server",
    )

    upgrade_plan = app.generate_upgrade_plan(target)

    expected_plan = UpgradeStep(
        description=f"Upgrade plan for '{app.name}' to {target}",
        parallel=False,
    )
    upgrade_steps = [
        UpgradeStep(
            description=(
                f"Upgrade software packages of '{app.name}' from the current APT repositories"
            ),
            parallel=False,
            coro=app_utils.upgrade_packages(app.status.units.keys(), model, None),
        ),
        UpgradeStep(
            description=f"Refresh '{app.name}' to the latest revision of '3.9/stable'",
            parallel=False,
            coro=model.upgrade_charm(app.name, "3.9/stable", switch=None),
        ),
        UpgradeStep(
            description=(
                f"Change charm config of '{app.name}' "
                f"'{app.origin_setting}' to 'cloud:focal-victoria'"
            ),
            parallel=False,
            coro=model.set_application_config(
                app.name,
                {f"{app.origin_setting}": "cloud:focal-victoria"},
            ),
        ),
        UpgradeStep(
            description=f"Wait 300 s for model {model.name} to reach the idle state.",
            parallel=False,
            coro=model.wait_for_idle(300, None),
        ),
        UpgradeStep(
            description=f"Check if the workload of '{app.name}' has been upgraded",
            parallel=False,
            coro=app._check_upgrade(target),
        ),
    ]
    add_steps(expected_plan, upgrade_steps)

    assert upgrade_plan == expected_plan


def test_auxiliary_upgrade_plan_ussuri_to_victoria_ch_migration(status, config, model):
    target = OpenStackRelease("victoria")
    rmq_status = status["rabbitmq_server"]
    rmq_status.charm = "cs:amd64/focal/rabbitmq-server-638"
    rmq_status.charm_channel = "stable"
    app = RabbitMQServer(
        "rabbitmq-server",
        status["rabbitmq_server"],
        config["auxiliary_ussuri"],
        model,
        "rabbitmq-server",
    )
    upgrade_plan = app.generate_upgrade_plan(target)
    expected_plan = UpgradeStep(
        description=f"Upgrade plan for '{app.name}' to {target}",
        parallel=False,
    )
    upgrade_steps = [
        UpgradeStep(
            description=(
                f"Upgrade software packages of '{app.name}' from the current APT repositories"
            ),
            parallel=False,
            coro=app_utils.upgrade_packages(app.status.units.keys(), model, None),
        ),
        UpgradeStep(
            description=f"Migration of '{app.name}' from charmstore to charmhub",
            parallel=False,
            coro=model.upgrade_charm(app.name, "3.9/stable", switch="ch:rabbitmq-server"),
        ),
        UpgradeStep(
            description=f"Upgrade '{app.name}' to the new channel: '3.9/stable'",
            parallel=False,
            coro=model.upgrade_charm(app.name, "3.9/stable"),
        ),
        UpgradeStep(
            description=(
                f"Change charm config of '{app.name}' "
                f"'{app.origin_setting}' to 'cloud:focal-victoria'"
            ),
            parallel=False,
            coro=model.set_application_config(
                app.name,
                {f"{app.origin_setting}": "cloud:focal-victoria"},
            ),
        ),
        UpgradeStep(
            description=f"Wait 300 s for model {model.name} to reach the idle state.",
            parallel=False,
            coro=model.wait_for_idle(300, None),
        ),
        UpgradeStep(
            description=f"Check if the workload of '{app.name}' has been upgraded",
            parallel=False,
            coro=app._check_upgrade(target),
        ),
    ]
    add_steps(expected_plan, upgrade_steps)

    assert upgrade_plan == expected_plan


def test_auxiliary_upgrade_plan_unknown_track(status, config, model):
    target = OpenStackRelease("victoria")
    rmq_status = status["rabbitmq_server"]
    # 2.0 is an unknown track
    rmq_status.charm_channel = "2.0/stable"
    app = RabbitMQServer(
        "rabbitmq-server",
        status["rabbitmq_server"],
        config["auxiliary_ussuri"],
        model,
        "rabbitmq-server",
    )
    with pytest.raises(ApplicationError):
        app.generate_upgrade_plan(target)


def test_auxiliary_app_unknown_version_raise_ApplicationError(status, config, model):
    with pytest.raises(ApplicationError):
        RabbitMQServer(
            "rabbitmq-server",
            status["unknown_rabbitmq_server"],
            config["auxiliary_ussuri"],
            model,
            "rabbitmq-server",
        )


def test_auxiliary_raise_error_unknown_track(status, config, model):
    target = OpenStackRelease("victoria")
    app_status = status["rabbitmq_server"]
    app_status.series = "foo"
    app = RabbitMQServer(
        "rabbitmq-server",
        app_status,
        config["auxiliary_ussuri"],
        model,
        "rabbitmq-server",
    )
    with pytest.raises(ApplicationError):
        app.possible_current_channels

    with pytest.raises(ApplicationError):
        app.target_channel(target)


def test_auxiliary_raise_halt_upgrade(status, config, model):
    target = OpenStackRelease("victoria")
    # source is already configured to wallaby, so the plan halt with target victoria
    app = RabbitMQServer(
        "rabbitmq-server",
        status["rabbitmq_server"],
        config["auxiliary_wallaby"],
        model,
        "rabbitmq-server",
    )
    with pytest.raises(HaltUpgradePlanGeneration):
        app.generate_upgrade_plan(target)


def test_ceph_mon_app(status, config, model):
    """Test the correctness of instantiating CephMonApplication."""
    app = CephMonApplication(
        "ceph-mon",
        status["ceph-mon_xena"],
        config["auxiliary_xena"],
        model,
        "ceph-mon",
    )
    assert app.channel == "pacific/stable"
    assert app.os_origin == "cloud:focal-xena"
    assert app.units == [
        ApplicationUnit(
            name="ceph-mon/0",
            os_version=OpenStackRelease("xena"),
            workload_version="16.2.0",
            machine="7",
        )
    ]
    assert app.apt_source_codename == "xena"
    assert app.channel_codename == "xena"
    assert app.is_subordinate is False


def test_ceph_mon_upgrade_plan_xena_to_yoga(
    status,
    config,
    model,
):
    """Test when ceph version changes between os releases."""
    target = OpenStackRelease("yoga")
    app = CephMonApplication(
        "ceph-mon",
        status["ceph-mon_xena"],
        config["auxiliary_xena"],
        model,
        "ceph-mon",
    )

    upgrade_plan = app.generate_upgrade_plan(target)

    expected_plan = UpgradeStep(
        description=f"Upgrade plan for '{app.name}' to {target}", parallel=False
    )
    upgrade_steps = [
        UpgradeStep(
            description=(
                f"Upgrade software packages of '{app.name}' from the current APT repositories"
            ),
            parallel=False,
            coro=app_utils.upgrade_packages(app.status.units.keys(), model, None),
        ),
        UpgradeStep(
            description=f"Refresh '{app.name}' to the latest revision of 'pacific/stable'",
            parallel=False,
            coro=model.upgrade_charm(app.name, "pacific/stable", switch=None),
        ),
        UpgradeStep(
            description=(
                "Ensure require-osd-release option on ceph-mon units correctly set to 'pacific'"
            ),
            parallel=False,
            coro=app_utils.set_require_osd_release_option("ceph-mon/0", model, "pacific"),
        ),
        UpgradeStep(
            description=f"Upgrade '{app.name}' to the new channel: 'quincy/stable'",
            parallel=False,
            coro=model.upgrade_charm(app.name, "quincy/stable"),
        ),
        UpgradeStep(
            description=(
                f"Change charm config of '{app.name}' "
                f"'{app.origin_setting}' to 'cloud:focal-yoga'"
            ),
            parallel=False,
            coro=model.set_application_config(
                app.name, {f"{app.origin_setting}": "cloud:focal-yoga"}
            ),
        ),
        UpgradeStep(
            description=f"Wait 300 s for model {model.name} to reach the idle state.",
            parallel=False,
            coro=model.wait_for_idle(300, None),
        ),
        UpgradeStep(
            description=f"Check if the workload of '{app.name}' has been upgraded",
            parallel=False,
            coro=app._check_upgrade(target),
        ),
        UpgradeStep(
            description=(
                "Ensure require-osd-release option on ceph-mon units correctly set to 'quincy'"
            ),
            parallel=False,
            coro=app_utils.set_require_osd_release_option("ceph-mon/0", model, "quincy"),
        ),
    ]
    add_steps(expected_plan, upgrade_steps)

    assert upgrade_plan == expected_plan


def test_ceph_mon_upgrade_plan_ussuri_to_victoria(
    status,
    config,
    model,
):
    """Test when ceph version remains the same between os releases."""
    target = OpenStackRelease("victoria")
    app = CephMonApplication(
        "ceph-mon",
        status["ceph-mon_ussuri"],
        config["auxiliary_ussuri"],
        model,
        "ceph-mon",
    )
    upgrade_plan = app.generate_upgrade_plan(target)

    expected_plan = UpgradeStep(
        description=f"Upgrade plan for '{app.name}' to {target}", parallel=False
    )
    upgrade_steps = [
        UpgradeStep(
            description=(
                f"Upgrade software packages of '{app.name}' from the current APT repositories"
            ),
            parallel=False,
            coro=app_utils.upgrade_packages(app.status.units.keys(), model, None),
        ),
        UpgradeStep(
            description=f"Refresh '{app.name}' to the latest revision of 'octopus/stable'",
            parallel=False,
            coro=model.upgrade_charm(app.name, "octopus/stable", switch=None),
        ),
        UpgradeStep(
            description=(
                "Ensure require-osd-release option on ceph-mon units correctly set to 'octopus'"
            ),
            parallel=False,
            coro=app_utils.set_require_osd_release_option("ceph-mon/0", model, "octopus"),
        ),
        UpgradeStep(
            description=(
                f"Change charm config of '{app.name}' "
                f"'{app.origin_setting}' to 'cloud:focal-victoria'"
            ),
            parallel=False,
            coro=model.set_application_config(
                app.name, {f"{app.origin_setting}": "cloud:focal-victoria"}
            ),
        ),
        UpgradeStep(
            description=f"Wait 300 s for model {model.name} to reach the idle state.",
            parallel=False,
            coro=model.wait_for_idle(300, None),
        ),
        UpgradeStep(
            description=f"Check if the workload of '{app.name}' has been upgraded",
            parallel=False,
            coro=app._check_upgrade(target),
        ),
        UpgradeStep(
            description=(
                "Ensure require-osd-release option on ceph-mon units correctly set to 'octopus'"
            ),
            parallel=False,
            coro=app_utils.set_require_osd_release_option("ceph-mon/0", model, "octopus"),
        ),
    ]
    add_steps(expected_plan, upgrade_steps)

    assert upgrade_plan == expected_plan


def test_ovn_principal(status, config, model):
    app = OvnPrincipalApplication(
        "ovn-central",
        status["ovn_central_ussuri_22"],
        config["auxiliary_ussuri"],
        model,
        "ovn-central",
    )
    assert app.channel == "22.03/stable"
    assert app.os_origin == "distro"
    assert app.apt_source_codename == "ussuri"
    assert app.channel_codename == "yoga"
    assert app.current_os_release == "yoga"
    assert app.is_subordinate is False


def test_ovn_workload_ver_lower_than_22_principal(status, config, model):
    target = OpenStackRelease("victoria")

    exp_error_msg_ovn_upgrade = (
        "OVN versions lower than 22.03 are not supported. It's necessary to upgrade "
        "OVN to 22.03 before upgrading the cloud. Follow the instructions at: "
        "https://docs.openstack.org/charm-guide/latest/project/procedures/"
        "ovn-upgrade-2203.html"
    )

    app_ovn_central = OvnPrincipalApplication(
        "ovn-central",
        status["ovn_central_ussuri_20"],
        config["auxiliary_ussuri"],
        model,
        "ovn-central",
    )

    with pytest.raises(ApplicationError, match=exp_error_msg_ovn_upgrade):
        app_ovn_central.generate_upgrade_plan(target)


@pytest.mark.parametrize("channel", ["55.7", "19.03"])
def test_ovn_no_compatible_os_release(status, config, model, channel):
    ovn_central_status = status["ovn_central_ussuri_22"]
    ovn_central_status.charm_channel = channel
    app = OvnPrincipalApplication(
        "ovn-central",
        ovn_central_status,
        config["auxiliary_ussuri"],
        model,
        "ovn-central",
    )
    with pytest.raises(
        ApplicationError,
        match=(
            f"'{app.charm}' cannot identify suitable OpenStack release codename "
            f"for channel: '{app.channel}'"
        ),
    ):
        app.channel_codename


def test_ovn_principal_upgrade_plan(status, config, model):
    target = OpenStackRelease("victoria")
    app = OvnPrincipalApplication(
        "ovn-central",
        status["ovn_central_ussuri_22"],
        config["auxiliary_ussuri"],
        model,
        "ovn-central",
    )

    upgrade_plan = app.generate_upgrade_plan(target)

    expected_plan = UpgradeStep(
        description=f"Upgrade plan for '{app.name}' to {target}", parallel=False
    )

    upgrade_steps = [
        UpgradeStep(
            description=(
                f"Upgrade software packages of '{app.name}' from the current APT repositories"
            ),
            parallel=False,
            coro=app_utils.upgrade_packages(app.status.units.keys(), model, None),
        ),
        UpgradeStep(
            description=f"Refresh '{app.name}' to the latest revision of '22.03/stable'",
            parallel=False,
            coro=model.upgrade_charm(app.name, "22.03/stable", switch=None),
        ),
        UpgradeStep(
            description=(
                f"Change charm config of '{app.name}' "
                f"'{app.origin_setting}' to 'cloud:focal-victoria'"
            ),
            parallel=False,
            coro=model.set_application_config(
                app.name, {f"{app.origin_setting}": "cloud:focal-victoria"}
            ),
        ),
        UpgradeStep(
            description=f"Wait 120 s for app {app.name} to reach the idle state.",
            parallel=False,
            coro=model.wait_for_idle(120, [app.name]),
        ),
        UpgradeStep(
            description=f"Check if the workload of '{app.name}' has been upgraded",
            parallel=False,
            coro=app._check_upgrade(target),
        ),
    ]
    add_steps(expected_plan, upgrade_steps)

    assert upgrade_plan == expected_plan


def test_mysql_innodb_cluster_upgrade(status, config, model):
    target = OpenStackRelease("victoria")
    # source is already configured to wallaby, so the plan halt with target victoria
    app = MysqlInnodbClusterApplication(
        "mysql-innodb-cluster",
        status["mysql-innodb-cluster"],
        config["auxiliary_ussuri"],
        model,
        "mysql-innodb-cluster",
    )
    upgrade_plan = app.generate_upgrade_plan(target)
    expected_plan = UpgradeStep(
        description=f"Upgrade plan for '{app.name}' to {target}",
        parallel=False,
    )
    upgrade_steps = [
        UpgradeStep(
            description=(
                f"Upgrade software packages of '{app.name}' from the current APT repositories"
            ),
            parallel=False,
            coro=app_utils.upgrade_packages(
                app.status.units.keys(), model, ["mysql-server-core-8.0"]
            ),
        ),
        UpgradeStep(
            description=f"Refresh '{app.name}' to the latest revision of '8.0/stable'",
            parallel=False,
            coro=model.upgrade_charm(app.name, "8.0/stable", switch=None),
        ),
        UpgradeStep(
            description=(
                f"Change charm config of '{app.name}' "
                f"'{app.origin_setting}' to 'cloud:focal-victoria'"
            ),
            parallel=False,
            coro=model.set_application_config(
                app.name, {f"{app.origin_setting}": "cloud:focal-victoria"}
            ),
        ),
        UpgradeStep(
            description=f"Wait 120 s for app {app.name} to reach the idle state.",
            parallel=False,
            coro=model.wait_for_idle(120, [app.name]),
        ),
        UpgradeStep(
            description=f"Check if the workload of '{app.name}' has been upgraded",
            parallel=False,
            coro=app._check_upgrade(target),
        ),
    ]
    add_steps(expected_plan, upgrade_steps)

    assert upgrade_plan == expected_plan<|MERGE_RESOLUTION|>--- conflicted
+++ resolved
@@ -55,13 +55,8 @@
 
 
 def test_auxiliary_upgrade_plan_ussuri_to_victoria_change_channel(status, config, model):
-<<<<<<< HEAD
-    target = OpenStackRelease("victoria")
-    app = OpenStackAuxiliaryApplication(
-=======
-    target = "victoria"
+    target = OpenStackRelease("victoria")
     app = RabbitMQServer(
->>>>>>> 4f7f873e
         "rabbitmq-server",
         status["rabbitmq_server"],
         config["auxiliary_ussuri"],
