--- conflicted
+++ resolved
@@ -69,7 +69,7 @@
     rmq_status = status["rabbitmq_server"]
     rmq_status.charm = "cs:amd64/focal/rabbitmq-server-638"
     rmq_status.charm_channel = "stable"
-    app = OpenStackAuxiliaryApplication(
+    app = RabbitMQServer(
         "rabbitmq-server",
         status["rabbitmq_server"],
         config["auxiliary_ussuri"],
@@ -272,26 +272,14 @@
     rmq_status = status["rabbitmq_server"]
     # 2.0 is an unknown track
     rmq_status.charm_channel = "2.0/stable"
-<<<<<<< HEAD
     with pytest.raises(ValueError):
-        OpenStackAuxiliaryApplication(
+        RabbitMQServer(
             "rabbitmq-server",
             status["rabbitmq_server"],
             config["auxiliary_ussuri"],
             model,
             "rabbitmq-server",
         )
-=======
-    app = RabbitMQServer(
-        "rabbitmq-server",
-        status["rabbitmq_server"],
-        config["auxiliary_ussuri"],
-        model,
-        "rabbitmq-server",
-    )
-    with pytest.raises(ApplicationError):
-        app.generate_upgrade_plan(target)
->>>>>>> 4f7f873e
 
 
 def test_auxiliary_app_unknown_version_raise_ApplicationError(status, config, model):
@@ -308,9 +296,8 @@
 def test_auxiliary_raise_error_unknown_series(status, config, model):
     app_status = status["rabbitmq_server"]
     app_status.series = "foo"
-<<<<<<< HEAD
     with pytest.raises(ValueError):
-        OpenStackAuxiliaryApplication(
+        RabbitMQServer(
             "rabbitmq-server",
             app_status,
             config["auxiliary_ussuri"],
@@ -321,10 +308,7 @@
 
 def test_auxiliary_raise_error_os_not_on_lookup(status, config, model, mocker):
     app_status = status["rabbitmq_server"]
-    app = OpenStackAuxiliaryApplication(
-=======
-    app = RabbitMQServer(
->>>>>>> 4f7f873e
+    app = RabbitMQServer(
         "rabbitmq-server",
         app_status,
         config["auxiliary_ussuri"],
@@ -360,7 +344,7 @@
     target = OpenStackRelease("zed")
     app_status = status["rabbitmq_server"]
     app_status.series = "focal"
-    app = OpenStackAuxiliaryApplication(
+    app = RabbitMQServer(
         "rabbitmq-server",
         app_status,
         config["auxiliary_wallaby"],
