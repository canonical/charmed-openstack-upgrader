#  Copyright 2023 Canonical Limited
#
#  Licensed under the Apache License, Version 2.0 (the "License");
#  you may not use this file except in compliance with the License.
#  You may obtain a copy of the License at
#
#      http://www.apache.org/licenses/LICENSE-2.0
#
#  Unless required by applicable law or agreed to in writing, software
#  distributed under the License is distributed on an "AS IS" BASIS,
#  WITHOUT WARRANTIES OR CONDITIONS OF ANY KIND, either express or implied.
#  See the License for the specific language governing permissions and
#  limitations under the License.
"""Auxiliary application class."""
import pytest

from cou.apps.auxiliary import (
    CephMonApplication,
    MysqlInnodbClusterApplication,
    OpenStackAuxiliaryApplication,
    OvnPrincipalApplication,
)
from cou.apps.core import ApplicationUnit
from cou.exceptions import ApplicationError, HaltUpgradePlanGeneration
from cou.steps import UpgradeStep
from cou.utils import app_utils
from cou.utils.openstack import OpenStackRelease
from tests.unit.apps.utils import add_steps


def test_auxiliary_app(status, config, model):
    # version 3.8 on rabbitmq can be from ussuri to yoga. In that case it will be set as yoga.
    expected_units = [
        ApplicationUnit(
            name="rabbitmq-server/0",
            os_version=OpenStackRelease("yoga"),
            workload_version="3.8",
            machine="0/lxd/19",
        )
    ]

    app = OpenStackAuxiliaryApplication(
        "rabbitmq-server",
        status["rabbitmq_server"],
        config["auxiliary_ussuri"],
        model,
        "rabbitmq-server",
    )
    assert app.channel == "3.8/stable"
    assert app.os_origin == "distro"
    assert app.units == expected_units
    assert app.apt_source_codename == "ussuri"
    assert app.channel_codename == "yoga"
    assert app.is_subordinate is False


def test_auxiliary_upgrade_plan_ussuri_to_victoria_change_channel(status, config, model):
    target = "victoria"
    app = OpenStackAuxiliaryApplication(
        "rabbitmq-server",
        status["rabbitmq_server"],
        config["auxiliary_ussuri"],
        model,
        "rabbitmq-server",
    )

    upgrade_plan = app.generate_upgrade_plan(target)

    expected_plan = UpgradeStep(
        description=f"Upgrade plan for '{app.name}' to {target}",
        parallel=False,
    )
    upgrade_steps = [
        UpgradeStep(
            description=(
                f"Upgrade software packages of '{app.name}' from the current APT repositories"
            ),
            parallel=False,
<<<<<<< HEAD
            function=app_utils.upgrade_packages,
            units=app.status.units.keys(),
            model=model,
            packages_to_hold=None,
=======
            coro=app_utils.upgrade_packages(app.status.units.keys(), model),
>>>>>>> 53520ccb
        ),
        UpgradeStep(
            description=f"Refresh '{app.name}' to the latest revision of '3.8/stable'",
            parallel=False,
            coro=model.upgrade_charm(app.name, "3.8/stable", switch=None),
        ),
        UpgradeStep(
            description=f"Upgrade '{app.name}' to the new channel: '3.9/stable'",
            parallel=False,
            coro=model.upgrade_charm(app.name, "3.9/stable"),
        ),
        UpgradeStep(
            description=(
                f"Change charm config of '{app.name}' "
                f"'{app.origin_setting}' to 'cloud:focal-victoria'"
            ),
            parallel=False,
            coro=model.set_application_config(
                app.name,
                {f"{app.origin_setting}": "cloud:focal-victoria"},
            ),
        ),
        UpgradeStep(
            description=f"Check if the workload of '{app.name}' has been upgraded",
            parallel=False,
            coro=app._check_upgrade(OpenStackRelease(target)),
        ),
    ]
    add_steps(expected_plan, upgrade_steps)

    assert upgrade_plan == expected_plan


def test_auxiliary_upgrade_plan_ussuri_to_victoria(status, config, model):
    target = "victoria"
    rmq_status = status["rabbitmq_server"]
    # rabbitmq already on channel 3.9 on ussuri
    rmq_status.charm_channel = "3.9/stable"
    app = OpenStackAuxiliaryApplication(
        "rabbitmq-server",
        rmq_status,
        config["auxiliary_ussuri"],
        model,
        "rabbitmq-server",
    )

    upgrade_plan = app.generate_upgrade_plan(target)

    expected_plan = UpgradeStep(
        description=f"Upgrade plan for '{app.name}' to {target}",
        parallel=False,
    )
    upgrade_steps = [
        UpgradeStep(
            description=(
                f"Upgrade software packages of '{app.name}' from the current APT repositories"
            ),
            parallel=False,
<<<<<<< HEAD
            function=app_utils.upgrade_packages,
            units=app.status.units.keys(),
            model=model,
            packages_to_hold=None,
=======
            coro=app_utils.upgrade_packages(app.status.units.keys(), model),
>>>>>>> 53520ccb
        ),
        UpgradeStep(
            description=f"Refresh '{app.name}' to the latest revision of '3.9/stable'",
            parallel=False,
            coro=model.upgrade_charm(app.name, "3.9/stable", switch=None),
        ),
        UpgradeStep(
            description=(
                f"Change charm config of '{app.name}' "
                f"'{app.origin_setting}' to 'cloud:focal-victoria'"
            ),
            parallel=False,
            coro=model.set_application_config(
                app.name,
                {f"{app.origin_setting}": "cloud:focal-victoria"},
            ),
        ),
        UpgradeStep(
            description=f"Check if the workload of '{app.name}' has been upgraded",
            parallel=False,
            coro=app._check_upgrade(OpenStackRelease(target)),
        ),
    ]
    add_steps(expected_plan, upgrade_steps)

    assert upgrade_plan == expected_plan


def test_auxiliary_upgrade_plan_ussuri_to_victoria_ch_migration(status, config, model):
    target = "victoria"
    rmq_status = status["rabbitmq_server"]
    rmq_status.charm = "cs:amd64/focal/rabbitmq-server-638"
    rmq_status.charm_channel = "stable"
    app = OpenStackAuxiliaryApplication(
        "rabbitmq-server",
        status["rabbitmq_server"],
        config["auxiliary_ussuri"],
        model,
        "rabbitmq-server",
    )
    upgrade_plan = app.generate_upgrade_plan(target)
    expected_plan = UpgradeStep(
        description=f"Upgrade plan for '{app.name}' to {target}",
        parallel=False,
    )
    upgrade_steps = [
        UpgradeStep(
            description=(
                f"Upgrade software packages of '{app.name}' from the current APT repositories"
            ),
            parallel=False,
<<<<<<< HEAD
            function=app_utils.upgrade_packages,
            units=app.status.units.keys(),
            model=model,
            packages_to_hold=None,
=======
            coro=app_utils.upgrade_packages(app.status.units.keys(), model),
>>>>>>> 53520ccb
        ),
        UpgradeStep(
            description=f"Migration of '{app.name}' from charmstore to charmhub",
            parallel=False,
            coro=model.upgrade_charm(app.name, "3.9/stable", switch="ch:rabbitmq-server"),
        ),
        UpgradeStep(
            description=f"Upgrade '{app.name}' to the new channel: '3.9/stable'",
            parallel=False,
            coro=model.upgrade_charm(app.name, "3.9/stable"),
        ),
        UpgradeStep(
            description=(
                f"Change charm config of '{app.name}' "
                f"'{app.origin_setting}' to 'cloud:focal-victoria'"
            ),
            parallel=False,
            coro=model.set_application_config(
                app.name,
                {f"{app.origin_setting}": "cloud:focal-victoria"},
            ),
        ),
        UpgradeStep(
            description=f"Check if the workload of '{app.name}' has been upgraded",
            parallel=False,
            coro=app._check_upgrade(OpenStackRelease(target)),
        ),
    ]
    add_steps(expected_plan, upgrade_steps)

    assert upgrade_plan == expected_plan


def test_auxiliary_upgrade_plan_unknown_track(status, config, model):
    target = "victoria"
    rmq_status = status["rabbitmq_server"]
    # 2.0 is an unknown track
    rmq_status.charm_channel = "2.0/stable"
    app = OpenStackAuxiliaryApplication(
        "rabbitmq-server",
        status["rabbitmq_server"],
        config["auxiliary_ussuri"],
        model,
        "rabbitmq-server",
    )
    with pytest.raises(ApplicationError):
        app.generate_upgrade_plan(target)


def test_auxiliary_app_unknown_version_raise_ApplicationError(status, config, model):
    with pytest.raises(ApplicationError):
        OpenStackAuxiliaryApplication(
            "rabbitmq-server",
            status["unknown_rabbitmq_server"],
            config["auxiliary_ussuri"],
            model,
            "rabbitmq-server",
        )


def test_auxiliary_raise_error_unknown_track(status, config, model):
    target = OpenStackRelease("victoria")
    app_status = status["rabbitmq_server"]
    app_status.series = "foo"
    app = OpenStackAuxiliaryApplication(
        "rabbitmq-server",
        app_status,
        config["auxiliary_ussuri"],
        model,
        "rabbitmq-server",
    )
    with pytest.raises(ApplicationError):
        app.possible_current_channels

    with pytest.raises(ApplicationError):
        app.target_channel(target)


def test_auxiliary_raise_halt_upgrade(status, config, model):
    target = "victoria"
    # source is already configured to wallaby, so the plan halt with target victoria
    app = OpenStackAuxiliaryApplication(
        "rabbitmq-server",
        status["rabbitmq_server"],
        config["auxiliary_wallaby"],
        model,
        "rabbitmq-server",
    )
    with pytest.raises(HaltUpgradePlanGeneration):
        app.generate_upgrade_plan(target)


def test_ceph_mon_app(status, config, model):
    """Test the correctness of instantiating CephMonApplication."""
    app = CephMonApplication(
        "ceph-mon",
        status["ceph-mon_xena"],
        config["auxiliary_xena"],
        model,
        "ceph-mon",
    )
    assert app.channel == "pacific/stable"
    assert app.os_origin == "cloud:focal-xena"
    assert app.units == [
        ApplicationUnit(
            name="ceph-mon/0",
            os_version=OpenStackRelease("xena"),
            workload_version="16.2.0",
            machine="7",
        )
    ]
    assert app.apt_source_codename == "xena"
    assert app.channel_codename == "xena"
    assert app.is_subordinate is False


def test_test_ceph_mon_upgrade_plan_xena_to_yoga(
    status,
    config,
    model,
):
    """Test when ceph version changes between os releases."""
    target = "yoga"
    app = CephMonApplication(
        "ceph-mon",
        status["ceph-mon_xena"],
        config["auxiliary_xena"],
        model,
        "ceph-mon",
    )

    upgrade_plan = app.generate_upgrade_plan(target)

    expected_plan = UpgradeStep(
        description=f"Upgrade plan for '{app.name}' to {target}", parallel=False
    )
    upgrade_steps = [
        UpgradeStep(
            description=(
                f"Upgrade software packages of '{app.name}' from the current APT repositories"
            ),
            parallel=False,
<<<<<<< HEAD
            function=app_utils.upgrade_packages,
            units=app.status.units.keys(),
            model=model,
            packages_to_hold=None,
=======
            coro=app_utils.upgrade_packages(app.status.units.keys(), model),
>>>>>>> 53520ccb
        ),
        UpgradeStep(
            description=f"Refresh '{app.name}' to the latest revision of 'pacific/stable'",
            parallel=False,
            coro=model.upgrade_charm(app.name, "pacific/stable", switch=None),
        ),
        UpgradeStep(
            description=(
                "Ensure require-osd-release option on ceph-mon units correctly set to 'pacific'"
            ),
            parallel=False,
            coro=app_utils.set_require_osd_release_option("ceph-mon/0", model, "pacific"),
        ),
        UpgradeStep(
            description=f"Upgrade '{app.name}' to the new channel: 'quincy/stable'",
            parallel=False,
            coro=model.upgrade_charm(app.name, "quincy/stable"),
        ),
        UpgradeStep(
            description=(
                f"Change charm config of '{app.name}' "
                f"'{app.origin_setting}' to 'cloud:focal-yoga'"
            ),
            parallel=False,
            coro=model.set_application_config(
                app.name, {f"{app.origin_setting}": "cloud:focal-yoga"}
            ),
        ),
        UpgradeStep(
            description=f"Check if the workload of '{app.name}' has been upgraded",
            parallel=False,
            coro=app._check_upgrade(OpenStackRelease(target)),
        ),
        UpgradeStep(
            description=(
                "Ensure require-osd-release option on ceph-mon units correctly set to 'quincy'"
            ),
            parallel=False,
            coro=app_utils.set_require_osd_release_option("ceph-mon/0", model, "quincy"),
        ),
    ]
    add_steps(expected_plan, upgrade_steps)

    assert upgrade_plan == expected_plan


def test_ceph_mon_upgrade_plan_ussuri_to_victoria(
    status,
    config,
    model,
):
    """Test when ceph version remains the same between os releases."""
    target = "victoria"
    app = CephMonApplication(
        "ceph-mon",
        status["ceph-mon_ussuri"],
        config["auxiliary_ussuri"],
        model,
        "ceph-mon",
    )
    upgrade_plan = app.generate_upgrade_plan(target)

    expected_plan = UpgradeStep(
        description=f"Upgrade plan for '{app.name}' to {target}", parallel=False
    )
    upgrade_steps = [
        UpgradeStep(
            description=(
                f"Upgrade software packages of '{app.name}' from the current APT repositories"
            ),
            parallel=False,
<<<<<<< HEAD
            function=app_utils.upgrade_packages,
            units=app.status.units.keys(),
            model=model,
            packages_to_hold=None,
=======
            coro=app_utils.upgrade_packages(app.status.units.keys(), model),
>>>>>>> 53520ccb
        ),
        UpgradeStep(
            description=f"Refresh '{app.name}' to the latest revision of 'octopus/stable'",
            parallel=False,
            coro=model.upgrade_charm(app.name, "octopus/stable", switch=None),
        ),
        UpgradeStep(
            description=(
                "Ensure require-osd-release option on ceph-mon units correctly set to 'octopus'"
            ),
            parallel=False,
            coro=app_utils.set_require_osd_release_option("ceph-mon/0", model, "octopus"),
        ),
        UpgradeStep(
            description=(
                f"Change charm config of '{app.name}' "
                f"'{app.origin_setting}' to 'cloud:focal-victoria'"
            ),
            parallel=False,
            coro=model.set_application_config(
                app.name, {f"{app.origin_setting}": "cloud:focal-victoria"}
            ),
        ),
        UpgradeStep(
            description=f"Check if the workload of '{app.name}' has been upgraded",
            parallel=False,
            coro=app._check_upgrade(OpenStackRelease(target)),
        ),
        UpgradeStep(
            description=(
                "Ensure require-osd-release option on ceph-mon units correctly set to 'octopus'"
            ),
            parallel=False,
            coro=app_utils.set_require_osd_release_option("ceph-mon/0", model, "octopus"),
        ),
    ]
    add_steps(expected_plan, upgrade_steps)

    assert upgrade_plan == expected_plan


def test_ovn_principal(status, config, model):
    app = OvnPrincipalApplication(
        "ovn-central",
        status["ovn_central_ussuri_22"],
        config["auxiliary_ussuri"],
        model,
        "ovn-central",
    )
    assert app.channel == "22.03/stable"
    assert app.os_origin == "distro"
    assert app.apt_source_codename == "ussuri"
    assert app.channel_codename == "yoga"
    assert app.current_os_release == "yoga"
    assert app.is_subordinate is False


def test_ovn_workload_ver_lower_than_22_principal(status, config, model):
    target = "victoria"

    exp_error_msg_ovn_upgrade = (
        "OVN versions lower than 22.03 are not supported. It's necessary to upgrade "
        "OVN to 22.03 before upgrading the cloud. Follow the instructions at: "
        "https://docs.openstack.org/charm-guide/latest/project/procedures/"
        "ovn-upgrade-2203.html"
    )

    app_ovn_central = OvnPrincipalApplication(
        "ovn-central",
        status["ovn_central_ussuri_20"],
        config["auxiliary_ussuri"],
        model,
        "ovn-central",
    )

    with pytest.raises(ApplicationError, match=exp_error_msg_ovn_upgrade):
        app_ovn_central.generate_upgrade_plan(target)


@pytest.mark.parametrize("channel", ["55.7", "19.03"])
def test_ovn_no_compatible_os_release(status, config, model, channel):
    ovn_central_status = status["ovn_central_ussuri_22"]
    ovn_central_status.charm_channel = channel
    app = OvnPrincipalApplication(
        "ovn-central",
        ovn_central_status,
        config["auxiliary_ussuri"],
        model,
        "ovn-central",
    )
    with pytest.raises(
        ApplicationError,
        match=(
            f"'{app.charm}' cannot identify suitable OpenStack release codename "
            f"for channel: '{app.channel}'"
        ),
    ):
        app.channel_codename


def test_ovn_principal_upgrade_plan(status, config, model):
    target = "victoria"
    app = OvnPrincipalApplication(
        "ovn-central",
        status["ovn_central_ussuri_22"],
        config["auxiliary_ussuri"],
        model,
        "ovn-central",
    )

    upgrade_plan = app.generate_upgrade_plan(target)

    expected_plan = UpgradeStep(
        description=f"Upgrade plan for '{app.name}' to {target}", parallel=False
    )

    upgrade_steps = [
        UpgradeStep(
            description=(
                f"Upgrade software packages of '{app.name}' from the current APT repositories"
            ),
            parallel=False,
<<<<<<< HEAD
            function=app_utils.upgrade_packages,
            units=app.status.units.keys(),
            model=model,
            packages_to_hold=None,
=======
            coro=app_utils.upgrade_packages(app.status.units.keys(), model),
>>>>>>> 53520ccb
        ),
        UpgradeStep(
            description=f"Refresh '{app.name}' to the latest revision of '22.03/stable'",
            parallel=False,
            coro=model.upgrade_charm(app.name, "22.03/stable", switch=None),
        ),
        UpgradeStep(
            description=(
                f"Change charm config of '{app.name}' "
                f"'{app.origin_setting}' to 'cloud:focal-victoria'"
            ),
            parallel=False,
            coro=model.set_application_config(
                app.name, {f"{app.origin_setting}": "cloud:focal-victoria"}
            ),
        ),
        UpgradeStep(
            description=f"Check if the workload of '{app.name}' has been upgraded",
            parallel=False,
            coro=app._check_upgrade(OpenStackRelease(target)),
        ),
    ]
    add_steps(expected_plan, upgrade_steps)

    assert upgrade_plan == expected_plan


def test_mysql_innodb_cluster_upgrade(status, config, model):
    target = "victoria"
    # source is already configured to wallaby, so the plan halt with target victoria
    app = MysqlInnodbClusterApplication(
        "mysql-innodb-cluster",
        status["mysql-innodb-cluster"],
        config["auxiliary_ussuri"],
        model,
        "mysql-innodb-cluster",
    )
    upgrade_plan = app.generate_upgrade_plan(target)
    expected_plan = UpgradeStep(
        description=f"Upgrade plan for '{app.name}' to {target}",
        parallel=False,
        function=None,
    )
    upgrade_steps = [
        UpgradeStep(
            description=(
                f"Upgrade software packages of '{app.name}' from the current APT repositories"
            ),
            parallel=False,
            function=app_utils.upgrade_packages,
            units=app.status.units.keys(),
            model=model,
            packages_to_hold=["mysql-server-core-8.0"],
        ),
        UpgradeStep(
            description=f"Refresh '{app.name}' to the latest revision of '8.0/stable'",
            parallel=False,
            function=model.upgrade_charm,
            application_name=app.name,
            channel="8.0/stable",
            switch=None,
        ),
        UpgradeStep(
            description=(
                f"Change charm config of '{app.name}' "
                f"'{app.origin_setting}' to 'cloud:focal-victoria'"
            ),
            parallel=False,
            function=model.set_application_config,
            name=app.name,
            configuration={f"{app.origin_setting}": "cloud:focal-victoria"},
        ),
        UpgradeStep(
            description=f"Check if the workload of '{app.name}' has been upgraded",
            parallel=False,
            function=app._check_upgrade,
            target=OpenStackRelease(target),
        ),
    ]
    add_steps(expected_plan, upgrade_steps)

    assert upgrade_plan == expected_plan<|MERGE_RESOLUTION|>--- conflicted
+++ resolved
@@ -76,14 +76,7 @@
                 f"Upgrade software packages of '{app.name}' from the current APT repositories"
             ),
             parallel=False,
-<<<<<<< HEAD
-            function=app_utils.upgrade_packages,
-            units=app.status.units.keys(),
-            model=model,
-            packages_to_hold=None,
-=======
-            coro=app_utils.upgrade_packages(app.status.units.keys(), model),
->>>>>>> 53520ccb
+            coro=app_utils.upgrade_packages(app.status.units.keys(), model, None),
         ),
         UpgradeStep(
             description=f"Refresh '{app.name}' to the latest revision of '3.8/stable'",
@@ -142,14 +135,7 @@
                 f"Upgrade software packages of '{app.name}' from the current APT repositories"
             ),
             parallel=False,
-<<<<<<< HEAD
-            function=app_utils.upgrade_packages,
-            units=app.status.units.keys(),
-            model=model,
-            packages_to_hold=None,
-=======
-            coro=app_utils.upgrade_packages(app.status.units.keys(), model),
->>>>>>> 53520ccb
+            coro=app_utils.upgrade_packages(app.status.units.keys(), model, None),
         ),
         UpgradeStep(
             description=f"Refresh '{app.name}' to the latest revision of '3.9/stable'",
@@ -201,14 +187,7 @@
                 f"Upgrade software packages of '{app.name}' from the current APT repositories"
             ),
             parallel=False,
-<<<<<<< HEAD
-            function=app_utils.upgrade_packages,
-            units=app.status.units.keys(),
-            model=model,
-            packages_to_hold=None,
-=======
-            coro=app_utils.upgrade_packages(app.status.units.keys(), model),
->>>>>>> 53520ccb
+            coro=app_utils.upgrade_packages(app.status.units.keys(), model, None),
         ),
         UpgradeStep(
             description=f"Migration of '{app.name}' from charmstore to charmhub",
@@ -351,14 +330,7 @@
                 f"Upgrade software packages of '{app.name}' from the current APT repositories"
             ),
             parallel=False,
-<<<<<<< HEAD
-            function=app_utils.upgrade_packages,
-            units=app.status.units.keys(),
-            model=model,
-            packages_to_hold=None,
-=======
-            coro=app_utils.upgrade_packages(app.status.units.keys(), model),
->>>>>>> 53520ccb
+            coro=app_utils.upgrade_packages(app.status.units.keys(), model, None),
         ),
         UpgradeStep(
             description=f"Refresh '{app.name}' to the latest revision of 'pacific/stable'",
@@ -430,14 +402,7 @@
                 f"Upgrade software packages of '{app.name}' from the current APT repositories"
             ),
             parallel=False,
-<<<<<<< HEAD
-            function=app_utils.upgrade_packages,
-            units=app.status.units.keys(),
-            model=model,
-            packages_to_hold=None,
-=======
-            coro=app_utils.upgrade_packages(app.status.units.keys(), model),
->>>>>>> 53520ccb
+            coro=app_utils.upgrade_packages(app.status.units.keys(), model, None),
         ),
         UpgradeStep(
             description=f"Refresh '{app.name}' to the latest revision of 'octopus/stable'",
@@ -560,14 +525,7 @@
                 f"Upgrade software packages of '{app.name}' from the current APT repositories"
             ),
             parallel=False,
-<<<<<<< HEAD
-            function=app_utils.upgrade_packages,
-            units=app.status.units.keys(),
-            model=model,
-            packages_to_hold=None,
-=======
-            coro=app_utils.upgrade_packages(app.status.units.keys(), model),
->>>>>>> 53520ccb
+            coro=app_utils.upgrade_packages(app.status.units.keys(), model, None),
         ),
         UpgradeStep(
             description=f"Refresh '{app.name}' to the latest revision of '22.03/stable'",
@@ -609,7 +567,6 @@
     expected_plan = UpgradeStep(
         description=f"Upgrade plan for '{app.name}' to {target}",
         parallel=False,
-        function=None,
     )
     upgrade_steps = [
         UpgradeStep(
@@ -617,18 +574,14 @@
                 f"Upgrade software packages of '{app.name}' from the current APT repositories"
             ),
             parallel=False,
-            function=app_utils.upgrade_packages,
-            units=app.status.units.keys(),
-            model=model,
-            packages_to_hold=["mysql-server-core-8.0"],
+            coro=app_utils.upgrade_packages(
+                app.status.units.keys(), model, ["mysql-server-core-8.0"]
+            ),
         ),
         UpgradeStep(
             description=f"Refresh '{app.name}' to the latest revision of '8.0/stable'",
             parallel=False,
-            function=model.upgrade_charm,
-            application_name=app.name,
-            channel="8.0/stable",
-            switch=None,
+            coro=model.upgrade_charm(app.name, "8.0/stable", switch=None),
         ),
         UpgradeStep(
             description=(
@@ -636,15 +589,14 @@
                 f"'{app.origin_setting}' to 'cloud:focal-victoria'"
             ),
             parallel=False,
-            function=model.set_application_config,
-            name=app.name,
-            configuration={f"{app.origin_setting}": "cloud:focal-victoria"},
+            coro=model.set_application_config(
+                app.name, {f"{app.origin_setting}": "cloud:focal-victoria"}
+            ),
         ),
         UpgradeStep(
             description=f"Check if the workload of '{app.name}' has been upgraded",
             parallel=False,
-            function=app._check_upgrade,
-            target=OpenStackRelease(target),
+            coro=app._check_upgrade(OpenStackRelease(target)),
         ),
     ]
     add_steps(expected_plan, upgrade_steps)
