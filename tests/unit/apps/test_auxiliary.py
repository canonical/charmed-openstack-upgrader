--- conflicted
+++ resolved
@@ -55,10 +55,7 @@
     assert app.is_subordinate is False
     assert app.current_os_release == "yoga"
     assert app.is_os_channel_based is False
-<<<<<<< HEAD
     assert app.is_versionless is False
-=======
->>>>>>> 374b3e0d
 
 
 def test_auxiliary_app_cs(status, config, model):
@@ -276,11 +273,7 @@
     rmq_status = status["rabbitmq_server"]
     # 2.0 is an unknown track
     rmq_status.charm_channel = "2.0/stable"
-<<<<<<< HEAD
-    with pytest.raises(ValueError):
-=======
     with pytest.raises(ApplicationError):
->>>>>>> 374b3e0d
         RabbitMQServer(
             "rabbitmq-server",
             status["rabbitmq_server"],
@@ -304,11 +297,7 @@
 def test_auxiliary_raise_error_unknown_series(status, config, model):
     app_status = status["rabbitmq_server"]
     app_status.series = "foo"
-<<<<<<< HEAD
-    with pytest.raises(ValueError):
-=======
     with pytest.raises(ApplicationError):
->>>>>>> 374b3e0d
         RabbitMQServer(
             "rabbitmq-server",
             app_status,
@@ -583,11 +572,7 @@
 def test_ovn_no_compatible_os_release(status, config, model, channel):
     ovn_central_status = status["ovn_central_ussuri_22"]
     ovn_central_status.charm_channel = channel
-<<<<<<< HEAD
-    with pytest.raises(ValueError):
-=======
     with pytest.raises(ApplicationError):
->>>>>>> 374b3e0d
         OvnPrincipalApplication(
             "ovn-central",
             ovn_central_status,
