--- conflicted
+++ resolved
@@ -88,7 +88,6 @@
             description=(
                 "Ensure require-osd-release option on ceph-mon units correctly set to 'pacific'"
             ),
-<<<<<<< HEAD
             parallel=False,
             function=app_utils.set_require_osd_release_option,
             unit="ceph-mon/0",
@@ -128,54 +127,6 @@
             model=model,
             ceph_release="quincy",
         ),
-=======
-            "function": app_utils.set_require_osd_release_option,
-            "params": {
-                "unit": ApplicationUnit(
-                    name="ceph-mon/0",
-                    os_version=OpenStackRelease("xena"),
-                    workload_version="16.2.0",
-                    machine="7",
-                ),
-                "model": model,
-                "ceph_release": "pacific",
-            },
-        },
-        {
-            "description": "Upgrade 'ceph-mon' to the new channel: 'quincy/stable'",
-            "function": model.upgrade_charm,
-            "params": {
-                "application_name": "ceph-mon",
-                "channel": "quincy/stable",
-            },
-        },
-        {
-            "description": f"Change charm config of '{app.name}' 'source' to 'cloud:focal-yoga'",
-            "function": model.set_application_config,
-            "params": {"name": "ceph-mon", "configuration": {"source": "cloud:focal-yoga"}},
-        },
-        {
-            "description": f"Check if the workload of '{app.name}' has been upgraded",
-            "function": app._check_upgrade,
-            "params": {"target": OpenStackRelease("yoga")},
-        },
-        {
-            "description": (
-                "Ensure require-osd-release option on ceph-mon units correctly set to 'quincy'"
-            ),
-            "function": app_utils.set_require_osd_release_option,
-            "params": {
-                "unit": ApplicationUnit(
-                    name="ceph-mon/0",
-                    os_version=OpenStackRelease("xena"),
-                    workload_version="16.2.0",
-                    machine="7",
-                ),
-                "model": model,
-                "ceph_release": "quincy",
-            },
-        },
->>>>>>> 1acec9d1
     ]
     add_steps(expected_plan, upgrade_steps)
 
@@ -225,7 +176,6 @@
             description=(
                 "Ensure require-osd-release option on ceph-mon units correctly set to 'octopus'"
             ),
-<<<<<<< HEAD
             parallel=False,
             function=app_utils.set_require_osd_release_option,
             unit="ceph-mon/0",
@@ -236,23 +186,6 @@
             description=(
                 f"Change charm config of '{app.name}' "
                 f"'{app.origin_setting}' to 'cloud:focal-victoria'"
-=======
-            "function": app_utils.set_require_osd_release_option,
-            "params": {
-                "unit": ApplicationUnit(
-                    name="ceph-mon/0",
-                    os_version=OpenStackRelease("victoria"),
-                    workload_version="15.2.0",
-                    machine="6",
-                ),
-                "model": model,
-                "ceph_release": "octopus",
-            },
-        },
-        {
-            "description": (
-                f"Change charm config of '{app.name}' 'source' to 'cloud:focal-victoria'"
->>>>>>> 1acec9d1
             ),
             parallel=False,
             function=model.set_application_config,
@@ -269,27 +202,12 @@
             description=(
                 "Ensure require-osd-release option on ceph-mon units correctly set to 'octopus'"
             ),
-<<<<<<< HEAD
             parallel=False,
             function=app_utils.set_require_osd_release_option,
             unit="ceph-mon/0",
             model=model,
             ceph_release="octopus",
         ),
-=======
-            "function": app_utils.set_require_osd_release_option,
-            "params": {
-                "unit": ApplicationUnit(
-                    name="ceph-mon/0",
-                    os_version=OpenStackRelease("victoria"),
-                    workload_version="15.2.0",
-                    machine="6",
-                ),
-                "model": model,
-                "ceph_release": "octopus",
-            },
-        },
->>>>>>> 1acec9d1
     ]
     add_steps(expected_plan, upgrade_steps)
 
