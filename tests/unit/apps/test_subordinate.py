#  Copyright 2023 Canonical Limited
#
#  Licensed under the Apache License, Version 2.0 (the "License");
#  you may not use this file except in compliance with the License.
#  You may obtain a copy of the License at
#
#      http://www.apache.org/licenses/LICENSE-2.0
#
#  Unless required by applicable law or agreed to in writing, software
#  distributed under the License is distributed on an "AS IS" BASIS,
#  WITHOUT WARRANTIES OR CONDITIONS OF ANY KIND, either express or implied.
#  See the License for the specific language governing permissions and
#  limitations under the License.
"""Subordinate application class."""
import logging

import pytest

from cou.apps.subordinate import SubordinateApplication
from cou.exceptions import ApplicationError
from cou.steps import ApplicationUpgradePlan, PreUpgradeStep, UpgradeStep
from cou.utils.openstack import OpenStackRelease
from tests.unit.apps.utils import add_steps

logger = logging.getLogger(__name__)


def test_post_init(status, model):
    app_status = status["keystone-ldap"]
    app = SubordinateApplication("my_keystone_ldap", app_status, {}, model, "keystone-ldap")
    assert app.channel == "ussuri/stable"
    assert app.charm_origin == "ch"
    assert app.os_origin == ""
    assert app.is_subordinate is True


def test_current_os_release(status, model):
    app_status = status["keystone-ldap"]
    app = SubordinateApplication("my_keystone_ldap", app_status, {}, model, "keystone-ldap")
    assert app.current_os_release == OpenStackRelease("ussuri")


def test_generate_upgrade_plan(status, model):
    target = OpenStackRelease("victoria")
    app_status = status["keystone-ldap"]
    app = SubordinateApplication("my_keystone_ldap", app_status, {}, model, "keystone-ldap")
    upgrade_plan = app.generate_upgrade_plan(target)

    expected_plan = ApplicationUpgradePlan(
        description=f"Upgrade plan for '{app.name}' to {target}"
    )
    upgrade_steps = [
        PreUpgradeStep(
            description=f"Refresh '{app.name}' to the latest revision of 'ussuri/stable'",
            parallel=False,
            coro=model.upgrade_charm(app.name, "ussuri/stable", switch=None),
        ),
        UpgradeStep(
            description=f"Upgrade '{app.name}' to the new channel: 'victoria/stable'",
            parallel=False,
            coro=model.upgrade_charm(app.name, "victoria/stable"),
        ),
    ]
    add_steps(expected_plan, upgrade_steps)

    assert upgrade_plan == expected_plan


@pytest.mark.parametrize(
    "channel",
    [
        "ussuri/stable",
        "victoria/stable",
        "xena/stable",
        "yoga/stable",
        "wallaby/stable",
        "wallaby/edge",
    ],
)
def test_channel_valid(status, model, channel):
    app_status = status["keystone-ldap"]
<<<<<<< HEAD
    app = SubordinateApplication("my_keystone_ldap", app_status, {}, model, "keystone-ldap")
=======
    app_status.charm_channel = channel
    app = OpenStackSubordinateApplication(
        "my_keystone_ldap", app_status, {}, model, "keystone-ldap"
    )
>>>>>>> 71173304

    assert app.channel == channel


@pytest.mark.parametrize(
    "channel",
    [
        "focal/edge",
        "latest/edge",
        "latest/stable",
        "something/stable",
    ],
)
def test_channel_setter_invalid(status, model, channel):
    app_status = status["keystone-ldap"]
    app_status.charm_channel = channel
    with pytest.raises(ApplicationError):
        SubordinateApplication("my_keystone_ldap", app_status, {}, model, "keystone-ldap")


@pytest.mark.parametrize(
    "channel",
    [
        "stable",
        "edge",
        "candidate",
    ],
)
def test_generate_plan_ch_migration(status, model, channel):
    target = OpenStackRelease("wallaby")
    app_status = status["keystone-ldap-cs"]
<<<<<<< HEAD
    app = SubordinateApplication("my_keystone_ldap", app_status, {}, model, "keystone-ldap")
=======
    app_status.charm = "cs:amd64/focal/keystone-ldap-437"
    app_status.charm_channel = f"ussuri/{channel}"
    app = OpenStackSubordinateApplication(
        "my_keystone_ldap", app_status, {}, model, "keystone-ldap"
    )
>>>>>>> 71173304

    upgrade_plan = app.generate_upgrade_plan(target)

    expected_plan = ApplicationUpgradePlan(
        description=f"Upgrade plan for '{app.name}' to {target}"
    )
    upgrade_steps = [
        PreUpgradeStep(
            description=f"Migration of '{app.name}' from charmstore to charmhub",
            parallel=False,
            coro=model.upgrade_charm(app.name, "ussuri/stable", switch="ch:keystone-ldap"),
        ),
        UpgradeStep(
            description=f"Upgrade '{app.name}' to the new channel: 'wallaby/stable'",
            parallel=False,
            coro=model.upgrade_charm(app.name, "wallaby/stable"),
        ),
    ]
    add_steps(expected_plan, upgrade_steps)

    assert upgrade_plan == expected_plan


@pytest.mark.parametrize(
    "from_os, to_os",
    [
        (["ussuri", "victoria"]),
        (["victoria", "wallaby"]),
        (["wallaby", "xena"]),
        (["xena", "yoga"]),
    ],
)
def test_generate_plan_from_to(status, model, from_os, to_os):
    app_status = status["keystone-ldap"]
<<<<<<< HEAD
    app = SubordinateApplication("my_keystone_ldap", app_status, {}, model, "keystone-ldap")
=======
    app_status.charm_channel = f"{from_os}/stable"
    app = OpenStackSubordinateApplication(
        "my_keystone_ldap", app_status, {}, model, "keystone-ldap"
    )
>>>>>>> 71173304

    upgrade_plan = app.generate_upgrade_plan(OpenStackRelease(to_os))

    expected_plan = ApplicationUpgradePlan(description=f"Upgrade plan for '{app.name}' to {to_os}")
    upgrade_steps = [
        PreUpgradeStep(
            description=f"Refresh '{app.name}' to the latest revision of '{from_os}/stable'",
            parallel=False,
            coro=model.upgrade_charm(app.name, f"{from_os}/stable", switch=None),
        ),
        UpgradeStep(
            description=f"Upgrade '{app.name}' to the new channel: '{to_os}/stable'",
            parallel=False,
            coro=model.upgrade_charm(app.name, f"{to_os}/stable"),
        ),
    ]
    add_steps(expected_plan, upgrade_steps)

    assert upgrade_plan == expected_plan


@pytest.mark.parametrize(
    "from_to",
    [
        "ussuri",
        "victoria",
        "wallaby",
        "xena",
        "yoga",
    ],
)
def test_generate_plan_in_same_version(status, model, from_to):
    app_status = status["keystone-ldap"]
<<<<<<< HEAD
    app = SubordinateApplication("my_keystone_ldap", app_status, {}, model, "keystone-ldap")
=======
    app_status.charm_channel = f"{from_to}/stable"
    app = OpenStackSubordinateApplication(
        "my_keystone_ldap", app_status, {}, model, "keystone-ldap"
    )
>>>>>>> 71173304

    upgrade_plan = app.generate_upgrade_plan(OpenStackRelease(from_to))
    expected_plan = ApplicationUpgradePlan(
        description=f"Upgrade plan for '{app.name}' to {from_to}"
    )
    upgrade_steps = [
        PreUpgradeStep(
            description=f"Refresh '{app.name}' to the latest revision of '{from_to}/stable'",
            parallel=False,
            coro=model.upgrade_charm(app.name, f"{from_to}/stable", switch=None),
        ),
    ]
    add_steps(expected_plan, upgrade_steps)

    assert upgrade_plan == expected_plan<|MERGE_RESOLUTION|>--- conflicted
+++ resolved
@@ -79,14 +79,8 @@
 )
 def test_channel_valid(status, model, channel):
     app_status = status["keystone-ldap"]
-<<<<<<< HEAD
-    app = SubordinateApplication("my_keystone_ldap", app_status, {}, model, "keystone-ldap")
-=======
     app_status.charm_channel = channel
-    app = OpenStackSubordinateApplication(
-        "my_keystone_ldap", app_status, {}, model, "keystone-ldap"
-    )
->>>>>>> 71173304
+    app = SubordinateApplication("my_keystone_ldap", app_status, {}, model, "keystone-ldap")
 
     assert app.channel == channel
 
@@ -118,15 +112,9 @@
 def test_generate_plan_ch_migration(status, model, channel):
     target = OpenStackRelease("wallaby")
     app_status = status["keystone-ldap-cs"]
-<<<<<<< HEAD
-    app = SubordinateApplication("my_keystone_ldap", app_status, {}, model, "keystone-ldap")
-=======
     app_status.charm = "cs:amd64/focal/keystone-ldap-437"
     app_status.charm_channel = f"ussuri/{channel}"
-    app = OpenStackSubordinateApplication(
-        "my_keystone_ldap", app_status, {}, model, "keystone-ldap"
-    )
->>>>>>> 71173304
+    app = SubordinateApplication("my_keystone_ldap", app_status, {}, model, "keystone-ldap")
 
     upgrade_plan = app.generate_upgrade_plan(target)
 
@@ -161,14 +149,8 @@
 )
 def test_generate_plan_from_to(status, model, from_os, to_os):
     app_status = status["keystone-ldap"]
-<<<<<<< HEAD
-    app = SubordinateApplication("my_keystone_ldap", app_status, {}, model, "keystone-ldap")
-=======
     app_status.charm_channel = f"{from_os}/stable"
-    app = OpenStackSubordinateApplication(
-        "my_keystone_ldap", app_status, {}, model, "keystone-ldap"
-    )
->>>>>>> 71173304
+    app = SubordinateApplication("my_keystone_ldap", app_status, {}, model, "keystone-ldap")
 
     upgrade_plan = app.generate_upgrade_plan(OpenStackRelease(to_os))
 
@@ -202,14 +184,8 @@
 )
 def test_generate_plan_in_same_version(status, model, from_to):
     app_status = status["keystone-ldap"]
-<<<<<<< HEAD
-    app = SubordinateApplication("my_keystone_ldap", app_status, {}, model, "keystone-ldap")
-=======
     app_status.charm_channel = f"{from_to}/stable"
-    app = OpenStackSubordinateApplication(
-        "my_keystone_ldap", app_status, {}, model, "keystone-ldap"
-    )
->>>>>>> 71173304
+    app = SubordinateApplication("my_keystone_ldap", app_status, {}, model, "keystone-ldap")
 
     upgrade_plan = app.generate_upgrade_plan(OpenStackRelease(from_to))
     expected_plan = ApplicationUpgradePlan(
