--- conflicted
+++ resolved
@@ -106,11 +106,7 @@
 def test_channel_setter_invalid(status, model, channel):
     app_status = status["keystone-ldap"]
     app_status.charm_channel = channel
-<<<<<<< HEAD
-    with pytest.raises(ValueError):
-=======
     with pytest.raises(ApplicationError):
->>>>>>> 374b3e0d
         OpenStackSubordinateApplication("my_keystone_ldap", app_status, {}, model, "keystone-ldap")
 
 
