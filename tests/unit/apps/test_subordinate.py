--- conflicted
+++ resolved
@@ -79,11 +79,6 @@
         },
         workload_version="18.1.0",
     )
-<<<<<<< HEAD
-    upgrade_plan = app.generate_upgrade_plan(target, False)
-
-=======
->>>>>>> 285447c3
     expected_plan = ApplicationUpgradePlan(
         description=f"Upgrade plan for '{app.name}' to {target}"
     )
@@ -101,7 +96,7 @@
     ]
     add_steps(expected_plan, upgrade_steps)
 
-    upgrade_plan = app.generate_upgrade_plan(target)
+    upgrade_plan = app.generate_upgrade_plan(target, False)
     assert_steps(upgrade_plan, expected_plan)
 
 
@@ -211,12 +206,6 @@
         },
         workload_version="18.1.0",
     )
-<<<<<<< HEAD
-
-    upgrade_plan = app.generate_upgrade_plan(target, False)
-
-=======
->>>>>>> 285447c3
     expected_plan = ApplicationUpgradePlan(
         description=f"Upgrade plan for '{app.name}' to {target}"
     )
@@ -234,7 +223,7 @@
     ]
     add_steps(expected_plan, upgrade_steps)
 
-    upgrade_plan = app.generate_upgrade_plan(target)
+    upgrade_plan = app.generate_upgrade_plan(target, False)
     assert_steps(upgrade_plan, expected_plan)
 
 
@@ -271,12 +260,6 @@
         },
         workload_version="18.1.0",
     )
-<<<<<<< HEAD
-
-    upgrade_plan = app.generate_upgrade_plan(OpenStackRelease(to_os), False)
-
-=======
->>>>>>> 285447c3
     expected_plan = ApplicationUpgradePlan(description=f"Upgrade plan for '{app.name}' to {to_os}")
     upgrade_steps = [
         PreUpgradeStep(
@@ -292,7 +275,7 @@
     ]
     add_steps(expected_plan, upgrade_steps)
 
-    upgrade_plan = app.generate_upgrade_plan(target)
+    upgrade_plan = app.generate_upgrade_plan(target, False)
     assert_steps(upgrade_plan, expected_plan)
 
 
@@ -330,11 +313,6 @@
         },
         workload_version="18.1.0",
     )
-<<<<<<< HEAD
-
-    upgrade_plan = app.generate_upgrade_plan(OpenStackRelease(from_to), False)
-=======
->>>>>>> 285447c3
     expected_plan = ApplicationUpgradePlan(
         description=f"Upgrade plan for '{app.name}' to {from_to}"
     )
@@ -347,5 +325,5 @@
     ]
     add_steps(expected_plan, upgrade_steps)
 
-    upgrade_plan = app.generate_upgrade_plan(target)
+    upgrade_plan = app.generate_upgrade_plan(target, False)
     assert_steps(upgrade_plan, expected_plan)