--- conflicted
+++ resolved
@@ -300,19 +300,8 @@
     mock_status = mocker.MagicMock()
     mock_status.applications = {"my_keystone": status["keystone_victoria"]}
 
-<<<<<<< HEAD
-    mocker.patch.object(app_module, "async_get_status", return_value=mock_status)
-    app = OpenStackApplication(
-        "my_keystone",
-        app_status,
-        app_config,
-        "my_model",
-        "keystone",
-    )
-=======
     mocker.patch.object(app_module.juju_utils, "get_status", return_value=mock_status)
     app = OpenStackApplication("my_keystone", app_status, app_config, "my_model", "keystone")
->>>>>>> e9b32d49
     await app._check_upgrade(target)
     mock_logger.error.assert_not_called()
 
@@ -328,19 +317,8 @@
     mock_status = mocker.MagicMock()
     mock_status.applications = {"my_keystone": status["keystone_ussuri"]}
 
-<<<<<<< HEAD
-    mocker.patch.object(app_module, "async_get_status", return_value=mock_status)
-    app = OpenStackApplication(
-        "my_keystone",
-        app_status,
-        app_config,
-        "my_model",
-        "keystone",
-    )
-=======
     mocker.patch.object(app_module.juju_utils, "get_status", return_value=mock_status)
     app = OpenStackApplication("my_keystone", app_status, app_config, "my_model", "keystone")
->>>>>>> e9b32d49
     with pytest.raises(ApplicationError, match=exp_error_msg):
         await app._check_upgrade(OpenStackRelease(target))
 
