--- conflicted
+++ resolved
@@ -126,25 +126,36 @@
     target = "victoria"
     app_status = status["keystone_ussuri_victoria"]
     app_config = config["openstack_ussuri"]
-<<<<<<< HEAD
-    exp_charm_origin = "ch"
+
+    mock_logger = mocker.patch("cou.apps.app.logger")
+
+    app = Application("my_keystone", app_status, app_config, "my_model", "keystone")
+    with pytest.raises(MismatchedOpenStackVersions):
+        app.current_os_release
+        mock_logger.error.assert_called_once
+
+    with pytest.raises(MismatchedOpenStackVersions):
+        app.generate_upgrade_plan(target)
+
+
+def test_application_cs(status, config, units):
+    """Test when application is from charm store."""
+    target = "victoria"
+    app_status = status["keystone_ussuri_cs"]
+    app_config = config["openstack_ussuri"]
     exp_os_origin = "distro"
     exp_units = units["units_ussuri"]
     exp_channel = app_status.charm_channel
+    exp_charm_origin = "cs"
     exp_series = app_status.series
-    exp_current_os_release = None
-    exp_next_os_release = None
-    exp_current_channel = None
-    exp_next_channel = None
-    exp_new_origin = None
+    exp_current_os_release = "ussuri"
+    exp_next_os_release = "victoria"
+    exp_current_channel = "ussuri/stable"
+    exp_next_channel = "victoria/stable"
+    exp_new_origin = f"cloud:{exp_series}-{exp_next_os_release}"
     expected_os_origin_release = "ussuri"
-=======
->>>>>>> 54ecaf03
-
-    mock_logger = mocker.patch("cou.apps.app.logger")
-
-    app = Application("my_keystone", app_status, app_config, "my_model", "keystone")
-<<<<<<< HEAD
+
+    app = Application("my_keystone", app_status, app_config, "my_model", "keystone")
     assert_application(
         app,
         "my_keystone",
@@ -165,30 +176,24 @@
         expected_os_origin_release,
         target,
     )
-    assert app.can_generate_upgrade_plan() is False
-=======
-    with pytest.raises(MismatchedOpenStackVersions):
-        app.current_os_release
-        mock_logger.error.assert_called_once
->>>>>>> 54ecaf03
-
-
-def test_application_cs(status, config, units):
-    """Test when application is from charm store."""
-    target = "victoria"
-    app_status = status["keystone_ussuri_cs"]
-    app_config = config["openstack_ussuri"]
-    exp_os_origin = "distro"
-    exp_units = units["units_ussuri"]
+    assert app.can_generate_upgrade_plan()
+
+
+def test_application_wallaby(status, config, units):
+    target = "xena"
+    exp_units = units["units_wallaby"]
+    exp_charm_origin = "ch"
+    app_config = config["openstack_wallaby"]
+    app_status = status["keystone_wallaby"]
+    exp_os_origin = "cloud:focal-wallaby"
     exp_channel = app_status.charm_channel
-    exp_charm_origin = "cs"
     exp_series = app_status.series
-    exp_current_os_release = "ussuri"
-    exp_next_os_release = "victoria"
-    exp_current_channel = "ussuri/stable"
-    exp_next_channel = "victoria/stable"
+    exp_current_os_release = "wallaby"
+    exp_next_os_release = "xena"
+    exp_current_channel = "wallaby/stable"
+    exp_next_channel = "xena/stable"
     exp_new_origin = f"cloud:{exp_series}-{exp_next_os_release}"
-    expected_os_origin_release = "ussuri"
+    expected_os_origin_release = "wallaby"
 
     app = Application("my_keystone", app_status, app_config, "my_model", "keystone")
     assert_application(
@@ -214,49 +219,6 @@
     assert app.can_generate_upgrade_plan()
 
 
-def test_application_wallaby(status, config, units):
-    target = "xena"
-    exp_units = units["units_wallaby"]
-    exp_charm_origin = "ch"
-    app_config = config["openstack_wallaby"]
-    app_status = status["keystone_wallaby"]
-    exp_os_origin = "cloud:focal-wallaby"
-    exp_channel = app_status.charm_channel
-    exp_series = app_status.series
-    exp_current_os_release = "wallaby"
-    exp_next_os_release = "xena"
-    exp_current_channel = "wallaby/stable"
-    exp_next_channel = "xena/stable"
-    exp_new_origin = f"cloud:{exp_series}-{exp_next_os_release}"
-    expected_os_origin_release = "wallaby"
-
-    app = Application("my_keystone", app_status, app_config, "my_model", "keystone")
-    assert_application(
-        app,
-        "my_keystone",
-        exp_series,
-        app_status,
-        app_config,
-        "my_model",
-        "keystone",
-        exp_charm_origin,
-        exp_os_origin,
-        exp_units,
-        exp_channel,
-        exp_current_os_release,
-        exp_next_os_release,
-        exp_current_channel,
-        exp_next_channel,
-        exp_new_origin,
-        expected_os_origin_release,
-        target,
-    )
-    assert app.can_generate_upgrade_plan()
-
-
-<<<<<<< HEAD
-def test_special_app_ussuri(status, config):
-=======
 def test_application_subordinate(status):
     app_status = status["mysql_router"]
     app_config = {"source": {"value": "distro"}}
@@ -270,7 +232,6 @@
 
 
 def test_special_app_more_than_one_compatible_os_release(status, config):
->>>>>>> 54ecaf03
     # version 3.8 on rabbitmq can be from ussuri to yoga. In that case it will be set as yoga.
     expected_units = {"rabbitmq-server/0": {"os_version": "yoga", "workload_version": "3.8"}}
     app = app_module.RabbitMQServer(
@@ -285,12 +246,8 @@
 
 def test_special_app_unknown_version(status, config, mocker):
     expected_units = {"rabbitmq-server/0": {"os_version": None, "workload_version": "80.5"}}
-<<<<<<< HEAD
+    mock_logger = mocker.patch("cou.apps.app.logger")
     app = app_module.RabbitMQServer(
-=======
-    mock_logger = mocker.patch("cou.apps.app.logger")
-    app = Application(
->>>>>>> 54ecaf03
         "rabbitmq-server",
         status["unknown_rabbitmq_server"],
         config["rmq_ussuri"],
@@ -594,10 +551,10 @@
     assert upgrade_plan.description == "Upgrade plan for 'ceph-mon' to: wallaby"
     assert_plan_description(upgrade_plan, steps_description)
 
+
 def test_upgrade_plan_special_application_already_upgraded(status, mocker):
     target = "victoria"
     mock_logger = mocker.patch("cou.apps.app.logger")
-<<<<<<< HEAD
     app_status = status["rabbitmq_server"]
     # os_origin_release bigger than target
     app_config = {"source": {"value": "cloud:focal-wallaby"}}
@@ -610,13 +567,6 @@
         app.name,
         target,
     )
-    assert upgrade_plan is None
-=======
-    app_status = status["keystone_wallaby"]
-    app_config = config["openstack_wallaby"]
-    app = Application("my_keystone", app_status, app_config, "my_model", "keystone")
-    upgrade_plan = app.generate_upgrade_plan(min_cloud_os_version)
-    mock_logger.warning.assert_called_once_with("There is no target to upgrade.")
     assert upgrade_plan is None
 
 
@@ -644,5 +594,4 @@
 
     assert "my_app" in app_module.AppFactory.apps_type
     my_app = app_module.AppFactory.create("my_app")
-    assert isinstance(my_app, MyApp)
->>>>>>> 54ecaf03
+    assert isinstance(my_app, MyApp)