--- conflicted
+++ resolved
@@ -12,18 +12,11 @@
 #  See the License for the specific language governing permissions and
 #  limitations under the License.
 
-<<<<<<< HEAD
-# You should have received a copy of the GNU General Public License
-# along with this program.  If not, see <http://www.gnu.org/licenses/>.
 from collections import OrderedDict
 
 import pytest
 
 from cou.apps import app as app_module
-=======
-import pytest
-
->>>>>>> c4a1dff3
 from cou.apps.app import Application
 from cou.exceptions import MismatchedOpenStackVersions
 
