--- conflicted
+++ resolved
@@ -327,33 +327,7 @@
     assert_plan_description(upgrade_plan, steps_description)
 
 
-<<<<<<< HEAD
-def test_upgrade_plan_channel_on_next_os_release(status, config, mocker):
-=======
-def test_upgrade_plan_change_current_channel(mocker, status, config, model):
-    target = "victoria"
-    app_status = status["keystone_ussuri"]
-    app_config = config["openstack_ussuri"]
-    # channel it's neither the expected as current channel as ussuri/stable or
-    # target_channel victoria/stable
-    app_status.charm_channel = "foo/stable"
-    app = OpenStackApplication("my_keystone", app_status, app_config, model, "keystone")
-    upgrade_plan = app.generate_upgrade_plan(target)
-
-    steps_description = [
-        "Upgrade software packages of 'my_keystone' from the current APT repositories",
-        "Changing 'my_keystone' channel from: 'foo/stable' to: 'ussuri/stable'",
-        "Change charm config of 'my_keystone' 'action-managed-upgrade' to False.",
-        "Upgrade 'my_keystone' to the new channel: 'victoria/stable'",
-        "Change charm config of 'my_keystone' 'openstack-origin' to 'cloud:focal-victoria'",
-        "Check if the workload of 'my_keystone' has been upgraded",
-    ]
-
-    assert_plan_description(upgrade_plan, steps_description)
-
-
 def test_upgrade_plan_channel_on_next_os_release(status, config, model):
->>>>>>> 8ea9d7ea
     target = "victoria"
     app_status = status["keystone_ussuri"]
     app_config = config["openstack_ussuri"]
