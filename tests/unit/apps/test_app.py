#  Copyright 2023 Canonical Limited
#
#  Licensed under the Apache License, Version 2.0 (the "License");
#  you may not use this file except in compliance with the License.
#  You may obtain a copy of the License at
#
#      http://www.apache.org/licenses/LICENSE-2.0
#
#  Unless required by applicable law or agreed to in writing, software
#  distributed under the License is distributed on an "AS IS" BASIS,
#  WITHOUT WARRANTIES OR CONDITIONS OF ANY KIND, either express or implied.
#  See the License for the specific language governing permissions and
#  limitations under the License.
import re
from unittest.mock import AsyncMock, MagicMock, patch

import pytest

from cou.apps import app as app_module
from cou.apps.app import OpenStackApplication
from cou.exceptions import (
    ApplicationError,
    HaltUpgradePlanGeneration,
    MismatchedOpenStackVersions,
)
from cou.steps import UpgradeStep
from cou.utils import app_utils
from cou.utils.openstack import OpenStackRelease
from tests.unit.apps.utils import add_steps


def test_application_eq(status, config, model):
    """Name of the app is used as comparison between Applications objects."""
    status_keystone_1 = status["keystone_ussuri"]
    config_keystone_1 = config["openstack_ussuri"]
    status_keystone_2 = status["keystone_wallaby"]
    config_keystone_2 = config["openstack_wallaby"]
    keystone_1 = OpenStackApplication(
        "keystone", status_keystone_1, config_keystone_1, model, "keystone"
    )
    keystone_2 = OpenStackApplication(
        "keystone", status_keystone_2, config_keystone_2, model, "keystone"
    )
    keystone_3 = OpenStackApplication(
        "keystone_foo", status_keystone_1, config_keystone_1, model, "keystone"
    )

    # keystone_1 is equal to keystone_2 because they have the same name
    # even if they have different status and config.
    assert keystone_1 == keystone_2
    # keystone_1 is different then keystone_3 even if they have same status and config.
    assert keystone_1 != keystone_3


def assert_application(
    app,
    exp_name,
    exp_series,
    exp_status,
    exp_config,
    exp_model,
    exp_charm,
    exp_charm_origin,
    exp_os_origin,
    exp_units,
    exp_channel,
    exp_current_os_release,
    exp_possible_current_channels,
    exp_target_channel,
    exp_new_origin,
    exp_apt_source_codename,
    exp_channel_codename,
    target,
):
    target_version = OpenStackRelease(target)
    assert app.name == exp_name
    assert app.series == exp_series
    assert app.status == exp_status
    assert app.config == exp_config
    assert app.model == exp_model
    assert app.charm == exp_charm
    assert app.charm_origin == exp_charm_origin
    assert app.os_origin == exp_os_origin
    assert app.units == exp_units
    assert app.channel == exp_channel
    assert app.current_os_release == exp_current_os_release
    assert app.possible_current_channels == exp_possible_current_channels
    assert app.target_channel(target_version) == exp_target_channel
    assert app.new_origin(target_version) == exp_new_origin
    assert app.apt_source_codename == exp_apt_source_codename
    assert app.channel_codename == exp_channel_codename


def test_application_ussuri(status, config, units, model):
    target = "victoria"
    app_status = status["keystone_ussuri"]
    app_config = config["openstack_ussuri"]
    exp_charm_origin = "ch"
    exp_os_origin = "distro"
    exp_units = units["units_ussuri"]
    exp_channel = app_status.charm_channel
    exp_series = app_status.series
    exp_current_os_release = "ussuri"
    exp_possible_current_channels = ["ussuri/stable"]
    exp_target_channel = f"{target}/stable"
    exp_new_origin = f"cloud:{exp_series}-{target}"
    exp_apt_source_codename = exp_current_os_release
    exp_channel_codename = exp_current_os_release

    app = OpenStackApplication("my_keystone", app_status, app_config, model, "keystone")
    assert_application(
        app,
        "my_keystone",
        exp_series,
        app_status,
        app_config,
        model,
        "keystone",
        exp_charm_origin,
        exp_os_origin,
        exp_units,
        exp_channel,
        exp_current_os_release,
        exp_possible_current_channels,
        exp_target_channel,
        exp_new_origin,
        exp_apt_source_codename,
        exp_channel_codename,
        target,
    )


def test_application_different_wl(status, config, model):
    """Different OpenStack Version on units if workload version is different."""
    exp_error_msg = re.compile(
        "Units of application my_keystone are running mismatched OpenStack versions: "
        r"{OpenStackRelease(?:<victoria>|<ussuri>), OpenStackRelease(?:<victoria>|<ussuri>)}. "
        "This is not currently handled."
    )
    app_status = status["keystone_ussuri_victoria"]
    app_config = config["openstack_ussuri"]

    app = OpenStackApplication("my_keystone", app_status, app_config, model, "keystone")
    with pytest.raises(MismatchedOpenStackVersions, match=exp_error_msg):
        app.current_os_release


def test_application_cs(status, config, units, model):
    """Test when application is from charm store."""
    target = "victoria"
    app_status = status["keystone_ussuri_cs"]
    app_config = config["openstack_ussuri"]
    exp_os_origin = "distro"
    exp_units = units["units_ussuri"]
    exp_channel = app_status.charm_channel
    exp_charm_origin = "cs"
    exp_series = app_status.series
    exp_current_os_release = "ussuri"
    exp_possible_current_channels = ["ussuri/stable"]
    exp_target_channel = f"{target}/stable"
    exp_new_origin = f"cloud:{exp_series}-{target}"
    exp_apt_source_codename = exp_current_os_release
    exp_channel_codename = exp_current_os_release

    app = OpenStackApplication("my_keystone", app_status, app_config, model, "keystone")
    assert_application(
        app,
        "my_keystone",
        exp_series,
        app_status,
        app_config,
        model,
        "keystone",
        exp_charm_origin,
        exp_os_origin,
        exp_units,
        exp_channel,
        exp_current_os_release,
        exp_possible_current_channels,
        exp_target_channel,
        exp_new_origin,
        exp_apt_source_codename,
        exp_channel_codename,
        target,
    )


def test_application_wallaby(status, config, units, model):
    target = "xena"
    exp_units = units["units_wallaby"]
    exp_charm_origin = "ch"
    app_config = config["openstack_wallaby"]
    app_status = status["keystone_wallaby"]
    exp_os_origin = "cloud:focal-wallaby"
    exp_channel = app_status.charm_channel
    exp_series = app_status.series
    exp_current_os_release = "wallaby"
    exp_possible_current_channels = ["wallaby/stable"]
    exp_target_channel = f"{target}/stable"
    exp_new_origin = f"cloud:{exp_series}-{target}"
    exp_apt_source_codename = exp_current_os_release
    exp_channel_codename = exp_current_os_release

    app = OpenStackApplication("my_keystone", app_status, app_config, model, "keystone")
    assert_application(
        app,
        "my_keystone",
        exp_series,
        app_status,
        app_config,
        model,
        "keystone",
        exp_charm_origin,
        exp_os_origin,
        exp_units,
        exp_channel,
        exp_current_os_release,
        exp_possible_current_channels,
        exp_target_channel,
        exp_new_origin,
        exp_apt_source_codename,
        exp_channel_codename,
        target,
    )


def test_application_no_origin_config(status, model):
    app = OpenStackApplication(
        "my_keystone",
        status["keystone_ussuri"],
        {},
        model,
        "keystone",
    )
    assert app._get_os_origin() == ""
    assert app.apt_source_codename is None


def test_application_empty_origin_config(status, model):
    app = OpenStackApplication(
        "my_keystone",
        status["keystone_ussuri"],
        {"source": {"value": ""}},
        model,
        "keystone",
    )
    assert app.apt_source_codename is None


def test_application_unexpected_channel(status, config, model):
    target = "xena"
    app_status = status["keystone_wallaby"]
    # channel is set to a previous OpenStack release
    app_status.charm_channel = "ussuri/stable"
    app = OpenStackApplication(
        "my_keystone",
        app_status,
        config["openstack_wallaby"],
        model,
        "keystone",
    )
    with pytest.raises(ApplicationError):
        app.generate_upgrade_plan(target)


@pytest.mark.parametrize(
    "source_value",
    ["ppa:myteam/ppa", "cloud:xenial-proposed/ocata", "http://my.archive.com/ubuntu main"],
)
def test_application_unknown_source(status, model, source_value):
    app = OpenStackApplication(
        "my_keystone",
        status["keystone_ussuri"],
        {"source": {"value": source_value}},
        model,
        "keystone",
    )
    with pytest.raises(ApplicationError):
        app.apt_source_codename


@pytest.mark.asyncio
async def test_application_check_upgrade(status, config, model):
    target = OpenStackRelease("victoria")
    app_status = status["keystone_ussuri"]
    app_config = config["openstack_ussuri"]

    # workload version changed from ussuri to victoria
    mock_status = AsyncMock()
    mock_status.return_value.applications = {"my_keystone": status["keystone_victoria"]}
    model.get_status = mock_status
    app = OpenStackApplication("my_keystone", app_status, app_config, model, "keystone")
    await app._check_upgrade(target)


@pytest.mark.asyncio
async def test_application_check_upgrade_fail(status, config, model):
    exp_error_msg = "Cannot upgrade units 'keystone/0, keystone/1, keystone/2' to victoria."
    target = OpenStackRelease("victoria")
    app_status = status["keystone_ussuri"]
    app_config = config["openstack_ussuri"]

    # workload version didn't change from ussuri to victoria
    mock_status = AsyncMock()
    mock_status.return_value.applications = {"my_keystone": app_status}
    model.get_status = mock_status
    app = OpenStackApplication("my_keystone", app_status, app_config, model, "keystone")
    with pytest.raises(ApplicationError, match=exp_error_msg):
        await app._check_upgrade(target)


def test_upgrade_plan_ussuri_to_victoria(status, config, model):
    target = "victoria"
    app_status = status["keystone_ussuri"]
    app_config = config["openstack_ussuri"]
    app = OpenStackApplication("my_keystone", app_status, app_config, model, "keystone")
    upgrade_plan = app.generate_upgrade_plan(target)
    expected_plan = UpgradeStep(
        description=f"Upgrade plan for '{app.name}' to {target}",
        parallel=False,
        function=None,
    )
    upgrade_steps = [
        UpgradeStep(
            description=(
                f"Upgrade software packages of '{app.name}' from the current APT repositories"
            ),
            parallel=False,
            function=app_utils.upgrade_packages,
            units=app.status.units.keys(),
            model=model,
        ),
        UpgradeStep(
            description=f"Refresh '{app.name}' to the latest revision of 'ussuri/stable'",
            parallel=False,
            function=model.upgrade_charm,
            application_name=app.name,
            channel="ussuri/stable",
            switch=None,
        ),
        UpgradeStep(
            description=f"Change charm config of '{app.name}' 'action-managed-upgrade' to False.",
            parallel=False,
            function=model.set_application_config,
            name=app.name,
            configuration={"action-managed-upgrade": False},
        ),
        UpgradeStep(
            description=f"Upgrade '{app.name}' to the new channel: 'victoria/stable'",
            parallel=False,
            function=model.upgrade_charm,
            application_name=app.name,
            channel="victoria/stable",
        ),
        UpgradeStep(
            description=(
                f"Change charm config of '{app.name}' "
                f"'{app.origin_setting}' to 'cloud:focal-victoria'"
            ),
            parallel=False,
            function=model.set_application_config,
            name=app.name,
            configuration={f"{app.origin_setting}": "cloud:focal-victoria"},
        ),
        UpgradeStep(
            description=f"Check if the workload of '{app.name}' has been upgraded",
            parallel=False,
            function=app._check_upgrade,
            target=OpenStackRelease(target),
        ),
    ]
    add_steps(expected_plan, upgrade_steps)

    assert upgrade_plan == expected_plan


def test_upgrade_plan_ussuri_to_victoria_ch_migration(status, config, model):
    target = "victoria"
    app_status = status["keystone_ussuri_cs"]
    app_config = config["openstack_ussuri"]
    app = OpenStackApplication("my_keystone", app_status, app_config, model, "keystone")
    upgrade_plan = app.generate_upgrade_plan(target)
    expected_plan = UpgradeStep(
        description=f"Upgrade plan for '{app.name}' to {target}",
        parallel=False,
        function=None,
    )
    upgrade_steps = [
        UpgradeStep(
            description=(
                f"Upgrade software packages of '{app.name}' from the current APT repositories"
            ),
            parallel=False,
            function=app_utils.upgrade_packages,
            units=app.status.units.keys(),
            model=model,
        ),
        UpgradeStep(
            description=f"Migration of '{app.name}' from charmstore to charmhub",
            parallel=False,
            function=model.upgrade_charm,
            application_name=app.name,
            channel="ussuri/stable",
            switch="ch:keystone",
        ),
        UpgradeStep(
            description=f"Change charm config of '{app.name}' 'action-managed-upgrade' to False.",
            parallel=False,
            function=model.set_application_config,
            name=app.name,
            configuration={"action-managed-upgrade": False},
        ),
        UpgradeStep(
            description=f"Upgrade '{app.name}' to the new channel: 'victoria/stable'",
            parallel=False,
            function=model.upgrade_charm,
            application_name=app.name,
            channel="victoria/stable",
        ),
        UpgradeStep(
            description=(
                f"Change charm config of '{app.name}' "
                f"'{app.origin_setting}' to 'cloud:focal-victoria'"
            ),
            parallel=False,
            function=model.set_application_config,
            name=app.name,
            configuration={f"{app.origin_setting}": "cloud:focal-victoria"},
        ),
        UpgradeStep(
            description=f"Check if the workload of '{app.name}' has been upgraded",
            parallel=False,
            function=app._check_upgrade,
            target=OpenStackRelease(target),
        ),
    ]
    add_steps(expected_plan, upgrade_steps)

    assert upgrade_plan == expected_plan

<<<<<<< HEAD

def test_upgrade_plan_change_current_channel(status, config, model):
    target = "victoria"
    app_status = status["keystone_ussuri"]
    app_config = config["openstack_ussuri"]
    # channel it's neither the expected as current channel as ussuri/stable or
    # target_channel victoria/stable
    app_status.charm_channel = "foo/stable"
    app = OpenStackApplication("my_keystone", app_status, app_config, model, "keystone")
    upgrade_plan = app.generate_upgrade_plan(target)
    expected_plan = UpgradeStep(
        description=f"Upgrade plan for '{app.name}' to {target}",
        parallel=False,
        function=None,
    )
    upgrade_steps = [
        UpgradeStep(
            description=(
                f"Upgrade software packages of '{app.name}' from the current APT repositories"
            ),
            parallel=False,
            function=app_utils.upgrade_packages,
            units=app.status.units.keys(),
            model=model,
        ),
        UpgradeStep(
            description=f"Changing '{app.name}' channel from: 'foo/stable' to: 'ussuri/stable'",
            parallel=False,
            function=model.upgrade_charm,
            application_name=app.name,
            channel="ussuri/stable",
            switch=None,
        ),
        UpgradeStep(
            description=f"Change charm config of '{app.name}' 'action-managed-upgrade' to False.",
            parallel=False,
            function=model.set_application_config,
            name=app.name,
            configuration={"action-managed-upgrade": False},
        ),
        UpgradeStep(
            description=f"Upgrade '{app.name}' to the new channel: 'victoria/stable'",
            parallel=False,
            function=model.upgrade_charm,
            application_name=app.name,
            channel="victoria/stable",
        ),
        UpgradeStep(
            description=(
                f"Change charm config of '{app.name}' "
                f"'{app.origin_setting}' to 'cloud:focal-victoria'"
            ),
            parallel=False,
            function=model.set_application_config,
            name=app.name,
            configuration={f"{app.origin_setting}": "cloud:focal-victoria"},
        ),
        UpgradeStep(
            description=f"Check if the workload of '{app.name}' has been upgraded",
            parallel=False,
            function=app._check_upgrade,
            target=OpenStackRelease(target),
        ),
    ]
    add_steps(expected_plan, upgrade_steps)

    assert upgrade_plan == expected_plan


=======
>>>>>>> 97ca665f
def test_upgrade_plan_channel_on_next_os_release(status, config, model):
    target = "victoria"
    app_status = status["keystone_ussuri"]
    app_config = config["openstack_ussuri"]
    # channel it's already on next OpenStack release
    app_status.charm_channel = "victoria/stable"
    app = OpenStackApplication("my_keystone", app_status, app_config, model, "keystone")
    upgrade_plan = app.generate_upgrade_plan(target)

    expected_plan = UpgradeStep(
        description=f"Upgrade plan for '{app.name}' to {target}",
        parallel=False,
        function=None,
    )
    # no sub-step for refresh current channel or next channel
    upgrade_steps = [
        UpgradeStep(
            description=(
                f"Upgrade software packages of '{app.name}' from the current APT repositories"
            ),
            parallel=False,
            function=app_utils.upgrade_packages,
            units=app.status.units.keys(),
            model=model,
        ),
        UpgradeStep(
            description=f"Change charm config of '{app.name}' 'action-managed-upgrade' to False.",
            parallel=False,
            function=model.set_application_config,
            name=app.name,
            configuration={"action-managed-upgrade": False},
        ),
        UpgradeStep(
            description=(
                f"Change charm config of '{app.name}' "
                f"'{app.origin_setting}' to 'cloud:focal-victoria'"
            ),
            parallel=False,
            function=model.set_application_config,
            name=app.name,
            configuration={f"{app.origin_setting}": "cloud:focal-victoria"},
        ),
        UpgradeStep(
            description=f"Check if the workload of '{app.name}' has been upgraded",
            parallel=False,
            function=app._check_upgrade,
            target=OpenStackRelease(target),
        ),
    ]
    add_steps(expected_plan, upgrade_steps)

    assert upgrade_plan == expected_plan


def test_upgrade_plan_origin_already_on_next_openstack_release(status, config, model):
    target = "victoria"
    app_status = status["keystone_ussuri"]
    app_config = config["openstack_ussuri"]
    # openstack-origin already configured for next OpenStack release
    app_config["openstack-origin"]["value"] = "cloud:focal-victoria"
    app = OpenStackApplication("my_keystone", app_status, app_config, model, "keystone")
    upgrade_plan = app.generate_upgrade_plan(target)
    expected_plan = UpgradeStep(
        description=f"Upgrade plan for '{app.name}' to {target}",
        parallel=False,
        function=None,
    )
    upgrade_steps = [
        UpgradeStep(
            description=(
                f"Upgrade software packages of '{app.name}' from the current APT repositories"
            ),
            parallel=False,
            function=app_utils.upgrade_packages,
            units=app.status.units.keys(),
            model=model,
        ),
        UpgradeStep(
            description=f"Refresh '{app.name}' to the latest revision of 'ussuri/stable'",
            parallel=False,
            function=model.upgrade_charm,
            application_name=app.name,
            channel="ussuri/stable",
            switch=None,
        ),
        UpgradeStep(
            description=f"Change charm config of '{app.name}' 'action-managed-upgrade' to False.",
            parallel=False,
            function=model.set_application_config,
            name=app.name,
            configuration={"action-managed-upgrade": False},
        ),
        UpgradeStep(
            description=f"Upgrade '{app.name}' to the new channel: 'victoria/stable'",
            parallel=False,
            function=model.upgrade_charm,
            application_name=app.name,
            channel="victoria/stable",
        ),
        UpgradeStep(
            description=f"Check if the workload of '{app.name}' has been upgraded",
            parallel=False,
            function=app._check_upgrade,
            target=OpenStackRelease(target),
        ),
    ]
    add_steps(expected_plan, upgrade_steps)

    assert upgrade_plan == expected_plan


def test_upgrade_plan_application_already_upgraded(status, config, model):
    exp_error_msg = (
        "Application 'my_keystone' already configured for release equal or greater "
        "than victoria. Ignoring."
    )
    target = "victoria"
    app_status = status["keystone_wallaby"]
    app_config = config["openstack_wallaby"]
    app = OpenStackApplication("my_keystone", app_status, app_config, model, "keystone")
    # victoria is lesser than wallaby, so application should not generate a plan.
    with pytest.raises(HaltUpgradePlanGeneration, match=exp_error_msg):
        app.generate_upgrade_plan(target)


def test_upgrade_plan_application_already_disable_action_managed(status, config, model):
    target = "victoria"
    app_status = status["keystone_ussuri"]
    app_config = config["openstack_ussuri"]
    app_config["action-managed-upgrade"]["value"] = False
    app = OpenStackApplication(
        "my_keystone",
        app_status,
        app_config,
        model,
        "keystone",
    )
    upgrade_plan = app.generate_upgrade_plan(target)
    expected_plan = UpgradeStep(
        description=f"Upgrade plan for '{app.name}' to {target}",
        parallel=False,
        function=None,
    )
    upgrade_steps = [
        UpgradeStep(
            description=(
                f"Upgrade software packages of '{app.name}' from the current APT repositories"
            ),
            parallel=False,
            function=app_utils.upgrade_packages,
            units=app.status.units.keys(),
            model=model,
        ),
        UpgradeStep(
            description=f"Refresh '{app.name}' to the latest revision of 'ussuri/stable'",
            parallel=False,
            function=model.upgrade_charm,
            application_name=app.name,
            channel="ussuri/stable",
            switch=None,
        ),
        UpgradeStep(
            description=f"Upgrade '{app.name}' to the new channel: 'victoria/stable'",
            parallel=False,
            function=model.upgrade_charm,
            application_name=app.name,
            channel="victoria/stable",
        ),
        UpgradeStep(
            description=(
                f"Change charm config of '{app.name}' "
                f"'{app.origin_setting}' to 'cloud:focal-victoria'"
            ),
            parallel=False,
            function=model.set_application_config,
            name=app.name,
            configuration={f"{app.origin_setting}": "cloud:focal-victoria"},
        ),
        UpgradeStep(
            description=f"Check if the workload of '{app.name}' has been upgraded",
            parallel=False,
            function=app._check_upgrade,
            target=OpenStackRelease(target),
        ),
    ]
    add_steps(expected_plan, upgrade_steps)

    assert upgrade_plan == expected_plan


@patch.object(app_module, "is_charm_supported", return_value=False)
def test_app_factory_not_supported_openstack_charm(mock_is_charm_supported):
    charm = "my-app"
    my_app = app_module.AppFactory.create(
        name=charm,
        status=MagicMock(),
        config=MagicMock(),
        model=MagicMock(),
        charm=charm,
    )
    assert my_app is None
    mock_is_charm_supported.assert_called_once_with(charm)


@patch.object(app_module, "is_charm_supported", return_value=True)
def test_app_factory_register(mock_is_charm_supported):
    charm = "foo"

    @app_module.AppFactory.register_application([charm])
    class Foo:
        def __init__(self, *_, **__):
            pass

    assert charm in app_module.AppFactory.charms
    foo = app_module.AppFactory.create("my-foo", MagicMock(), {}, MagicMock(), charm)
    mock_is_charm_supported.assert_called_once_with(charm)
    assert foo is not None
    assert isinstance(foo, Foo)<|MERGE_RESOLUTION|>--- conflicted
+++ resolved
@@ -438,78 +438,7 @@
 
     assert upgrade_plan == expected_plan
 
-<<<<<<< HEAD
-
-def test_upgrade_plan_change_current_channel(status, config, model):
-    target = "victoria"
-    app_status = status["keystone_ussuri"]
-    app_config = config["openstack_ussuri"]
-    # channel it's neither the expected as current channel as ussuri/stable or
-    # target_channel victoria/stable
-    app_status.charm_channel = "foo/stable"
-    app = OpenStackApplication("my_keystone", app_status, app_config, model, "keystone")
-    upgrade_plan = app.generate_upgrade_plan(target)
-    expected_plan = UpgradeStep(
-        description=f"Upgrade plan for '{app.name}' to {target}",
-        parallel=False,
-        function=None,
-    )
-    upgrade_steps = [
-        UpgradeStep(
-            description=(
-                f"Upgrade software packages of '{app.name}' from the current APT repositories"
-            ),
-            parallel=False,
-            function=app_utils.upgrade_packages,
-            units=app.status.units.keys(),
-            model=model,
-        ),
-        UpgradeStep(
-            description=f"Changing '{app.name}' channel from: 'foo/stable' to: 'ussuri/stable'",
-            parallel=False,
-            function=model.upgrade_charm,
-            application_name=app.name,
-            channel="ussuri/stable",
-            switch=None,
-        ),
-        UpgradeStep(
-            description=f"Change charm config of '{app.name}' 'action-managed-upgrade' to False.",
-            parallel=False,
-            function=model.set_application_config,
-            name=app.name,
-            configuration={"action-managed-upgrade": False},
-        ),
-        UpgradeStep(
-            description=f"Upgrade '{app.name}' to the new channel: 'victoria/stable'",
-            parallel=False,
-            function=model.upgrade_charm,
-            application_name=app.name,
-            channel="victoria/stable",
-        ),
-        UpgradeStep(
-            description=(
-                f"Change charm config of '{app.name}' "
-                f"'{app.origin_setting}' to 'cloud:focal-victoria'"
-            ),
-            parallel=False,
-            function=model.set_application_config,
-            name=app.name,
-            configuration={f"{app.origin_setting}": "cloud:focal-victoria"},
-        ),
-        UpgradeStep(
-            description=f"Check if the workload of '{app.name}' has been upgraded",
-            parallel=False,
-            function=app._check_upgrade,
-            target=OpenStackRelease(target),
-        ),
-    ]
-    add_steps(expected_plan, upgrade_steps)
-
-    assert upgrade_plan == expected_plan
-
-
-=======
->>>>>>> 97ca665f
+
 def test_upgrade_plan_channel_on_next_os_release(status, config, model):
     target = "victoria"
     app_status = status["keystone_ussuri"]
