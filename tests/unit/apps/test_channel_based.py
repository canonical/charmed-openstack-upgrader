#  Licensed under the Apache License, Version 2.0 (the "License");
#  you may not use this file except in compliance with the License.
#  You may obtain a copy of the License at
#
#      http://www.apache.org/licenses/LICENSE-2.0
#
#  Unless required by applicable law or agreed to in writing, software
#  distributed under the License is distributed on an "AS IS" BASIS,
#  WITHOUT WARRANTIES OR CONDITIONS OF ANY KIND, either express or implied.
#  See the License for the specific language governing permissions and
#  limitations under the License.

from cou.apps.channel_based import OpenStackChannelBasedApplication
from cou.steps import (
    ApplicationUpgradePlan,
    PostUpgradeStep,
    PreUpgradeStep,
    UpgradeStep,
)
from cou.utils import app_utils
from cou.utils.openstack import OpenStackRelease
from tests.unit.apps.utils import add_steps


def test_application_versionless(status, config, model):
    app = OpenStackChannelBasedApplication(
        "glance-simplestreams-sync",
        status["glance_simplestreams_sync_ussuri"],
        config["openstack_ussuri"],
        model,
        "glance-simplestreams-sync",
    )
    assert app.current_os_release == "ussuri"
    assert app.is_versionless is True


def test_application_gnocchi_ussuri(status, config, model):
    app = OpenStackChannelBasedApplication(
        "gnocchi",
        status["gnocchi_ussuri"],
        config["openstack_ussuri"],
        model,
        "gnocchi",
    )
    assert app.current_os_release == "ussuri"
    assert app.is_versionless is False


def test_application_gnocchi_xena(status, config, model):
    # workload version is the same for xena and yoga, but current_os_release
    # is based on the channel.
    app = OpenStackChannelBasedApplication(
        "gnocchi",
        status["gnocchi_xena"],
        config["openstack_xena"],
        model,
        "gnocchi",
    )
    assert app.current_os_release == "xena"
    assert app.is_versionless is False


def test_application_designate_bind_ussuri(status, config, model):
    # workload version is the same from ussuri to yoga, but current_os_release
    # is based on the channel.
    app_config = config["openstack_ussuri"]
    app_config["action-managed-upgrade"] = {"value": False}
    app = OpenStackChannelBasedApplication(
        "designate-bind",
        status["designate_bind_ussuri"],
        app_config,
        model,
        "designate-bind",
    )
    assert app.current_os_release == "ussuri"
    assert app.is_versionless is False


def test_application_versionless_upgrade_plan_ussuri_to_victoria(status, config, model):
    target = OpenStackRelease("victoria")
    app_config = config["openstack_ussuri"]
    # Does not have action-managed-upgrade
    app_config.pop("action-managed-upgrade")
    app = OpenStackChannelBasedApplication(
        "glance-simplestreams-sync",
        status["glance_simplestreams_sync_ussuri"],
        app_config,
        model,
        "glance-simplestreams-sync",
    )

    upgrade_plan = app.generate_upgrade_plan(target)

    expected_plan = ApplicationUpgradePlan(
        description=f"Upgrade plan for '{app.name}' to {target}"
    )

    upgrade_steps = [
        PreUpgradeStep(
            description=(
                f"Upgrade software packages of '{app.name}' from the current APT repositories"
            ),
            parallel=False,
            coro=app_utils.upgrade_packages(app.status.units.keys(), model, None),
        ),
        PreUpgradeStep(
            description=f"Refresh '{app.name}' to the latest revision of 'ussuri/stable'",
            parallel=False,
            coro=model.upgrade_charm(app.name, "ussuri/stable", switch=None),
        ),
        UpgradeStep(
            description=f"Upgrade '{app.name}' to the new channel: 'victoria/stable'",
            parallel=False,
            coro=model.upgrade_charm(app.name, "victoria/stable"),
        ),
        UpgradeStep(
            description=(
                f"Change charm config of '{app.name}' "
                f"'{app.origin_setting}' to 'cloud:focal-victoria'"
            ),
            parallel=False,
            coro=model.set_application_config(
                app.name,
                {f"{app.origin_setting}": "cloud:focal-victoria"},
            ),
        ),
    ]

    add_steps(expected_plan, upgrade_steps)

    assert upgrade_plan == expected_plan


def test_application_gnocchi_upgrade_plan_ussuri_to_victoria(status, config, model):
    # Gnocchi from ussuri to victoria upgrade the workload version from 4.3.4 to 4.4.0.
    target = OpenStackRelease("victoria")
    app_config = config["openstack_ussuri"]
    app_config["action-managed-upgrade"] = {"value": False}
    app = OpenStackChannelBasedApplication(
        "gnocchi",
        status["gnocchi_ussuri"],
        app_config,
        model,
        "gnocchi",
    )

    upgrade_plan = app.generate_upgrade_plan(target)

    expected_plan = ApplicationUpgradePlan(
        description=f"Upgrade plan for '{app.name}' to {target}"
    )

    upgrade_steps = [
        PreUpgradeStep(
            description=(
                f"Upgrade software packages of '{app.name}' from the current APT repositories"
            ),
            parallel=False,
            coro=app_utils.upgrade_packages(app.status.units.keys(), model, None),
        ),
        PreUpgradeStep(
            description=f"Refresh '{app.name}' to the latest revision of 'ussuri/stable'",
            parallel=False,
            coro=model.upgrade_charm(app.name, "ussuri/stable", switch=None),
        ),
        UpgradeStep(
            description=f"Upgrade '{app.name}' to the new channel: 'victoria/stable'",
            parallel=False,
            coro=model.upgrade_charm(app.name, "victoria/stable"),
        ),
        UpgradeStep(
            description=(
                f"Change charm config of '{app.name}' "
                f"'{app.origin_setting}' to 'cloud:focal-victoria'"
            ),
            parallel=False,
            coro=model.set_application_config(
                app.name,
                {f"{app.origin_setting}": "cloud:focal-victoria"},
            ),
        ),
<<<<<<< HEAD
        PostUpgradeStep(
            description=f"Wait 120 s for app {app.name} to reach the idle state.",
=======
        UpgradeStep(
            description=f"Wait 300s for app {app.name} to reach the idle state.",
>>>>>>> d30f912c
            parallel=False,
            coro=model.wait_for_idle(300, [app.name]),
        ),
        PostUpgradeStep(
            description=f"Check if the workload of '{app.name}' has been upgraded",
            parallel=False,
            coro=app._check_upgrade(target),
        ),
    ]

    add_steps(expected_plan, upgrade_steps)

    assert upgrade_plan == expected_plan


def test_application_designate_bind_upgrade_plan_ussuri_to_victoria(status, config, model):
    target = OpenStackRelease("victoria")
    app_config = config["openstack_ussuri"]
    app_config["action-managed-upgrade"] = {"value": False}
    app = OpenStackChannelBasedApplication(
        "designate-bind",
        status["designate_bind_ussuri"],
        app_config,
        model,
        "designate-bind",
    )

    upgrade_plan = app.generate_upgrade_plan(target)

    expected_plan = ApplicationUpgradePlan(
        description=f"Upgrade plan for '{app.name}' to {target}"
    )

    upgrade_steps = [
        PreUpgradeStep(
            description=(
                f"Upgrade software packages of '{app.name}' from the current APT repositories"
            ),
            parallel=False,
            coro=app_utils.upgrade_packages(app.status.units.keys(), model, None),
        ),
        PreUpgradeStep(
            description=f"Refresh '{app.name}' to the latest revision of 'ussuri/stable'",
            parallel=False,
            coro=model.upgrade_charm(app.name, "ussuri/stable", switch=None),
        ),
        UpgradeStep(
            description=f"Upgrade '{app.name}' to the new channel: 'victoria/stable'",
            parallel=False,
            coro=model.upgrade_charm(app.name, "victoria/stable"),
        ),
        UpgradeStep(
            description=(
                f"Change charm config of '{app.name}' "
                f"'{app.origin_setting}' to 'cloud:focal-victoria'"
            ),
            parallel=False,
            coro=model.set_application_config(
                app.name,
                {f"{app.origin_setting}": "cloud:focal-victoria"},
            ),
        ),
<<<<<<< HEAD
        PostUpgradeStep(
            description=f"Wait 120 s for app {app.name} to reach the idle state.",
=======
        UpgradeStep(
            description=f"Wait 300s for app {app.name} to reach the idle state.",
>>>>>>> d30f912c
            parallel=False,
            coro=model.wait_for_idle(300, [app.name]),
        ),
        PostUpgradeStep(
            description=f"Check if the workload of '{app.name}' has been upgraded",
            parallel=False,
            coro=app._check_upgrade(target),
        ),
    ]

    add_steps(expected_plan, upgrade_steps)

    assert upgrade_plan == expected_plan<|MERGE_RESOLUTION|>--- conflicted
+++ resolved
@@ -179,13 +179,8 @@
                 {f"{app.origin_setting}": "cloud:focal-victoria"},
             ),
         ),
-<<<<<<< HEAD
-        PostUpgradeStep(
-            description=f"Wait 120 s for app {app.name} to reach the idle state.",
-=======
-        UpgradeStep(
+        PostUpgradeStep(
             description=f"Wait 300s for app {app.name} to reach the idle state.",
->>>>>>> d30f912c
             parallel=False,
             coro=model.wait_for_idle(300, [app.name]),
         ),
@@ -248,13 +243,8 @@
                 {f"{app.origin_setting}": "cloud:focal-victoria"},
             ),
         ),
-<<<<<<< HEAD
-        PostUpgradeStep(
-            description=f"Wait 120 s for app {app.name} to reach the idle state.",
-=======
-        UpgradeStep(
+        PostUpgradeStep(
             description=f"Wait 300s for app {app.name} to reach the idle state.",
->>>>>>> d30f912c
             parallel=False,
             coro=model.wait_for_idle(300, [app.name]),
         ),
