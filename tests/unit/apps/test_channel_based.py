--- conflicted
+++ resolved
@@ -22,13 +22,8 @@
 from tests.unit.apps.utils import add_steps
 
 
-<<<<<<< HEAD
 def test_application_versionless(status, config, model, apps_machines):
-    app = OpenStackChannelBasedApplication(
-=======
-def test_application_versionless(status, config, model):
-    app = ChannelBasedApplication(
->>>>>>> 3e5b4336
+    app = ChannelBasedApplication(
         "glance-simplestreams-sync",
         status["glance_simplestreams_sync_focal_ussuri"],
         config["openstack_ussuri"],
@@ -40,13 +35,8 @@
     assert app.is_versionless is True
 
 
-<<<<<<< HEAD
 def test_application_gnocchi_ussuri(status, config, model, apps_machines):
-    app = OpenStackChannelBasedApplication(
-=======
-def test_application_gnocchi_ussuri(status, config, model):
-    app = ChannelBasedApplication(
->>>>>>> 3e5b4336
+    app = ChannelBasedApplication(
         "gnocchi",
         status["gnocchi_focal_ussuri"],
         config["openstack_ussuri"],
