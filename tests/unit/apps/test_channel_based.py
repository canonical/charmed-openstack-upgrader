--- conflicted
+++ resolved
@@ -183,11 +183,6 @@
         workload_version="",
     )
 
-<<<<<<< HEAD
-    upgrade_plan = app.generate_upgrade_plan(target, False)
-
-=======
->>>>>>> 285447c3
     expected_plan = ApplicationUpgradePlan(
         description=f"Upgrade plan for '{app.name}' to {target}"
     )
@@ -231,7 +226,7 @@
 
     add_steps(expected_plan, upgrade_steps)
 
-    upgrade_plan = app.generate_upgrade_plan(target)
+    upgrade_plan = app.generate_upgrade_plan(target, False)
 
     assert_steps(upgrade_plan, expected_plan)
 
@@ -267,11 +262,6 @@
         workload_version="4.3.4",
     )
 
-<<<<<<< HEAD
-    upgrade_plan = app.generate_upgrade_plan(target, False)
-
-=======
->>>>>>> 285447c3
     expected_plan = ApplicationUpgradePlan(
         description=f"Upgrade plan for '{app.name}' to {target}"
     )
@@ -325,7 +315,7 @@
 
     add_steps(expected_plan, upgrade_steps)
 
-    upgrade_plan = app.generate_upgrade_plan(target)
+    upgrade_plan = app.generate_upgrade_plan(target, False)
 
     assert_steps(upgrade_plan, expected_plan)
 
@@ -358,11 +348,6 @@
         workload_version="9.16.1",
     )
 
-<<<<<<< HEAD
-    upgrade_plan = app.generate_upgrade_plan(target, False)
-
-=======
->>>>>>> 285447c3
     expected_plan = ApplicationUpgradePlan(
         description=f"Upgrade plan for '{app.name}' to {target}"
     )
@@ -416,6 +401,6 @@
 
     add_steps(expected_plan, upgrade_steps)
 
-    upgrade_plan = app.generate_upgrade_plan(target)
+    upgrade_plan = app.generate_upgrade_plan(target, False)
 
     assert_steps(upgrade_plan, expected_plan)