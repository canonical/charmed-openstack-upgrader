#  Copyright 2023 Canonical Limited
#
#  Licensed under the Apache License, Version 2.0 (the "License");
#  you may not use this file except in compliance with the License.
#  You may obtain a copy of the License at
#
#      http://www.apache.org/licenses/LICENSE-2.0
#
#  Unless required by applicable law or agreed to in writing, software
#  distributed under the License is distributed on an "AS IS" BASIS,
#  WITHOUT WARRANTIES OR CONDITIONS OF ANY KIND, either express or implied.
#  See the License for the specific language governing permissions and
#  limitations under the License.
import re
from unittest.mock import AsyncMock

import pytest

from cou.apps.core import OpenStackApplication
from cou.exceptions import (
    ApplicationError,
    HaltUpgradePlanGeneration,
    MismatchedOpenStackVersions,
)
from cou.steps import UpgradeStep
from cou.utils import app_utils
from cou.utils.openstack import OpenStackRelease
from tests.unit.apps.utils import add_steps


def test_application_eq(status, config, model):
    """Name of the app is used as comparison between Applications objects."""
    status_keystone_1 = status["keystone_ussuri"]
    config_keystone_1 = config["openstack_ussuri"]
    status_keystone_2 = status["keystone_wallaby"]
    config_keystone_2 = config["openstack_wallaby"]
    keystone_1 = OpenStackApplication(
        "keystone", status_keystone_1, config_keystone_1, model, "keystone"
    )
    keystone_2 = OpenStackApplication(
        "keystone", status_keystone_2, config_keystone_2, model, "keystone"
    )
    keystone_3 = OpenStackApplication(
        "keystone_foo", status_keystone_1, config_keystone_1, model, "keystone"
    )

    # keystone_1 is equal to keystone_2 because they have the same name
    # even if they have different status and config.
    assert keystone_1 == keystone_2
    # keystone_1 is different then keystone_3 even if they have same status and config.
    assert keystone_1 != keystone_3


def assert_application(
    app,
    exp_name,
    exp_series,
    exp_status,
    exp_config,
    exp_model,
    exp_charm,
    exp_charm_origin,
    exp_os_origin,
    exp_units,
    exp_channel,
    exp_current_os_release,
    exp_possible_current_channels,
    exp_target_channel,
    exp_new_origin,
    exp_apt_source_codename,
    exp_channel_codename,
    exp_is_subordinate,
    target,
):
    target_version = OpenStackRelease(target)
    assert app.name == exp_name
    assert app.series == exp_series
    assert app.status == exp_status
    assert app.config == exp_config
    assert app.model == exp_model
    assert app.charm == exp_charm
    assert app.charm_origin == exp_charm_origin
    assert app.os_origin == exp_os_origin
    assert app.units == exp_units
    assert app.channel == exp_channel
    assert app.current_os_release == exp_current_os_release
    assert app.possible_current_channels == exp_possible_current_channels
    assert app.target_channel(target_version) == exp_target_channel
    assert app.new_origin(target_version) == exp_new_origin
    assert app.apt_source_codename == exp_apt_source_codename
    assert app.channel_codename == exp_channel_codename
    assert app.is_subordinate == exp_is_subordinate


def test_application_ussuri(status, config, units, model):
    target = "victoria"
    app_status = status["keystone_ussuri"]
    app_config = config["openstack_ussuri"]
    exp_charm_origin = "ch"
    exp_os_origin = "distro"
    exp_units = units["units_ussuri"]
    exp_channel = app_status.charm_channel
    exp_series = app_status.series
    exp_current_os_release = "ussuri"
    exp_possible_current_channels = ["ussuri/stable"]
    exp_target_channel = f"{target}/stable"
    exp_new_origin = f"cloud:{exp_series}-{target}"
    exp_apt_source_codename = exp_current_os_release
    exp_channel_codename = exp_current_os_release
    exp_is_subordinate = False

    app = OpenStackApplication("my_keystone", app_status, app_config, model, "keystone")
    assert_application(
        app,
        "my_keystone",
        exp_series,
        app_status,
        app_config,
        model,
        "keystone",
        exp_charm_origin,
        exp_os_origin,
        exp_units,
        exp_channel,
        exp_current_os_release,
        exp_possible_current_channels,
        exp_target_channel,
        exp_new_origin,
        exp_apt_source_codename,
        exp_channel_codename,
        exp_is_subordinate,
        target,
    )


def test_application_different_wl(status, config, model):
    """Different OpenStack Version on units if workload version is different."""
    exp_error_msg = re.compile(
        "Units of application my_keystone are running mismatched OpenStack versions: "
        r"{OpenStackRelease(?:<victoria>|<ussuri>), OpenStackRelease(?:<victoria>|<ussuri>)}. "
        "This is not currently handled."
    )
    app_status = status["keystone_ussuri_victoria"]
    app_config = config["openstack_ussuri"]

    app = OpenStackApplication("my_keystone", app_status, app_config, model, "keystone")
    with pytest.raises(MismatchedOpenStackVersions, match=exp_error_msg):
        app.current_os_release


def test_application_cs(status, config, units, model):
    """Test when application is from charm store."""
    target = "victoria"
    app_status = status["keystone_ussuri_cs"]
    app_config = config["openstack_ussuri"]
    exp_os_origin = "distro"
    exp_units = units["units_ussuri"]
    exp_channel = app_status.charm_channel
    exp_charm_origin = "cs"
    exp_series = app_status.series
    exp_current_os_release = "ussuri"
    exp_possible_current_channels = ["ussuri/stable"]
    exp_target_channel = f"{target}/stable"
    exp_new_origin = f"cloud:{exp_series}-{target}"
    exp_apt_source_codename = exp_current_os_release
    exp_channel_codename = exp_current_os_release
    exp_is_subordinate = False

    app = OpenStackApplication("my_keystone", app_status, app_config, model, "keystone")
    assert_application(
        app,
        "my_keystone",
        exp_series,
        app_status,
        app_config,
        model,
        "keystone",
        exp_charm_origin,
        exp_os_origin,
        exp_units,
        exp_channel,
        exp_current_os_release,
        exp_possible_current_channels,
        exp_target_channel,
        exp_new_origin,
        exp_apt_source_codename,
        exp_channel_codename,
        exp_is_subordinate,
        target,
    )


def test_application_wallaby(status, config, units, model):
    target = "xena"
    exp_units = units["units_wallaby"]
    exp_charm_origin = "ch"
    app_config = config["openstack_wallaby"]
    app_status = status["keystone_wallaby"]
    exp_os_origin = "cloud:focal-wallaby"
    exp_channel = app_status.charm_channel
    exp_series = app_status.series
    exp_current_os_release = "wallaby"
    exp_possible_current_channels = ["wallaby/stable"]
    exp_target_channel = f"{target}/stable"
    exp_new_origin = f"cloud:{exp_series}-{target}"
    exp_apt_source_codename = exp_current_os_release
    exp_channel_codename = exp_current_os_release
    exp_is_subordinate = False

    app = OpenStackApplication("my_keystone", app_status, app_config, model, "keystone")
    assert_application(
        app,
        "my_keystone",
        exp_series,
        app_status,
        app_config,
        model,
        "keystone",
        exp_charm_origin,
        exp_os_origin,
        exp_units,
        exp_channel,
        exp_current_os_release,
        exp_possible_current_channels,
        exp_target_channel,
        exp_new_origin,
        exp_apt_source_codename,
        exp_channel_codename,
        exp_is_subordinate,
        target,
    )


def test_application_no_origin_config(status, model):
    app = OpenStackApplication(
        "my_keystone",
        status["keystone_ussuri"],
        {},
        model,
        "keystone",
    )
    assert app._get_os_origin() == ""
    assert app.apt_source_codename is None


def test_application_empty_origin_config(status, model):
    app = OpenStackApplication(
        "my_keystone",
        status["keystone_ussuri"],
        {"source": {"value": ""}},
        model,
        "keystone",
    )
    assert app.apt_source_codename is None


def test_application_unexpected_channel(status, config, model):
    target = "xena"
    app_status = status["keystone_wallaby"]
    # channel is set to a previous OpenStack release
    app_status.charm_channel = "ussuri/stable"
    app = OpenStackApplication(
        "my_keystone",
        app_status,
        config["openstack_wallaby"],
        model,
        "keystone",
    )
    with pytest.raises(ApplicationError):
        app.generate_upgrade_plan(target)


@pytest.mark.parametrize(
    "source_value",
    ["ppa:myteam/ppa", "cloud:xenial-proposed/ocata", "http://my.archive.com/ubuntu main"],
)
def test_application_unknown_source(status, model, source_value):
    app = OpenStackApplication(
        "my_keystone",
        status["keystone_ussuri"],
        {"source": {"value": source_value}},
        model,
        "keystone",
    )
    with pytest.raises(ApplicationError):
        app.apt_source_codename


@pytest.mark.asyncio
async def test_application_check_upgrade(status, config, model):
    target = OpenStackRelease("victoria")
    app_status = status["keystone_ussuri"]
    app_config = config["openstack_ussuri"]

    # workload version changed from ussuri to victoria
    mock_status = AsyncMock()
    mock_status.return_value.applications = {"my_keystone": status["keystone_victoria"]}
    model.get_status = mock_status
    app = OpenStackApplication("my_keystone", app_status, app_config, model, "keystone")
    await app._check_upgrade(target)


@pytest.mark.asyncio
async def test_application_check_upgrade_fail(status, config, model):
    exp_error_msg = "Cannot upgrade units 'keystone/0, keystone/1, keystone/2' to victoria."
    target = OpenStackRelease("victoria")
    app_status = status["keystone_ussuri"]
    app_config = config["openstack_ussuri"]

    # workload version didn't change from ussuri to victoria
    mock_status = AsyncMock()
    mock_status.return_value.applications = {"my_keystone": app_status}
    model.get_status = mock_status
    app = OpenStackApplication("my_keystone", app_status, app_config, model, "keystone")
    with pytest.raises(ApplicationError, match=exp_error_msg):
        await app._check_upgrade(target)


def test_upgrade_plan_ussuri_to_victoria(status, config, model):
    target = "victoria"
    app_status = status["keystone_ussuri"]
    app_config = config["openstack_ussuri"]
    app = OpenStackApplication("my_keystone", app_status, app_config, model, "keystone")
    upgrade_plan = app.generate_upgrade_plan(target)
    expected_plan = UpgradeStep(description=f"Upgrade plan for '{app.name}' to {target}")
    upgrade_steps = [
        UpgradeStep(
            description=(
                f"Upgrade software packages of '{app.name}' from the current APT repositories"
            ),
            parallel=False,
<<<<<<< HEAD
            function=app_utils.upgrade_packages,
            units=app.status.units.keys(),
            model=model,
            packages_to_hold=None,
=======
            coro=app_utils.upgrade_packages(app.status.units.keys(), model),
>>>>>>> 53520ccb
        ),
        UpgradeStep(
            description=f"Refresh '{app.name}' to the latest revision of 'ussuri/stable'",
            parallel=False,
            coro=model.upgrade_charm(app.name, "ussuri/stable", switch=None),
        ),
        UpgradeStep(
            description=f"Change charm config of '{app.name}' 'action-managed-upgrade' to False.",
            parallel=False,
            coro=model.set_application_config(app.name, {"action-managed-upgrade": False}),
        ),
        UpgradeStep(
            description=f"Upgrade '{app.name}' to the new channel: 'victoria/stable'",
            parallel=False,
            coro=model.upgrade_charm(app.name, "victoria/stable"),
        ),
        UpgradeStep(
            description=(
                f"Change charm config of '{app.name}' "
                f"'{app.origin_setting}' to 'cloud:focal-victoria'"
            ),
            parallel=False,
            coro=model.set_application_config(
                app.name, {f"{app.origin_setting}": "cloud:focal-victoria"}
            ),
        ),
        UpgradeStep(
            description=f"Check if the workload of '{app.name}' has been upgraded",
            parallel=False,
            coro=app._check_upgrade(OpenStackRelease(target)),
        ),
    ]
    add_steps(expected_plan, upgrade_steps)

    assert upgrade_plan == expected_plan


def test_upgrade_plan_ussuri_to_victoria_ch_migration(status, config, model):
    target = "victoria"
    app_status = status["keystone_ussuri_cs"]
    app_config = config["openstack_ussuri"]
    app = OpenStackApplication("my_keystone", app_status, app_config, model, "keystone")
    upgrade_plan = app.generate_upgrade_plan(target)
    expected_plan = UpgradeStep(description=f"Upgrade plan for '{app.name}' to {target}")
    upgrade_steps = [
        UpgradeStep(
            description=(
                f"Upgrade software packages of '{app.name}' from the current APT repositories"
            ),
            parallel=False,
<<<<<<< HEAD
            function=app_utils.upgrade_packages,
            units=app.status.units.keys(),
            model=model,
            packages_to_hold=None,
=======
            coro=app_utils.upgrade_packages(app.status.units.keys(), model),
>>>>>>> 53520ccb
        ),
        UpgradeStep(
            description=f"Migration of '{app.name}' from charmstore to charmhub",
            parallel=False,
            coro=model.upgrade_charm(app.name, "ussuri/stable", switch="ch:keystone"),
        ),
        UpgradeStep(
            description=f"Change charm config of '{app.name}' 'action-managed-upgrade' to False.",
            parallel=False,
            coro=model.set_application_config(app.name, {"action-managed-upgrade": False}),
        ),
        UpgradeStep(
            description=f"Upgrade '{app.name}' to the new channel: 'victoria/stable'",
            parallel=False,
            coro=model.upgrade_charm(app.name, "victoria/stable"),
        ),
        UpgradeStep(
            description=(
                f"Change charm config of '{app.name}' "
                f"'{app.origin_setting}' to 'cloud:focal-victoria'"
            ),
            parallel=False,
            coro=model.set_application_config(
                app.name, {f"{app.origin_setting}": "cloud:focal-victoria"}
            ),
        ),
        UpgradeStep(
            description=f"Check if the workload of '{app.name}' has been upgraded",
            parallel=False,
            coro=app._check_upgrade(OpenStackRelease(target)),
        ),
    ]
    add_steps(expected_plan, upgrade_steps)

    assert upgrade_plan == expected_plan


def test_upgrade_plan_channel_on_next_os_release(status, config, model):
    target = "victoria"
    app_status = status["keystone_ussuri"]
    app_config = config["openstack_ussuri"]
    # channel it's already on next OpenStack release
    app_status.charm_channel = "victoria/stable"
    app = OpenStackApplication("my_keystone", app_status, app_config, model, "keystone")
    upgrade_plan = app.generate_upgrade_plan(target)

    expected_plan = UpgradeStep(
        description=f"Upgrade plan for '{app.name}' to {target}",
    )
    # no sub-step for refresh current channel or next channel
    upgrade_steps = [
        UpgradeStep(
            description=(
                f"Upgrade software packages of '{app.name}' from the current APT repositories"
            ),
            parallel=False,
<<<<<<< HEAD
            function=app_utils.upgrade_packages,
            units=app.status.units.keys(),
            model=model,
            packages_to_hold=None,
=======
            coro=app_utils.upgrade_packages(app.status.units.keys(), model),
>>>>>>> 53520ccb
        ),
        UpgradeStep(
            description=f"Change charm config of '{app.name}' 'action-managed-upgrade' to False.",
            parallel=False,
            coro=model.set_application_config(app.name, {"action-managed-upgrade": False}),
        ),
        UpgradeStep(
            description=(
                f"Change charm config of '{app.name}' "
                f"'{app.origin_setting}' to 'cloud:focal-victoria'"
            ),
            parallel=False,
            coro=model.set_application_config(
                app.name, {f"{app.origin_setting}": "cloud:focal-victoria"}
            ),
        ),
        UpgradeStep(
            description=f"Check if the workload of '{app.name}' has been upgraded",
            parallel=False,
            coro=app._check_upgrade(OpenStackRelease(target)),
        ),
    ]
    add_steps(expected_plan, upgrade_steps)

    assert upgrade_plan == expected_plan


def test_upgrade_plan_origin_already_on_next_openstack_release(status, config, model):
    target = "victoria"
    app_status = status["keystone_ussuri"]
    app_config = config["openstack_ussuri"]
    # openstack-origin already configured for next OpenStack release
    app_config["openstack-origin"]["value"] = "cloud:focal-victoria"
    app = OpenStackApplication("my_keystone", app_status, app_config, model, "keystone")
    upgrade_plan = app.generate_upgrade_plan(target)
    expected_plan = UpgradeStep(
        description=f"Upgrade plan for '{app.name}' to {target}",
        parallel=False,
    )
    upgrade_steps = [
        UpgradeStep(
            description=(
                f"Upgrade software packages of '{app.name}' from the current APT repositories"
            ),
            parallel=False,
<<<<<<< HEAD
            function=app_utils.upgrade_packages,
            units=app.status.units.keys(),
            model=model,
            packages_to_hold=None,
=======
            coro=app_utils.upgrade_packages(app.status.units.keys(), model),
>>>>>>> 53520ccb
        ),
        UpgradeStep(
            description=f"Refresh '{app.name}' to the latest revision of 'ussuri/stable'",
            parallel=False,
            coro=model.upgrade_charm(app.name, "ussuri/stable", switch=None),
        ),
        UpgradeStep(
            description=f"Change charm config of '{app.name}' 'action-managed-upgrade' to False.",
            parallel=False,
            coro=model.set_application_config(app.name, {"action-managed-upgrade": False}),
        ),
        UpgradeStep(
            description=f"Upgrade '{app.name}' to the new channel: 'victoria/stable'",
            parallel=False,
            coro=model.upgrade_charm(app.name, "victoria/stable"),
        ),
        UpgradeStep(
            description=f"Check if the workload of '{app.name}' has been upgraded",
            parallel=False,
            coro=app._check_upgrade(OpenStackRelease(target)),
        ),
    ]
    add_steps(expected_plan, upgrade_steps)

    assert upgrade_plan == expected_plan


def test_upgrade_plan_application_already_upgraded(status, config, model):
    exp_error_msg = (
        "Application 'my_keystone' already configured for release equal or greater "
        "than victoria. Ignoring."
    )
    target = "victoria"
    app_status = status["keystone_wallaby"]
    app_config = config["openstack_wallaby"]
    app = OpenStackApplication("my_keystone", app_status, app_config, model, "keystone")
    # victoria is lesser than wallaby, so application should not generate a plan.
    with pytest.raises(HaltUpgradePlanGeneration, match=exp_error_msg):
        app.generate_upgrade_plan(target)


def test_upgrade_plan_application_already_disable_action_managed(status, config, model):
    target = "victoria"
    app_status = status["keystone_ussuri"]
    app_config = config["openstack_ussuri"]
    app_config["action-managed-upgrade"]["value"] = False
    app = OpenStackApplication(
        "my_keystone",
        app_status,
        app_config,
        model,
        "keystone",
    )
    upgrade_plan = app.generate_upgrade_plan(target)
    expected_plan = UpgradeStep(
        description=f"Upgrade plan for '{app.name}' to {target}",
        parallel=False,
    )
    upgrade_steps = [
        UpgradeStep(
            description=(
                f"Upgrade software packages of '{app.name}' from the current APT repositories"
            ),
            parallel=False,
<<<<<<< HEAD
            function=app_utils.upgrade_packages,
            units=app.status.units.keys(),
            model=model,
            packages_to_hold=None,
=======
            coro=app_utils.upgrade_packages(app.status.units.keys(), model),
>>>>>>> 53520ccb
        ),
        UpgradeStep(
            description=f"Refresh '{app.name}' to the latest revision of 'ussuri/stable'",
            parallel=False,
            coro=model.upgrade_charm(app.name, "ussuri/stable", switch=None),
        ),
        UpgradeStep(
            description=f"Upgrade '{app.name}' to the new channel: 'victoria/stable'",
            parallel=False,
            coro=model.upgrade_charm(app.name, "victoria/stable"),
        ),
        UpgradeStep(
            description=(
                f"Change charm config of '{app.name}' "
                f"'{app.origin_setting}' to 'cloud:focal-victoria'"
            ),
            parallel=False,
            coro=model.set_application_config(
                app.name, {f"{app.origin_setting}": "cloud:focal-victoria"}
            ),
        ),
        UpgradeStep(
            description=f"Check if the workload of '{app.name}' has been upgraded",
            parallel=False,
            coro=app._check_upgrade(OpenStackRelease(target)),
        ),
    ]
    add_steps(expected_plan, upgrade_steps)

    assert upgrade_plan == expected_plan<|MERGE_RESOLUTION|>--- conflicted
+++ resolved
@@ -329,14 +329,7 @@
                 f"Upgrade software packages of '{app.name}' from the current APT repositories"
             ),
             parallel=False,
-<<<<<<< HEAD
-            function=app_utils.upgrade_packages,
-            units=app.status.units.keys(),
-            model=model,
-            packages_to_hold=None,
-=======
-            coro=app_utils.upgrade_packages(app.status.units.keys(), model),
->>>>>>> 53520ccb
+            coro=app_utils.upgrade_packages(app.status.units.keys(), model, None),
         ),
         UpgradeStep(
             description=f"Refresh '{app.name}' to the latest revision of 'ussuri/stable'",
@@ -387,14 +380,7 @@
                 f"Upgrade software packages of '{app.name}' from the current APT repositories"
             ),
             parallel=False,
-<<<<<<< HEAD
-            function=app_utils.upgrade_packages,
-            units=app.status.units.keys(),
-            model=model,
-            packages_to_hold=None,
-=======
-            coro=app_utils.upgrade_packages(app.status.units.keys(), model),
->>>>>>> 53520ccb
+            coro=app_utils.upgrade_packages(app.status.units.keys(), model, None),
         ),
         UpgradeStep(
             description=f"Migration of '{app.name}' from charmstore to charmhub",
@@ -451,14 +437,7 @@
                 f"Upgrade software packages of '{app.name}' from the current APT repositories"
             ),
             parallel=False,
-<<<<<<< HEAD
-            function=app_utils.upgrade_packages,
-            units=app.status.units.keys(),
-            model=model,
-            packages_to_hold=None,
-=======
-            coro=app_utils.upgrade_packages(app.status.units.keys(), model),
->>>>>>> 53520ccb
+            coro=app_utils.upgrade_packages(app.status.units.keys(), model, None),
         ),
         UpgradeStep(
             description=f"Change charm config of '{app.name}' 'action-managed-upgrade' to False.",
@@ -504,14 +483,7 @@
                 f"Upgrade software packages of '{app.name}' from the current APT repositories"
             ),
             parallel=False,
-<<<<<<< HEAD
-            function=app_utils.upgrade_packages,
-            units=app.status.units.keys(),
-            model=model,
-            packages_to_hold=None,
-=======
-            coro=app_utils.upgrade_packages(app.status.units.keys(), model),
->>>>>>> 53520ccb
+            coro=app_utils.upgrade_packages(app.status.units.keys(), model, None),
         ),
         UpgradeStep(
             description=f"Refresh '{app.name}' to the latest revision of 'ussuri/stable'",
@@ -576,14 +548,7 @@
                 f"Upgrade software packages of '{app.name}' from the current APT repositories"
             ),
             parallel=False,
-<<<<<<< HEAD
-            function=app_utils.upgrade_packages,
-            units=app.status.units.keys(),
-            model=model,
-            packages_to_hold=None,
-=======
-            coro=app_utils.upgrade_packages(app.status.units.keys(), model),
->>>>>>> 53520ccb
+            coro=app_utils.upgrade_packages(app.status.units.keys(), model, None),
         ),
         UpgradeStep(
             description=f"Refresh '{app.name}' to the latest revision of 'ussuri/stable'",
