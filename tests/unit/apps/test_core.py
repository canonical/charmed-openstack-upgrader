#  Copyright 2023 Canonical Limited
#
#  Licensed under the Apache License, Version 2.0 (the "License");
#  you may not use this file except in compliance with the License.
#  You may obtain a copy of the License at
#
#      http://www.apache.org/licenses/LICENSE-2.0
#
#  Unless required by applicable law or agreed to in writing, software
#  distributed under the License is distributed on an "AS IS" BASIS,
#  WITHOUT WARRANTIES OR CONDITIONS OF ANY KIND, either express or implied.
#  See the License for the specific language governing permissions and
#  limitations under the License.
from unittest.mock import AsyncMock, MagicMock, PropertyMock, call, patch

import pytest
<<<<<<< HEAD
from juju.client._definitions import ApplicationStatus

from cou.apps.base import ApplicationUnit
=======
from juju.client._definitions import ApplicationStatus, UnitStatus

>>>>>>> 285447c3
from cou.apps.core import Keystone, NovaCompute
from cou.exceptions import (
    ApplicationError,
    HaltUpgradePlanGeneration,
    MismatchedOpenStackVersions,
)
from cou.steps import (
    ApplicationUpgradePlan,
    PostUpgradeStep,
    PreUpgradeStep,
    UnitUpgradeStep,
    UpgradeStep,
)
from cou.utils import app_utils
from cou.utils import nova_compute as nova_compute_utils
<<<<<<< HEAD
from cou.utils.juju_utils import COUMachine
=======
from cou.utils.juju_utils import COUMachine, COUUnit
>>>>>>> 285447c3
from cou.utils.openstack import OpenStackRelease
from tests.unit.apps.utils import add_steps
from tests.unit.utils import assert_steps


def test_application_different_wl(model):
    """Different OpenStack Version on units if workload version is different."""
    exp_error_msg = (
        "Units of application keystone are running mismatched OpenStack versions: "
        r"'ussuri': \['keystone\/0', 'keystone\/1'\], 'victoria': \['keystone\/2'\]. "
        "This is not currently handled."
    )

    machines = {
        "0": MagicMock(spec_set=COUMachine),
        "1": MagicMock(spec_set=COUMachine),
        "2": MagicMock(spec_set=COUMachine),
    }
    units = {
        "keystone/0": COUUnit(
            name="keystone/0",
            workload_version="17.0.1",
            machine=machines["0"],
        ),
        "keystone/1": COUUnit(
            name="keystone/1",
            workload_version="17.0.1",
            machine=machines["1"],
        ),
        "keystone/2": COUUnit(
            name="keystone/2",
            workload_version="18.1.0",
            machine=machines["2"],
        ),
    }
    app = Keystone(
        name="keystone",
        can_upgrade_to=["ussuri/stable"],
        charm="keystone",
        channel="ussuri/stable",
        config={"source": {"value": "distro"}},
        machines=machines,
        model=model,
        origin="ch",
        series="focal",
        subordinate_to=[],
        units=units,
        workload_version="18.1.0",
    )

    with pytest.raises(MismatchedOpenStackVersions, match=exp_error_msg):
        app.current_os_release


def test_application_no_origin_config(model):
    """Test Keystone application without origin."""
    machines = {"0": MagicMock(spec_set=COUMachine)}
    app = Keystone(
        name="keystone",
        can_upgrade_to=["ussuri/stable"],
        charm="keystone",
        channel="ussuri/stable",
        config={},
        machines=machines,
        model=model,
        origin="ch",
        series="focal",
        subordinate_to=[],
        units={
            "keystone/0": COUUnit(
                name="keystone/0",
                workload_version="18.0.1",
                machine=machines["0"],
            )
        },
        workload_version="18.1.0",
    )

    assert app.os_origin == ""
    assert app.apt_source_codename is None


def test_application_empty_origin_config(model):
    """Test Keystone application with empty origin."""
    machines = {"0": MagicMock(spec_set=COUMachine)}
    app = Keystone(
        name="keystone",
        can_upgrade_to=["ussuri/stable"],
        charm="keystone",
        channel="ussuri/stable",
        config={"source": {"value": ""}},
        machines=machines,
        model=model,
        origin="ch",
        series="focal",
        subordinate_to=[],
        units={
            "keystone/0": COUUnit(
                name="keystone/0",
                workload_version="18.0.1",
                machine=machines["0"],
            )
        },
        workload_version="18.1.0",
    )

    assert app.apt_source_codename is None


def test_application_unexpected_channel(model):
    """Test Keystone application with unexpected channel."""
    target = OpenStackRelease("xena")
    exp_msg = (
        "'keystone' has unexpected channel: 'ussuri/stable' for the current workload version "
        "and OpenStack release: 'wallaby'. Possible channels are: wallaby/stable"
    )
    machines = {"0": MagicMock(spec_set=COUMachine)}
    app = Keystone(
        name="keystone",
        can_upgrade_to=["ussuri/stable"],
        charm="keystone",
        channel="ussuri/stable",
        config={"source": {"value": ""}},
        machines=machines,
        model=model,
        origin="ch",
        series="focal",
        subordinate_to=[],
        units={
            "keystone/0": COUUnit(
                name="keystone/0",
                workload_version="19.0.1",
                machine=machines["0"],
            )
        },
        workload_version="19.1.0",
    )

    with pytest.raises(ApplicationError, match=exp_msg):
        app.generate_upgrade_plan(target)


@pytest.mark.parametrize(
    "source_value",
    ["ppa:myteam/ppa", "cloud:xenial-proposed/ocata", "http://my.archive.com/ubuntu main"],
)
def test_application_unknown_source(source_value, model):
    """Test Keystone application with unknown source."""
    machines = {"0": MagicMock(spec_set=COUMachine)}
    exp_msg = f"'keystone' has an invalid 'source': {source_value}"
    app = Keystone(
        name="keystone",
        can_upgrade_to=["ussuri/stable"],
        charm="keystone",
        channel="ussuri/stable",
        config={"source": {"value": source_value}},
        machines=machines,
        model=model,
        origin="ch",
        series="focal",
        subordinate_to=[],
        units={
            "keystone/0": COUUnit(
                name="keystone/0",
                workload_version="19.0.1",
                machine=machines["0"],
            )
        },
        workload_version="19.1.0",
    )

    with pytest.raises(ApplicationError, match=exp_msg):
        app.apt_source_codename


@pytest.mark.asyncio
async def test_application_check_upgrade(model):
    """Test Kyestone application check successful upgrade."""
    target = OpenStackRelease("victoria")
    machines = {"0": MagicMock(spec_set=COUMachine)}
    app = Keystone(
        name="keystone",
        can_upgrade_to=["ussuri/stable"],
        charm="keystone",
        channel="ussuri/stable",
        config={
            "openstack-origin": {"value": "distro"},
            "action-managed-upgrade": {"value": True},
        },
        machines=machines,
        model=model,
        origin="ch",
        series="focal",
        subordinate_to=[],
        units={
            "keystone/0": COUUnit(
                name="keystone/0",
                workload_version="17.0.1",
                machine=machines["0"],
            )
        },
        workload_version="17.1.0",
    )

    # workload version changed from ussuri to victoria
    mock_status = AsyncMock()
    mock_app_status = MagicMock(spec_set=ApplicationStatus())
    mock_unit_status = MagicMock(spec_set=UnitStatus())
    mock_unit_status.workload_version = "18.1.0"
    mock_app_status.units = {"keystone/0": mock_unit_status}
    mock_status.return_value.applications = {"keystone": mock_app_status}
    model.get_status = mock_status

    await app._check_upgrade(target)


@pytest.mark.asyncio
async def test_application_check_upgrade_fail(model):
    """Test Kyestone application check unsuccessful upgrade."""
    target = OpenStackRelease("victoria")
    exp_msg = "Cannot upgrade units 'keystone/0' to victoria."
    machines = {"0": MagicMock(spec_set=COUMachine)}
    app = Keystone(
        name="keystone",
        can_upgrade_to=["ussuri/stable"],
        charm="keystone",
        channel="ussuri/stable",
        config={
            "openstack-origin": {"value": "distro"},
            "action-managed-upgrade": {"value": True},
        },
        machines=machines,
        model=model,
        origin="ch",
        series="focal",
        subordinate_to=[],
        units={
            "keystone/0": COUUnit(
                name="keystone/0",
                workload_version="17.0.1",
                machine=machines["0"],
            )
        },
        workload_version="17.1.0",
    )

    # workload version didn't change from ussuri to victoria
    mock_status = AsyncMock()
    mock_app_status = MagicMock(spec_set=ApplicationStatus())
    mock_unit_status = MagicMock(spec_set=UnitStatus())
    mock_unit_status.workload_version = "17.1.0"
    mock_app_status.units = {"keystone/0": mock_unit_status}
    mock_status.return_value.applications = {"keystone": mock_app_status}
    model.get_status = mock_status

    with pytest.raises(ApplicationError, match=exp_msg):
        await app._check_upgrade(target)


def test_upgrade_plan_ussuri_to_victoria(model):
    """Test generate plan to upgrade Keystone from Ussuri to Victoria."""
    target = OpenStackRelease("victoria")
    machines = {"0": MagicMock(spec_set=COUMachine)}
    app = Keystone(
        name="keystone",
        can_upgrade_to=["ussuri/stable"],
        charm="keystone",
        channel="ussuri/stable",
        config={
            "openstack-origin": {"value": "distro"},
            "action-managed-upgrade": {"value": True},
        },
        machines=machines,
        model=model,
        origin="ch",
        series="focal",
        subordinate_to=[],
        units={
            f"keystone/{unit}": COUUnit(
                name=f"keystone/{unit}",
                workload_version="17.0.1",
                machine=machines["0"],
            )
            for unit in range(3)
        },
        workload_version="17.1.0",
    )
    expected_plan = ApplicationUpgradePlan(
        description=f"Upgrade plan for '{app.name}' to {target}"
    )
    upgrade_packages = PreUpgradeStep(
        description=(
            f"Upgrade software packages of '{app.name}' on units "
            f"'{', '.join([unit.name for unit in app.units])}' from the current APT repositories."
        ),
        parallel=True,
    )
    for unit in app.units.values():
        upgrade_packages.add_step(
            UnitUpgradeStep(
                description=f"Upgrade software packages on unit {unit.name}",
                coro=app_utils.upgrade_packages(unit.name, model, None),
            )
        )

    upgrade_steps = [
        upgrade_packages,
        PreUpgradeStep(
            description=f"Refresh '{app.name}' to the latest revision of 'ussuri/stable'",
            parallel=False,
            coro=model.upgrade_charm(app.name, "ussuri/stable", switch=None),
        ),
        UpgradeStep(
            description=f"Change charm config of '{app.name}' 'action-managed-upgrade' to False.",
            parallel=False,
            coro=model.set_application_config(app.name, {"action-managed-upgrade": False}),
        ),
        UpgradeStep(
            description=f"Upgrade '{app.name}' to the new channel: 'victoria/stable'",
            parallel=False,
            coro=model.upgrade_charm(app.name, "victoria/stable"),
        ),
        UpgradeStep(
            description=(
                f"Change charm config of '{app.name}' "
                f"'{app.origin_setting}' to 'cloud:focal-victoria'"
            ),
            parallel=False,
            coro=model.set_application_config(
                app.name, {f"{app.origin_setting}": "cloud:focal-victoria"}
            ),
        ),
        PostUpgradeStep(
            description=f"Wait 1800s for model {model.name} to reach the idle state.",
            parallel=False,
            coro=model.wait_for_active_idle(1800, apps=None),
        ),
        PostUpgradeStep(
            description=f"Check if the workload of '{app.name}' has been upgraded",
            parallel=False,
            coro=app._check_upgrade(target),
        ),
    ]
    add_steps(expected_plan, upgrade_steps)

    upgrade_plan = app.generate_upgrade_plan(target)
    assert_steps(upgrade_plan, expected_plan)


def test_upgrade_plan_ussuri_to_victoria_ch_migration(model):
    """Test generate plan to upgrade Keystone from Ussuri to Victoria with charmhub migration."""
    target = OpenStackRelease("victoria")
    machines = {"0": MagicMock(spec_set=COUMachine)}
    app = Keystone(
        name="keystone",
        can_upgrade_to=["ussuri/stable"],
        charm="keystone",
        channel="ussuri/stable",
        config={
            "openstack-origin": {"value": "distro"},
            "action-managed-upgrade": {"value": True},
        },
        machines=machines,
        model=model,
        origin="cs",
        series="focal",
        subordinate_to=[],
        units={
            f"keystone/{unit}": COUUnit(
                name=f"keystone/{unit}",
                workload_version="17.0.1",
                machine=machines["0"],
            )
            for unit in range(3)
        },
        workload_version="17.1.0",
    )
    expected_plan = ApplicationUpgradePlan(
        description=f"Upgrade plan for '{app.name}' to {target}"
    )
    upgrade_packages = PreUpgradeStep(
        description=(
            f"Upgrade software packages of '{app.name}' on units "
            f"'{', '.join([unit.name for unit in app.units])}' from the current APT repositories."
        ),
        parallel=True,
    )
    for unit in app.units.values():
        upgrade_packages.add_step(
            UnitUpgradeStep(
                description=f"Upgrade software packages on unit {unit.name}",
                coro=app_utils.upgrade_packages(unit.name, model, None),
            )
        )

    upgrade_steps = [
        upgrade_packages,
        PreUpgradeStep(
            description=f"Migration of '{app.name}' from charmstore to charmhub",
            parallel=False,
            coro=model.upgrade_charm(app.name, "ussuri/stable", switch="ch:keystone"),
        ),
        UpgradeStep(
            description=f"Change charm config of '{app.name}' 'action-managed-upgrade' to False.",
            parallel=False,
            coro=model.set_application_config(app.name, {"action-managed-upgrade": False}),
        ),
        UpgradeStep(
            description=f"Upgrade '{app.name}' to the new channel: 'victoria/stable'",
            parallel=False,
            coro=model.upgrade_charm(app.name, "victoria/stable"),
        ),
        UpgradeStep(
            description=(
                f"Change charm config of '{app.name}' "
                f"'{app.origin_setting}' to 'cloud:focal-victoria'"
            ),
            parallel=False,
            coro=model.set_application_config(
                app.name, {f"{app.origin_setting}": "cloud:focal-victoria"}
            ),
        ),
        PostUpgradeStep(
            description=f"Wait 1800s for model {model.name} to reach the idle state.",
            parallel=False,
            coro=model.wait_for_active_idle(1800, apps=None),
        ),
        PostUpgradeStep(
            description=f"Check if the workload of '{app.name}' has been upgraded",
            parallel=False,
            coro=app._check_upgrade(target),
        ),
    ]
    add_steps(expected_plan, upgrade_steps)

    upgrade_plan = app.generate_upgrade_plan(target)
    assert_steps(upgrade_plan, expected_plan)


def test_upgrade_plan_channel_on_next_os_release(model):
    """Test generate plan to upgrade Keystone from Ussuri to Victoria with updated channel.

    The app channel it's already on next OpenStack release.
    """
    target = OpenStackRelease("victoria")
    machines = {"0": MagicMock(spec_set=COUMachine)}
    app = Keystone(
        name="keystone",
        can_upgrade_to=["victoria/stable"],
        charm="keystone",
        channel="victoria/stable",
        config={
            "openstack-origin": {"value": "distro"},
            "action-managed-upgrade": {"value": True},
        },
        machines=machines,
        model=model,
        origin="ch",
        series="focal",
        subordinate_to=[],
        units={
            f"keystone/{unit}": COUUnit(
                name=f"keystone/{unit}",
                workload_version="17.0.1",
                machine=machines["0"],
            )
            for unit in range(3)
        },
        workload_version="17.1.0",
    )
    expected_plan = ApplicationUpgradePlan(
        description=f"Upgrade plan for '{app.name}' to {target}"
    )
    # no sub-step for refresh current channel or next channel
    upgrade_packages = PreUpgradeStep(
        description=(
            f"Upgrade software packages of '{app.name}' on units "
            f"'{', '.join([unit.name for unit in app.units])}' from the current APT repositories."
        ),
        parallel=True,
    )
    for unit in app.units.values():
        upgrade_packages.add_step(
            UnitUpgradeStep(
                description=f"Upgrade software packages on unit {unit.name}",
                coro=app_utils.upgrade_packages(unit.name, model, None),
            )
        )

    upgrade_steps = [
        upgrade_packages,
        UpgradeStep(
            description=f"Change charm config of '{app.name}' 'action-managed-upgrade' to False.",
            parallel=False,
            coro=model.set_application_config(app.name, {"action-managed-upgrade": False}),
        ),
        UpgradeStep(
            description=(
                f"Change charm config of '{app.name}' "
                f"'{app.origin_setting}' to 'cloud:focal-victoria'"
            ),
            parallel=False,
            coro=model.set_application_config(
                app.name, {f"{app.origin_setting}": "cloud:focal-victoria"}
            ),
        ),
        PostUpgradeStep(
            description=f"Wait 1800s for model {model.name} to reach the idle state.",
            parallel=False,
            coro=model.wait_for_active_idle(1800, apps=None),
        ),
        PostUpgradeStep(
            description=f"Check if the workload of '{app.name}' has been upgraded",
            parallel=False,
            coro=app._check_upgrade(target),
        ),
    ]
    add_steps(expected_plan, upgrade_steps)

    upgrade_plan = app.generate_upgrade_plan(target)
    assert_steps(upgrade_plan, expected_plan)


def test_upgrade_plan_origin_already_on_next_openstack_release(model):
    """Test generate plan to upgrade Keystone from Ussuri to Victoria with origin changed.

    The app config option openstack-origin it's already on next OpenStack release.
    """
    target = OpenStackRelease("victoria")
    machines = {"0": MagicMock(spec_set=COUMachine)}
    app = Keystone(
        name="keystone",
        can_upgrade_to=["ussuri/stable"],
        charm="keystone",
        channel="ussuri/stable",
        config={
            "openstack-origin": {"value": "cloud:focal-victoria"},
            "action-managed-upgrade": {"value": True},
        },
        machines=machines,
        model=model,
        origin="ch",
        series="focal",
        subordinate_to=[],
        units={
            f"keystone/{unit}": COUUnit(
                name=f"keystone/{unit}",
                workload_version="17.0.1",
                machine=machines["0"],
            )
            for unit in range(3)
        },
        workload_version="17.1.0",
    )
    expected_plan = ApplicationUpgradePlan(
        description=f"Upgrade plan for '{app.name}' to {target}"
    )
    upgrade_packages = PreUpgradeStep(
        description=(
            f"Upgrade software packages of '{app.name}' on units "
            f"'{', '.join([unit.name for unit in app.units])}' from the current APT repositories."
        ),
        parallel=True,
    )
    for unit in app.units.values():
        upgrade_packages.add_step(
            UnitUpgradeStep(
                description=f"Upgrade software packages on unit {unit.name}",
                coro=app_utils.upgrade_packages(unit.name, model, None),
            )
        )

    upgrade_steps = [
        upgrade_packages,
        PreUpgradeStep(
            description=f"Refresh '{app.name}' to the latest revision of 'ussuri/stable'",
            parallel=False,
            coro=model.upgrade_charm(app.name, "ussuri/stable", switch=None),
        ),
        UpgradeStep(
            description=f"Change charm config of '{app.name}' 'action-managed-upgrade' to False.",
            parallel=False,
            coro=model.set_application_config(app.name, {"action-managed-upgrade": False}),
        ),
        UpgradeStep(
            description=f"Upgrade '{app.name}' to the new channel: 'victoria/stable'",
            parallel=False,
            coro=model.upgrade_charm(app.name, "victoria/stable"),
        ),
        PostUpgradeStep(
            description=f"Wait 1800s for model {model.name} to reach the idle state.",
            parallel=False,
            coro=model.wait_for_active_idle(1800, apps=None),
        ),
        PostUpgradeStep(
            description=f"Check if the workload of '{app.name}' has been upgraded",
            parallel=False,
            coro=app._check_upgrade(target),
        ),
    ]
    add_steps(expected_plan, upgrade_steps)

    upgrade_plan = app.generate_upgrade_plan(target)
    assert_steps(upgrade_plan, expected_plan)


def test_upgrade_plan_application_already_upgraded(model):
    """Test generate plan to upgrade Keystone from Victoria to Victoria."""
    exp_error_msg = (
        "Application 'keystone' already configured for release equal or greater "
        "than victoria. Ignoring."
    )
    target = OpenStackRelease("victoria")
    machines = {"0": MagicMock(spec_set=COUMachine)}
    app = Keystone(
        name="keystone",
        can_upgrade_to=[],
        charm="keystone",
        channel="wallaby/stable",
        config={
            "openstack-origin": {"value": "cloud:focal-wallaby"},
            "action-managed-upgrade": {"value": True},
        },
        machines=machines,
        model=model,
        origin="ch",
        series="focal",
        subordinate_to=[],
        units={
            f"keystone/{unit}": COUUnit(
                name=f"keystone/{unit}",
                workload_version="19.0.1",
                machine=machines["0"],
            )
            for unit in range(3)
        },
        workload_version="19.1.0",
    )

    # victoria is lesser than wallaby, so application should not generate a plan.
    with pytest.raises(HaltUpgradePlanGeneration, match=exp_error_msg):
        app.generate_upgrade_plan(target)


def test_upgrade_plan_application_already_disable_action_managed(model):
    """Test generate plan to upgrade Keystone with managed upgrade disabled."""
    target = OpenStackRelease("victoria")
    machines = {"0": MagicMock(spec_set=COUMachine)}
    app = Keystone(
        name="keystone",
        can_upgrade_to=["ussuri/stable"],
        charm="keystone",
        channel="ussuri/stable",
        config={
            "openstack-origin": {"value": "distro"},
            "action-managed-upgrade": {"value": False},
        },
        machines=machines,
        model=model,
        origin="ch",
        series="focal",
        subordinate_to=[],
        units={
            f"keystone/{unit}": COUUnit(
                name=f"keystone/{unit}",
                workload_version="17.0.1",
                machine=machines["0"],
            )
            for unit in range(3)
        },
        workload_version="17.1.0",
    )
    expected_plan = ApplicationUpgradePlan(
        description=f"Upgrade plan for '{app.name}' to {target}"
    )
    upgrade_packages = PreUpgradeStep(
        description=(
            f"Upgrade software packages of '{app.name}' on units "
            f"'{', '.join([unit.name for unit in app.units])}' from the current APT repositories."
        ),
        parallel=True,
    )
    for unit in app.units.values():
        upgrade_packages.add_step(
            UnitUpgradeStep(
                description=f"Upgrade software packages on unit {unit.name}",
                coro=app_utils.upgrade_packages(unit.name, model, None),
            )
        )

    upgrade_steps = [
        upgrade_packages,
        PreUpgradeStep(
            description=f"Refresh '{app.name}' to the latest revision of 'ussuri/stable'",
            parallel=False,
            coro=model.upgrade_charm(app.name, "ussuri/stable", switch=None),
        ),
        UpgradeStep(
            description=f"Upgrade '{app.name}' to the new channel: 'victoria/stable'",
            parallel=False,
            coro=model.upgrade_charm(app.name, "victoria/stable"),
        ),
        UpgradeStep(
            description=(
                f"Change charm config of '{app.name}' "
                f"'{app.origin_setting}' to 'cloud:focal-victoria'"
            ),
            parallel=False,
            coro=model.set_application_config(
                app.name, {f"{app.origin_setting}": "cloud:focal-victoria"}
            ),
        ),
        PostUpgradeStep(
            description=f"Wait 1800s for model {model.name} to reach the idle state.",
            parallel=False,
            coro=model.wait_for_active_idle(1800, apps=None),
        ),
        PostUpgradeStep(
            description=f"Check if the workload of '{app.name}' has been upgraded",
            parallel=False,
            coro=app._check_upgrade(target),
        ),
    ]
    add_steps(expected_plan, upgrade_steps)

<<<<<<< HEAD
    assert upgrade_plan == expected_plan
=======
    upgrade_plan = app.generate_upgrade_plan(target)
    assert_steps(upgrade_plan, expected_plan)
>>>>>>> 285447c3


@pytest.mark.parametrize("force", [True, False])
@patch("cou.apps.core.NovaCompute._get_units_upgrade_steps")
def test_nova_compute_upgrade_steps(mock_units_upgrade_steps, model, force):
<<<<<<< HEAD
    app, units = _generate_nova_compute_app_and_units(model)
=======
    app = _generate_nova_compute_app(model)
    units = list(app.units.values())
>>>>>>> 285447c3
    target = OpenStackRelease("victoria")
    with patch(
        "cou.apps.base.OpenStackApplication.current_os_release",
        new_callable=PropertyMock,
        return_value=OpenStackRelease("ussuri"),
    ):
        app.upgrade_steps(target, units, force)
        mock_units_upgrade_steps.assert_called_once_with(units, force)


@pytest.mark.parametrize("force", [True, False])
@patch("cou.apps.core.NovaCompute._get_units_upgrade_steps")
def test_nova_compute_upgrade_steps_no_units(mock_units_upgrade_steps, force, model):
<<<<<<< HEAD
    app, units = _generate_nova_compute_app_and_units(model)
=======
    app = _generate_nova_compute_app(model)
    units = list(app.units.values())
>>>>>>> 285447c3
    target = OpenStackRelease("victoria")
    with patch(
        "cou.apps.base.OpenStackApplication.current_os_release",
        new_callable=PropertyMock,
        return_value=OpenStackRelease("ussuri"),
    ):
        app.upgrade_steps(target, [], force)
        mock_units_upgrade_steps.assert_called_once_with(units, force)


@pytest.mark.parametrize("force", [True, False])
# add_step check if the step added is from BaseStep, so the return is an empty UnitUpgradeStep
@patch("cou.apps.core.NovaCompute._get_enable_scheduler_step", return_value=UnitUpgradeStep())
@patch("cou.apps.core.NovaCompute._get_resume_unit_step", return_value=UnitUpgradeStep())
@patch("cou.apps.core.NovaCompute._get_openstack_upgrade_step", return_value=UnitUpgradeStep())
@patch("cou.apps.core.NovaCompute._get_pause_unit_step", return_value=UnitUpgradeStep())
@patch("cou.apps.core.NovaCompute._get_empty_hypervisor_step", return_value=UnitUpgradeStep())
@patch("cou.apps.core.NovaCompute._get_disable_scheduler_step", return_value=UnitUpgradeStep())
def test_nova_compute_get_units_upgrade_steps(
    mock_disable,
    mock_empty,
    mock_pause,
    mock_upgrade,
    mock_resume,
    mock_enable,
    model,
    force,
):
<<<<<<< HEAD
    app, units = _generate_nova_compute_app_and_units(model)
=======
    app = _generate_nova_compute_app(model)
    units = list(app.units.values())
>>>>>>> 285447c3

    calls_without_dependency = [call(unit) for unit in units]
    calls_with_dependency = [call(unit, not force) for unit in units]
    app._get_units_upgrade_steps(units, force)
    mock_disable.assert_has_calls(calls_without_dependency)
    mock_enable.assert_has_calls(calls_without_dependency)
    mock_pause.assert_has_calls(calls_with_dependency)
    mock_upgrade.assert_has_calls(calls_with_dependency)
    mock_resume.assert_has_calls(calls_with_dependency)

    if force:
        mock_empty.assert_not_called()
    else:
        mock_empty.assert_has_calls(calls_without_dependency)


def test_nova_compute_get_empty_hypervisor_step(model):
<<<<<<< HEAD
    app, units = _generate_nova_compute_app_and_units(model)
=======
    app = _generate_nova_compute_app(model)
    units = list(app.units.values())
>>>>>>> 285447c3
    unit = units[0]

    expected_step = UpgradeStep(
        description=f"Check if unit {unit.name} has no VMs running before upgrading.",
        coro=nova_compute_utils.verify_empty_hypervisor_before_upgrade(unit, model),
    )
    assert app._get_empty_hypervisor_step(unit) == expected_step


def test_nova_compute_get_enable_scheduler_step(model):
<<<<<<< HEAD
    app, units = _generate_nova_compute_app_and_units(model)
=======
    app = _generate_nova_compute_app(model)
    units = list(app.units.values())
>>>>>>> 285447c3
    unit = units[0]

    expected_step = UpgradeStep(
        description=f"Enable nova-compute scheduler from unit: '{unit.name}'.",
        coro=model.run_action(unit_name=unit.name, action_name="enable", raise_on_failure=True),
    )
    assert app._get_enable_scheduler_step(unit) == expected_step


def test_nova_compute_get_disable_scheduler_step(model):
<<<<<<< HEAD
    app, units = _generate_nova_compute_app_and_units(model)
=======
    app = _generate_nova_compute_app(model)
    units = list(app.units.values())
>>>>>>> 285447c3
    unit = units[0]

    expected_step = UpgradeStep(
        description=f"Disable nova-compute scheduler from unit: '{unit.name}'.",
        coro=model.run_action(unit_name=unit.name, action_name="disable", raise_on_failure=True),
    )
    assert app._get_disable_scheduler_step(unit) == expected_step


<<<<<<< HEAD
def _generate_nova_compute_app_and_units(model):
    """Generate NovaCompute class and units."""
    charm = app_name = "nova-compute"
    status = MagicMock(spec_set=ApplicationStatus())
    status.charm_channel = "ussuri/stable"

    units = [
        ApplicationUnit(f"nova-compute/{unit_num}", MagicMock(), MagicMock(), MagicMock())
        for unit_num in range(3)
    ]
    app = NovaCompute(app_name, status, {}, model, charm, {})

    app.units = units
    return app, units
=======
def _generate_nova_compute_app(model):
    """Generate NovaCompute class."""
    charm = app_name = "nova-compute"
    channel = "ussuri/stable"

    units = {
        f"nova-compute/{unit_num}": COUUnit(f"nova-compute/{unit_num}", MagicMock(), MagicMock())
        for unit_num in range(3)
    }
    app = NovaCompute(
        app_name, "", charm, channel, {}, {}, model, "cs", "focal", [], units, "21.0.1"
    )

    return app
>>>>>>> 285447c3
<|MERGE_RESOLUTION|>--- conflicted
+++ resolved
@@ -14,14 +14,8 @@
 from unittest.mock import AsyncMock, MagicMock, PropertyMock, call, patch
 
 import pytest
-<<<<<<< HEAD
-from juju.client._definitions import ApplicationStatus
-
-from cou.apps.base import ApplicationUnit
-=======
 from juju.client._definitions import ApplicationStatus, UnitStatus
 
->>>>>>> 285447c3
 from cou.apps.core import Keystone, NovaCompute
 from cou.exceptions import (
     ApplicationError,
@@ -37,11 +31,7 @@
 )
 from cou.utils import app_utils
 from cou.utils import nova_compute as nova_compute_utils
-<<<<<<< HEAD
-from cou.utils.juju_utils import COUMachine
-=======
 from cou.utils.juju_utils import COUMachine, COUUnit
->>>>>>> 285447c3
 from cou.utils.openstack import OpenStackRelease
 from tests.unit.apps.utils import add_steps
 from tests.unit.utils import assert_steps
@@ -333,10 +323,7 @@
         description=f"Upgrade plan for '{app.name}' to {target}"
     )
     upgrade_packages = PreUpgradeStep(
-        description=(
-            f"Upgrade software packages of '{app.name}' on units "
-            f"'{', '.join([unit.name for unit in app.units])}' from the current APT repositories."
-        ),
+        description=f"Upgrade software packages of '{app.name}' from the current APT repositories",
         parallel=True,
     )
     for unit in app.units.values():
@@ -423,10 +410,7 @@
         description=f"Upgrade plan for '{app.name}' to {target}"
     )
     upgrade_packages = PreUpgradeStep(
-        description=(
-            f"Upgrade software packages of '{app.name}' on units "
-            f"'{', '.join([unit.name for unit in app.units])}' from the current APT repositories."
-        ),
+        description=f"Upgrade software packages of '{app.name}' from the current APT repositories",
         parallel=True,
     )
     for unit in app.units.values():
@@ -517,10 +501,7 @@
     )
     # no sub-step for refresh current channel or next channel
     upgrade_packages = PreUpgradeStep(
-        description=(
-            f"Upgrade software packages of '{app.name}' on units "
-            f"'{', '.join([unit.name for unit in app.units])}' from the current APT repositories."
-        ),
+        description=f"Upgrade software packages of '{app.name}' from the current APT repositories",
         parallel=True,
     )
     for unit in app.units.values():
@@ -600,10 +581,7 @@
         description=f"Upgrade plan for '{app.name}' to {target}"
     )
     upgrade_packages = PreUpgradeStep(
-        description=(
-            f"Upgrade software packages of '{app.name}' on units "
-            f"'{', '.join([unit.name for unit in app.units])}' from the current APT repositories."
-        ),
+        description=f"Upgrade software packages of '{app.name}' from the current APT repositories",
         parallel=True,
     )
     for unit in app.units.values():
@@ -718,10 +696,7 @@
         description=f"Upgrade plan for '{app.name}' to {target}"
     )
     upgrade_packages = PreUpgradeStep(
-        description=(
-            f"Upgrade software packages of '{app.name}' on units "
-            f"'{', '.join([unit.name for unit in app.units])}' from the current APT repositories."
-        ),
+        description=f"Upgrade software packages of '{app.name}' from the current APT repositories",
         parallel=True,
     )
     for unit in app.units.values():
@@ -767,23 +742,15 @@
     ]
     add_steps(expected_plan, upgrade_steps)
 
-<<<<<<< HEAD
-    assert upgrade_plan == expected_plan
-=======
     upgrade_plan = app.generate_upgrade_plan(target)
     assert_steps(upgrade_plan, expected_plan)
->>>>>>> 285447c3
 
 
 @pytest.mark.parametrize("force", [True, False])
 @patch("cou.apps.core.NovaCompute._get_units_upgrade_steps")
 def test_nova_compute_upgrade_steps(mock_units_upgrade_steps, model, force):
-<<<<<<< HEAD
-    app, units = _generate_nova_compute_app_and_units(model)
-=======
     app = _generate_nova_compute_app(model)
     units = list(app.units.values())
->>>>>>> 285447c3
     target = OpenStackRelease("victoria")
     with patch(
         "cou.apps.base.OpenStackApplication.current_os_release",
@@ -797,12 +764,8 @@
 @pytest.mark.parametrize("force", [True, False])
 @patch("cou.apps.core.NovaCompute._get_units_upgrade_steps")
 def test_nova_compute_upgrade_steps_no_units(mock_units_upgrade_steps, force, model):
-<<<<<<< HEAD
-    app, units = _generate_nova_compute_app_and_units(model)
-=======
     app = _generate_nova_compute_app(model)
     units = list(app.units.values())
->>>>>>> 285447c3
     target = OpenStackRelease("victoria")
     with patch(
         "cou.apps.base.OpenStackApplication.current_os_release",
@@ -831,12 +794,8 @@
     model,
     force,
 ):
-<<<<<<< HEAD
-    app, units = _generate_nova_compute_app_and_units(model)
-=======
     app = _generate_nova_compute_app(model)
     units = list(app.units.values())
->>>>>>> 285447c3
 
     calls_without_dependency = [call(unit) for unit in units]
     calls_with_dependency = [call(unit, not force) for unit in units]
@@ -854,12 +813,8 @@
 
 
 def test_nova_compute_get_empty_hypervisor_step(model):
-<<<<<<< HEAD
-    app, units = _generate_nova_compute_app_and_units(model)
-=======
     app = _generate_nova_compute_app(model)
     units = list(app.units.values())
->>>>>>> 285447c3
     unit = units[0]
 
     expected_step = UpgradeStep(
@@ -870,12 +825,8 @@
 
 
 def test_nova_compute_get_enable_scheduler_step(model):
-<<<<<<< HEAD
-    app, units = _generate_nova_compute_app_and_units(model)
-=======
     app = _generate_nova_compute_app(model)
     units = list(app.units.values())
->>>>>>> 285447c3
     unit = units[0]
 
     expected_step = UpgradeStep(
@@ -886,12 +837,8 @@
 
 
 def test_nova_compute_get_disable_scheduler_step(model):
-<<<<<<< HEAD
-    app, units = _generate_nova_compute_app_and_units(model)
-=======
     app = _generate_nova_compute_app(model)
     units = list(app.units.values())
->>>>>>> 285447c3
     unit = units[0]
 
     expected_step = UpgradeStep(
@@ -901,22 +848,6 @@
     assert app._get_disable_scheduler_step(unit) == expected_step
 
 
-<<<<<<< HEAD
-def _generate_nova_compute_app_and_units(model):
-    """Generate NovaCompute class and units."""
-    charm = app_name = "nova-compute"
-    status = MagicMock(spec_set=ApplicationStatus())
-    status.charm_channel = "ussuri/stable"
-
-    units = [
-        ApplicationUnit(f"nova-compute/{unit_num}", MagicMock(), MagicMock(), MagicMock())
-        for unit_num in range(3)
-    ]
-    app = NovaCompute(app_name, status, {}, model, charm, {})
-
-    app.units = units
-    return app, units
-=======
 def _generate_nova_compute_app(model):
     """Generate NovaCompute class."""
     charm = app_name = "nova-compute"
@@ -930,5 +861,4 @@
         app_name, "", charm, channel, {}, {}, model, "cs", "focal", [], units, "21.0.1"
     )
 
-    return app
->>>>>>> 285447c3
+    return app