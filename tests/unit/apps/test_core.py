#  Copyright 2023 Canonical Limited
#
#  Licensed under the Apache License, Version 2.0 (the "License");
#  you may not use this file except in compliance with the License.
#  You may obtain a copy of the License at
#
#      http://www.apache.org/licenses/LICENSE-2.0
#
#  Unless required by applicable law or agreed to in writing, software
#  distributed under the License is distributed on an "AS IS" BASIS,
#  WITHOUT WARRANTIES OR CONDITIONS OF ANY KIND, either express or implied.
#  See the License for the specific language governing permissions and
#  limitations under the License.
from unittest.mock import AsyncMock, MagicMock, PropertyMock, call, patch

import pytest
from juju.client._definitions import ApplicationStatus

from cou.apps.base import ApplicationUnit
<<<<<<< HEAD
from cou.apps.core import Keystone, NovaCompute
from cou.apps.machine import Machine
=======
from cou.apps.core import Keystone
>>>>>>> 6710bd87
from cou.exceptions import (
    ApplicationError,
    HaltUpgradePlanGeneration,
    MismatchedOpenStackVersions,
)
from cou.steps import (
    ApplicationUpgradePlan,
    PostUpgradeStep,
    PreUpgradeStep,
    UnitUpgradeStep,
    UpgradeStep,
)
from cou.utils import app_utils
<<<<<<< HEAD
from cou.utils import nova_compute as nova_compute_utils
=======
from cou.utils.juju_utils import COUMachine
>>>>>>> 6710bd87
from cou.utils.openstack import OpenStackRelease
from tests.unit.apps.utils import add_steps


def test_repr_ApplicationUnit():
    app_unit = ApplicationUnit(
        "keystone/0",
        OpenStackRelease("ussuri"),
        COUMachine("0", "juju-cef38-0", "zone-1"),
        "17.0.1",
    )
    assert repr(app_unit) == "Unit[keystone/0]-Machine[0]"


def test_application_eq(status, config, model, apps_machines):
    """Name of the app is used as comparison between Applications objects."""
    status_keystone_1 = status["keystone_focal_ussuri"]
    config_keystone_1 = config["openstack_ussuri"]
    status_keystone_2 = status["keystone_focal_wallaby"]
    config_keystone_2 = config["openstack_wallaby"]
    keystone_1 = Keystone(
        "keystone",
        status_keystone_1,
        config_keystone_1,
        model,
        "keystone",
        apps_machines["keystone"],
    )
    keystone_2 = Keystone(
        "keystone",
        status_keystone_2,
        config_keystone_2,
        model,
        "keystone",
        apps_machines["keystone"],
    )
    keystone_3 = Keystone(
        "keystone_foo",
        status_keystone_1,
        config_keystone_1,
        model,
        "keystone",
        apps_machines["keystone"],
    )

    # keystone_1 is equal to keystone_2 because they have the same name
    # even if they have different status and config.
    assert keystone_1 == keystone_2
    # keystone_1 is different then keystone_3 even if they have same status and config.
    assert keystone_1 != keystone_3


def assert_application(
    app,
    exp_name,
    exp_series,
    exp_status,
    exp_config,
    exp_model,
    exp_charm,
    exp_is_from_charm_store,
    exp_os_origin,
    exp_units,
    exp_channel,
    exp_current_os_release,
    exp_possible_current_channels,
    exp_target_channel,
    exp_new_origin,
    exp_apt_source_codename,
    exp_channel_codename,
    exp_is_subordinate,
    exp_is_valid_track,
    target,
):
    assert app.name == exp_name
    assert app.series == exp_series
    assert app.status == exp_status
    assert app.config == exp_config
    assert app.model == exp_model
    assert app.charm == exp_charm
    assert app.is_from_charm_store == exp_is_from_charm_store
    assert app.os_origin == exp_os_origin
    assert app.units == exp_units
    assert app.channel == exp_channel
    assert app.current_os_release == exp_current_os_release
    assert app.possible_current_channels == exp_possible_current_channels
    assert app.target_channel(target) == exp_target_channel
    assert app.new_origin(target) == exp_new_origin
    assert app.apt_source_codename == exp_apt_source_codename
    assert app.channel_codename == exp_channel_codename
    assert app.is_subordinate == exp_is_subordinate
    assert app.is_valid_track(app.channel) == exp_is_valid_track


def test_application_ussuri(status, config, units, model, apps_machines):
    target = OpenStackRelease("victoria")
    app_status = status["keystone_focal_ussuri"]
    app_config = config["openstack_ussuri"]
    exp_is_from_charm_store = False
    exp_os_origin = "distro"
    exp_units = units["units_ussuri"]
    exp_channel = app_status.charm_channel
    exp_series = app_status.series
    exp_current_os_release = "ussuri"
    exp_possible_current_channels = ["ussuri/stable"]
    exp_target_channel = f"{target}/stable"
    exp_new_origin = f"cloud:{exp_series}-{target}"
    exp_apt_source_codename = exp_current_os_release
    exp_channel_codename = exp_current_os_release
    exp_is_subordinate = False
    exp_is_valid_track = True

    app = Keystone(
        "my_keystone", app_status, app_config, model, "keystone", apps_machines["keystone"]
    )
    assert app.wait_for_model is True
    assert_application(
        app,
        "my_keystone",
        exp_series,
        app_status,
        app_config,
        model,
        "keystone",
        exp_is_from_charm_store,
        exp_os_origin,
        exp_units,
        exp_channel,
        exp_current_os_release,
        exp_possible_current_channels,
        exp_target_channel,
        exp_new_origin,
        exp_apt_source_codename,
        exp_channel_codename,
        exp_is_subordinate,
        exp_is_valid_track,
        target,
    )


def test_application_different_wl(status, config, model, apps_machines):
    """Different OpenStack Version on units if workload version is different."""
    exp_error_msg = (
        "Units of application my_keystone are running mismatched OpenStack versions: "
        r"'ussuri': \['keystone\/0', 'keystone\/1'\], 'victoria': \['keystone\/2'\]. "
        "This is not currently handled."
    )
    app_status = status["keystone_focal_ussuri"]
    app_status.units["keystone/2"].workload_version = "18.1.0"
    app_config = config["openstack_ussuri"]

    app = Keystone(
        "my_keystone", app_status, app_config, model, "keystone", apps_machines["keystone"]
    )
    with pytest.raises(MismatchedOpenStackVersions, match=exp_error_msg):
        app.current_os_release


def test_application_cs(status, config, units, model, apps_machines):
    """Test when application is from charm store."""
    target = OpenStackRelease("victoria")

    app_status = status["keystone_focal_ussuri"]
    app_status.charm = "cs:amd64/focal/keystone-638"

    app_config = config["openstack_ussuri"]
    exp_os_origin = "distro"
    exp_units = units["units_ussuri"]
    exp_channel = app_status.charm_channel
    exp_is_from_charm_store = True
    exp_series = app_status.series
    exp_current_os_release = "ussuri"
    exp_possible_current_channels = ["ussuri/stable"]
    exp_target_channel = f"{target}/stable"
    exp_new_origin = f"cloud:{exp_series}-{target}"
    exp_apt_source_codename = exp_current_os_release
    exp_channel_codename = exp_current_os_release
    exp_is_subordinate = False
    exp_is_valid_track = True

    app = Keystone(
        "my_keystone", app_status, app_config, model, "keystone", apps_machines["keystone"]
    )
    assert_application(
        app,
        "my_keystone",
        exp_series,
        app_status,
        app_config,
        model,
        "keystone",
        exp_is_from_charm_store,
        exp_os_origin,
        exp_units,
        exp_channel,
        exp_current_os_release,
        exp_possible_current_channels,
        exp_target_channel,
        exp_new_origin,
        exp_apt_source_codename,
        exp_channel_codename,
        exp_is_subordinate,
        exp_is_valid_track,
        target,
    )


def test_application_wallaby(status, config, units, model, apps_machines):
    target = OpenStackRelease("xena")
    exp_units = units["units_wallaby"]
    exp_is_from_charm_store = False
    app_config = config["openstack_wallaby"]
    app_status = status["keystone_focal_wallaby"]
    exp_os_origin = "cloud:focal-wallaby"
    exp_channel = app_status.charm_channel
    exp_series = app_status.series
    exp_current_os_release = "wallaby"
    exp_possible_current_channels = ["wallaby/stable"]
    exp_target_channel = f"{target}/stable"
    exp_new_origin = f"cloud:{exp_series}-{target}"
    exp_apt_source_codename = exp_current_os_release
    exp_channel_codename = exp_current_os_release
    exp_is_subordinate = False
    exp_is_valid_track = True

    app = Keystone(
        "my_keystone", app_status, app_config, model, "keystone", apps_machines["keystone"]
    )
    assert_application(
        app,
        "my_keystone",
        exp_series,
        app_status,
        app_config,
        model,
        "keystone",
        exp_is_from_charm_store,
        exp_os_origin,
        exp_units,
        exp_channel,
        exp_current_os_release,
        exp_possible_current_channels,
        exp_target_channel,
        exp_new_origin,
        exp_apt_source_codename,
        exp_channel_codename,
        exp_is_subordinate,
        exp_is_valid_track,
        target,
    )


def test_application_no_origin_config(status, model, apps_machines):
    app = Keystone(
        "my_keystone",
        status["keystone_focal_ussuri"],
        {},
        model,
        "keystone",
        apps_machines["keystone"],
    )
    assert app.os_origin == ""
    assert app.apt_source_codename is None


def test_application_empty_origin_config(status, model, apps_machines):
    app = Keystone(
        "my_keystone",
        status["keystone_focal_ussuri"],
        {"source": {"value": ""}},
        model,
        "keystone",
        apps_machines["keystone"],
    )
    assert app.apt_source_codename is None


def test_application_unexpected_channel(status, config, model, apps_machines):
    target = OpenStackRelease("xena")
    app_status = status["keystone_focal_wallaby"]
    # channel is set to a previous OpenStack release
    app_status.charm_channel = "ussuri/stable"
    app = Keystone(
        "my_keystone",
        app_status,
        config["openstack_wallaby"],
        model,
        "keystone",
        apps_machines["keystone"],
    )
    with pytest.raises(ApplicationError):
        app.generate_upgrade_plan(target)


@pytest.mark.parametrize(
    "source_value",
    ["ppa:myteam/ppa", "cloud:xenial-proposed/ocata", "http://my.archive.com/ubuntu main"],
)
def test_application_unknown_source(status, model, source_value, apps_machines):
    app = Keystone(
        "my_keystone",
        status["keystone_focal_ussuri"],
        {"source": {"value": source_value}},
        model,
        "keystone",
        apps_machines["keystone"],
    )
    with pytest.raises(ApplicationError):
        app.apt_source_codename


@pytest.mark.asyncio
async def test_application_check_upgrade(status, config, model, apps_machines):
    target = OpenStackRelease("victoria")
    app_status = status["keystone_focal_ussuri"]
    app_config = config["openstack_ussuri"]

    # workload version changed from ussuri to victoria
    mock_status = AsyncMock()
    mock_status.return_value.applications = {"my_keystone": status["keystone_focal_victoria"]}
    model.get_status = mock_status
    app = Keystone(
        "my_keystone",
        app_status,
        app_config,
        model,
        "keystone",
        machines=apps_machines["keystone"],
    )
    await app._check_upgrade(target)


@pytest.mark.asyncio
async def test_application_check_upgrade_fail(status, config, model, apps_machines):
    exp_error_msg = "Cannot upgrade units 'keystone/0, keystone/1, keystone/2' to victoria."
    target = OpenStackRelease("victoria")
    app_status = status["keystone_focal_ussuri"]
    app_config = config["openstack_ussuri"]

    # workload version didn't change from ussuri to victoria
    mock_status = AsyncMock()
    mock_status.return_value.applications = {"my_keystone": app_status}
    model.get_status = mock_status
    app = Keystone(
        "my_keystone",
        app_status,
        app_config,
        model,
        "keystone",
        machines=apps_machines["keystone"],
    )
    with pytest.raises(ApplicationError, match=exp_error_msg):
        await app._check_upgrade(target)


def test_upgrade_plan_ussuri_to_victoria(status, config, model, apps_machines):
    target = OpenStackRelease("victoria")
    app_status = status["keystone_focal_ussuri"]
    app_config = config["openstack_ussuri"]
    app = Keystone(
        "my_keystone",
        app_status,
        app_config,
        model,
        "keystone",
        machines=apps_machines["keystone"],
    )
    upgrade_plan = app.generate_upgrade_plan(target)
    expected_plan = ApplicationUpgradePlan(
        description=f"Upgrade plan for '{app.name}' to {target}"
    )
    upgrade_packages = PreUpgradeStep(
        description=f"Upgrade software packages of '{app.name}' from the current APT repositories",
        parallel=True,
    )
    for unit in app.units:
        upgrade_packages.add_step(
            UnitUpgradeStep(
                description=f"Upgrade software packages on unit {unit.name}",
                coro=app_utils.upgrade_packages(unit.name, model, None),
            )
        )

    upgrade_steps = [
        upgrade_packages,
        PreUpgradeStep(
            description=f"Refresh '{app.name}' to the latest revision of 'ussuri/stable'",
            parallel=False,
            coro=model.upgrade_charm(app.name, "ussuri/stable", switch=None),
        ),
        UpgradeStep(
            description=f"Change charm config of '{app.name}' 'action-managed-upgrade' to False.",
            parallel=False,
            coro=model.set_application_config(app.name, {"action-managed-upgrade": False}),
        ),
        UpgradeStep(
            description=f"Upgrade '{app.name}' to the new channel: 'victoria/stable'",
            parallel=False,
            coro=model.upgrade_charm(app.name, "victoria/stable"),
        ),
        UpgradeStep(
            description=(
                f"Change charm config of '{app.name}' "
                f"'{app.origin_setting}' to 'cloud:focal-victoria'"
            ),
            parallel=False,
            coro=model.set_application_config(
                app.name, {f"{app.origin_setting}": "cloud:focal-victoria"}
            ),
        ),
        PostUpgradeStep(
            description=f"Wait 1800s for model {model.name} to reach the idle state.",
            parallel=False,
            coro=model.wait_for_active_idle(1800, apps=None),
        ),
        PostUpgradeStep(
            description=f"Check if the workload of '{app.name}' has been upgraded",
            parallel=False,
            coro=app._check_upgrade(target),
        ),
    ]
    add_steps(expected_plan, upgrade_steps)

    assert upgrade_plan == expected_plan


def test_upgrade_plan_ussuri_to_victoria_ch_migration(status, config, model, apps_machines):
    target = OpenStackRelease("victoria")

    app_status = status["keystone_focal_ussuri"]
    app_status.charm = "cs:amd64/focal/keystone-638"

    app_config = config["openstack_ussuri"]
    app = Keystone(
        "my_keystone", app_status, app_config, model, "keystone", apps_machines["keystone"]
    )
    upgrade_plan = app.generate_upgrade_plan(target)
    expected_plan = ApplicationUpgradePlan(
        description=f"Upgrade plan for '{app.name}' to {target}"
    )
    upgrade_packages = PreUpgradeStep(
        description=f"Upgrade software packages of '{app.name}' from the current APT repositories",
        parallel=True,
    )
    for unit in app.units:
        upgrade_packages.add_step(
            UnitUpgradeStep(
                description=f"Upgrade software packages on unit {unit.name}",
                coro=app_utils.upgrade_packages(unit.name, model, None),
            )
        )

    upgrade_steps = [
        upgrade_packages,
        PreUpgradeStep(
            description=f"Migration of '{app.name}' from charmstore to charmhub",
            parallel=False,
            coro=model.upgrade_charm(app.name, "ussuri/stable", switch="ch:keystone"),
        ),
        UpgradeStep(
            description=f"Change charm config of '{app.name}' 'action-managed-upgrade' to False.",
            parallel=False,
            coro=model.set_application_config(app.name, {"action-managed-upgrade": False}),
        ),
        UpgradeStep(
            description=f"Upgrade '{app.name}' to the new channel: 'victoria/stable'",
            parallel=False,
            coro=model.upgrade_charm(app.name, "victoria/stable"),
        ),
        UpgradeStep(
            description=(
                f"Change charm config of '{app.name}' "
                f"'{app.origin_setting}' to 'cloud:focal-victoria'"
            ),
            parallel=False,
            coro=model.set_application_config(
                app.name, {f"{app.origin_setting}": "cloud:focal-victoria"}
            ),
        ),
        PostUpgradeStep(
            description=f"Wait 1800s for model {model.name} to reach the idle state.",
            parallel=False,
            coro=model.wait_for_active_idle(1800, apps=None),
        ),
        PostUpgradeStep(
            description=f"Check if the workload of '{app.name}' has been upgraded",
            parallel=False,
            coro=app._check_upgrade(target),
        ),
    ]
    add_steps(expected_plan, upgrade_steps)

    assert upgrade_plan == expected_plan


def test_upgrade_plan_channel_on_next_os_release(status, config, model, apps_machines):
    target = OpenStackRelease("victoria")
    app_status = status["keystone_focal_ussuri"]
    app_config = config["openstack_ussuri"]
    # channel it's already on next OpenStack release
    app_status.charm_channel = "victoria/stable"
    app = Keystone(
        "my_keystone", app_status, app_config, model, "keystone", apps_machines["keystone"]
    )
    upgrade_plan = app.generate_upgrade_plan(target)

    expected_plan = ApplicationUpgradePlan(
        description=f"Upgrade plan for '{app.name}' to {target}"
    )
    # no sub-step for refresh current channel or next channel
    upgrade_packages = PreUpgradeStep(
        description=f"Upgrade software packages of '{app.name}' from the current APT repositories",
        parallel=True,
    )
    for unit in app.units:
        upgrade_packages.add_step(
            UnitUpgradeStep(
                description=f"Upgrade software packages on unit {unit.name}",
                coro=app_utils.upgrade_packages(unit.name, model, None),
            )
        )

    upgrade_steps = [
        upgrade_packages,
        UpgradeStep(
            description=f"Change charm config of '{app.name}' 'action-managed-upgrade' to False.",
            parallel=False,
            coro=model.set_application_config(app.name, {"action-managed-upgrade": False}),
        ),
        UpgradeStep(
            description=(
                f"Change charm config of '{app.name}' "
                f"'{app.origin_setting}' to 'cloud:focal-victoria'"
            ),
            parallel=False,
            coro=model.set_application_config(
                app.name, {f"{app.origin_setting}": "cloud:focal-victoria"}
            ),
        ),
        PostUpgradeStep(
            description=f"Wait 1800s for model {model.name} to reach the idle state.",
            parallel=False,
            coro=model.wait_for_active_idle(1800, apps=None),
        ),
        PostUpgradeStep(
            description=f"Check if the workload of '{app.name}' has been upgraded",
            parallel=False,
            coro=app._check_upgrade(target),
        ),
    ]
    add_steps(expected_plan, upgrade_steps)

    assert upgrade_plan == expected_plan


def test_upgrade_plan_origin_already_on_next_openstack_release(
    status, config, model, apps_machines
):
    target = OpenStackRelease("victoria")
    app_status = status["keystone_focal_ussuri"]
    app_config = config["openstack_ussuri"]
    # openstack-origin already configured for next OpenStack release
    app_config["openstack-origin"]["value"] = "cloud:focal-victoria"
    app = Keystone(
        "my_keystone", app_status, app_config, model, "keystone", apps_machines["keystone"]
    )
    upgrade_plan = app.generate_upgrade_plan(target)
    expected_plan = ApplicationUpgradePlan(
        description=f"Upgrade plan for '{app.name}' to {target}"
    )
    upgrade_packages = PreUpgradeStep(
        description=f"Upgrade software packages of '{app.name}' from the current APT repositories",
        parallel=True,
    )
    for unit in app.units:
        upgrade_packages.add_step(
            UnitUpgradeStep(
                description=f"Upgrade software packages on unit {unit.name}",
                coro=app_utils.upgrade_packages(unit.name, model, None),
            )
        )

    upgrade_steps = [
        upgrade_packages,
        PreUpgradeStep(
            description=f"Refresh '{app.name}' to the latest revision of 'ussuri/stable'",
            parallel=False,
            coro=model.upgrade_charm(app.name, "ussuri/stable", switch=None),
        ),
        UpgradeStep(
            description=f"Change charm config of '{app.name}' 'action-managed-upgrade' to False.",
            parallel=False,
            coro=model.set_application_config(app.name, {"action-managed-upgrade": False}),
        ),
        UpgradeStep(
            description=f"Upgrade '{app.name}' to the new channel: 'victoria/stable'",
            parallel=False,
            coro=model.upgrade_charm(app.name, "victoria/stable"),
        ),
        PostUpgradeStep(
            description=f"Wait 1800s for model {model.name} to reach the idle state.",
            parallel=False,
            coro=model.wait_for_active_idle(1800, apps=None),
        ),
        PostUpgradeStep(
            description=f"Check if the workload of '{app.name}' has been upgraded",
            parallel=False,
            coro=app._check_upgrade(target),
        ),
    ]
    add_steps(expected_plan, upgrade_steps)

    assert upgrade_plan == expected_plan


def test_upgrade_plan_application_already_upgraded(status, config, model, apps_machines):
    exp_error_msg = (
        "Application 'my_keystone' already configured for release equal or greater "
        "than victoria. Ignoring."
    )
    target = OpenStackRelease("victoria")
    app_status = status["keystone_focal_wallaby"]
    app_config = config["openstack_wallaby"]
    app = Keystone(
        "my_keystone", app_status, app_config, model, "keystone", apps_machines["keystone"]
    )
    # victoria is lesser than wallaby, so application should not generate a plan.
    with pytest.raises(HaltUpgradePlanGeneration, match=exp_error_msg):
        app.generate_upgrade_plan(target)


def test_upgrade_plan_application_already_disable_action_managed(
    status, config, model, apps_machines
):
    target = OpenStackRelease("victoria")
    app_status = status["keystone_focal_ussuri"]
    app_config = config["openstack_ussuri"]
    app_config["action-managed-upgrade"]["value"] = False
    app = Keystone(
        "my_keystone", app_status, app_config, model, "keystone", apps_machines["keystone"]
    )
    upgrade_plan = app.generate_upgrade_plan(target)
    expected_plan = ApplicationUpgradePlan(
        description=f"Upgrade plan for '{app.name}' to {target}"
    )
    upgrade_packages = PreUpgradeStep(
        description=f"Upgrade software packages of '{app.name}' from the current APT repositories",
        parallel=True,
    )
    for unit in app.units:
        upgrade_packages.add_step(
            UnitUpgradeStep(
                description=f"Upgrade software packages on unit {unit.name}",
                coro=app_utils.upgrade_packages(unit.name, model, None),
            )
        )

    upgrade_steps = [
        upgrade_packages,
        PreUpgradeStep(
            description=f"Refresh '{app.name}' to the latest revision of 'ussuri/stable'",
            parallel=False,
            coro=model.upgrade_charm(app.name, "ussuri/stable", switch=None),
        ),
        UpgradeStep(
            description=f"Upgrade '{app.name}' to the new channel: 'victoria/stable'",
            parallel=False,
            coro=model.upgrade_charm(app.name, "victoria/stable"),
        ),
        UpgradeStep(
            description=(
                f"Change charm config of '{app.name}' "
                f"'{app.origin_setting}' to 'cloud:focal-victoria'"
            ),
            parallel=False,
            coro=model.set_application_config(
                app.name, {f"{app.origin_setting}": "cloud:focal-victoria"}
            ),
        ),
        PostUpgradeStep(
            description=f"Wait 1800s for model {model.name} to reach the idle state.",
            parallel=False,
            coro=model.wait_for_active_idle(1800, apps=None),
        ),
        PostUpgradeStep(
            description=f"Check if the workload of '{app.name}' has been upgraded",
            parallel=False,
            coro=app._check_upgrade(target),
        ),
    ]
    add_steps(expected_plan, upgrade_steps)

    assert upgrade_plan == expected_plan


@patch("cou.apps.core.NovaCompute._get_units_upgrade_steps")
def test_nova_compute_upgrade_steps(mock_units_upgrade_steps, model):
    app, units = _generate_nova_compute_app_and_units(model)
    target = OpenStackRelease("victoria")
    with patch(
        "cou.apps.base.OpenStackApplication.current_os_release",
        new_callable=PropertyMock,
        return_value=OpenStackRelease("ussuri"),
    ):
        app.upgrade_steps(target, units)
        mock_units_upgrade_steps.assert_called_once_with(units)


@patch("cou.apps.core.NovaCompute._get_units_upgrade_steps")
def test_nova_compute_upgrade_steps_no_units(mock_units_upgrade_steps, model):
    app, units = _generate_nova_compute_app_and_units(model)
    target = OpenStackRelease("victoria")
    with patch(
        "cou.apps.base.OpenStackApplication.current_os_release",
        new_callable=PropertyMock,
        return_value=OpenStackRelease("ussuri"),
    ):
        app.upgrade_steps(target, [])
        mock_units_upgrade_steps.assert_called_once_with(units)


@pytest.mark.parametrize("upgrade_units_running_vms", [True, False])
# add_step check if the step added is from BaseStep, so the return is an empty UnitUpgradeStep
@patch("cou.apps.core.NovaCompute._get_enable_scheduler_step", return_value=UnitUpgradeStep())
@patch("cou.apps.core.NovaCompute._get_resume_unit_step", return_value=UnitUpgradeStep())
@patch("cou.apps.core.NovaCompute._get_openstack_upgrade_step", return_value=UnitUpgradeStep())
@patch("cou.apps.core.NovaCompute._get_pause_unit_step", return_value=UnitUpgradeStep())
@patch("cou.apps.core.NovaCompute._get_empty_hypervisor_step", return_value=UnitUpgradeStep())
@patch("cou.apps.core.NovaCompute._get_disable_scheduler_step", return_value=UnitUpgradeStep())
def test_nova_compute_get_units_upgrade_steps(
    mock_disable,
    mock_empty,
    mock_pause,
    mock_upgrade,
    mock_resume,
    mock_enable,
    model,
    upgrade_units_running_vms,
):
    app, units = _generate_nova_compute_app_and_units(model)
    app.upgrade_units_running_vms = upgrade_units_running_vms

    calls_without_dependency = [call(unit) for unit in units]
    calls_with_dependency = [call(unit, not upgrade_units_running_vms) for unit in units]
    app._get_units_upgrade_steps(units)
    mock_disable.assert_has_calls(calls_without_dependency)
    mock_enable.assert_has_calls(calls_without_dependency)
    mock_pause.assert_has_calls(calls_with_dependency)
    mock_upgrade.assert_has_calls(calls_with_dependency)
    mock_resume.assert_has_calls(calls_with_dependency)

    if upgrade_units_running_vms:
        mock_empty.assert_not_called()
    else:
        mock_empty.assert_has_calls(calls_without_dependency)


def test_nova_compute_get_empty_hypervisor_step(model):
    app, units = _generate_nova_compute_app_and_units(model)
    unit = units[0]

    expected_step = UpgradeStep(
        description=f"Check if unit {unit.name} has no VMs running before upgrading.",
        coro=nova_compute_utils.verify_empty_hypervisor_before_upgrade(unit, model),
    )
    assert app._get_empty_hypervisor_step(unit) == expected_step


def test_nova_compute_get_enable_scheduler_step(model):
    app, units = _generate_nova_compute_app_and_units(model)
    unit = units[0]

    expected_step = UpgradeStep(
        description=f"Enable nova-compute scheduler from unit: '{unit.name}'.",
        coro=model.run_action(unit_name=unit.name, action_name="enable", raise_on_failure=True),
    )
    assert app._get_enable_scheduler_step(unit) == expected_step


def test_nova_compute_get_disable_scheduler_step(model):
    app, units = _generate_nova_compute_app_and_units(model)
    unit = units[0]

    expected_step = UpgradeStep(
        description=f"Disable nova-compute scheduler from unit: '{unit.name}'.",
        coro=model.run_action(unit_name=unit.name, action_name="disable", raise_on_failure=True),
    )
    assert app._get_disable_scheduler_step(unit) == expected_step


def _generate_nova_compute_app_and_units(model):
    """Generate NovaCompute class and units."""
    charm = app_name = "nova-compute"
    status = MagicMock(spec_set=ApplicationStatus())
    status.charm_channel = "ussuri/stable"

    units = [
        ApplicationUnit(f"nova-compute/{unit_num}", MagicMock(), MagicMock(), MagicMock())
        for unit_num in range(3)
    ]
    app = NovaCompute(app_name, status, {}, model, charm, {})

    app.units = units
    return app, units<|MERGE_RESOLUTION|>--- conflicted
+++ resolved
@@ -17,12 +17,7 @@
 from juju.client._definitions import ApplicationStatus
 
 from cou.apps.base import ApplicationUnit
-<<<<<<< HEAD
 from cou.apps.core import Keystone, NovaCompute
-from cou.apps.machine import Machine
-=======
-from cou.apps.core import Keystone
->>>>>>> 6710bd87
 from cou.exceptions import (
     ApplicationError,
     HaltUpgradePlanGeneration,
@@ -36,11 +31,8 @@
     UpgradeStep,
 )
 from cou.utils import app_utils
-<<<<<<< HEAD
 from cou.utils import nova_compute as nova_compute_utils
-=======
 from cou.utils.juju_utils import COUMachine
->>>>>>> 6710bd87
 from cou.utils.openstack import OpenStackRelease
 from tests.unit.apps.utils import add_steps
 
