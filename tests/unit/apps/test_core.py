--- conflicted
+++ resolved
@@ -764,11 +764,7 @@
 
     expected_step = UpgradeStep(
         description=f"Verify that unit '{unit.name}' has no VMs running",
-<<<<<<< HEAD
-        coro=nova_compute_utils.verify_empty_hypervisor_before_upgrade(unit, model),
-=======
         coro=nova_compute_utils.verify_empty_hypervisor(unit, model),
->>>>>>> b1264540
     )
     assert app._get_empty_hypervisor_step(unit) == expected_step
 
