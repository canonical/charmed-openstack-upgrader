# Copyright 2023 Canonical Limited
#
# Licensed under the Apache License, Version 2.0 (the "License");
# you may not use this file except in compliance with the License.
# You may obtain a copy of the License at
#
#     http://www.apache.org/licenses/LICENSE-2.0
#
# Unless required by applicable law or agreed to in writing, software
# distributed under the License is distributed on an "AS IS" BASIS,
# WITHOUT WARRANTIES OR CONDITIONS OF ANY KIND, either express or implied.
# See the License for the specific language governing permissions and
# limitations under the License.
from unittest.mock import MagicMock, PropertyMock, patch

import pytest

from cou.apps.auxiliary import CephMon, CephOsd
from cou.apps.auxiliary_subordinate import OvnSubordinate
from cou.apps.base import OpenStackApplication
from cou.apps.core import Keystone, NovaCompute
from cou.apps.subordinate import SubordinateApplication
from cou.commands import CONTROL_PLANE, DATA_PLANE, HYPERVISORS, CLIargs
from cou.exceptions import (
    DataPlaneCannotUpgrade,
    DataPlaneMachineFilterError,
    HaltUpgradePlanGeneration,
    HighestReleaseAchieved,
    NoTargetError,
    OutOfSupportRange,
)
from cou.steps import (
    ApplicationUpgradePlan,
    PostUpgradeStep,
    PreUpgradeStep,
    UnitUpgradeStep,
    UpgradePlan,
    UpgradeStep,
)
from cou.steps import plan as cou_plan
from cou.steps.analyze import Analysis
from cou.steps.backup import backup
from cou.utils import app_utils
from cou.utils.juju_utils import COUMachine, COUUnit
from cou.utils.openstack import OpenStackRelease
from tests.unit.apps.utils import add_steps
from tests.unit.utils import dedent_plan, generate_cou_machine


def generate_expected_upgrade_plan_principal(app, target, model):
    """Generate expected upgrade plan for principal charms."""
    expected_plan = ApplicationUpgradePlan(
        description=f"Upgrade plan for '{app.name}' to '{target.codename}'"
    )
    if app.charm in ["rabbitmq-server", "ceph-mon", "keystone"]:
        # apps waiting for whole model
        wait_step = PostUpgradeStep(
            description=f"Wait for up to 1800s for model '{model.name}' to reach the idle state",
            parallel=False,
            coro=model.wait_for_active_idle(1800, apps=None),
        )
    else:
        wait_step = PostUpgradeStep(
            description=f"Wait for up to 300s for app '{app.name}' to reach the idle state",
            parallel=False,
            coro=model.wait_for_active_idle(300, apps=[app.name]),
        )

    upgrade_packages = PreUpgradeStep(
        description=f"Upgrade software packages of '{app.name}' from the current APT repositories",
        parallel=True,
    )
    for unit in app.units.values():
        upgrade_packages.add_step(
            UnitUpgradeStep(
                description=f"Upgrade software packages on unit '{unit.name}'",
                coro=app_utils.upgrade_packages(unit.name, model, None),
            )
        )

    upgrade_steps = [
        upgrade_packages,
        PreUpgradeStep(
            description=(
                f"Refresh '{app.name}' to the latest revision of "
                f"'{target.previous_release}/stable'"
            ),
            parallel=False,
            coro=model.upgrade_charm(app.name, f"{target.previous_release}/stable", switch=None),
        ),
        UpgradeStep(
            description=f"Change charm config of '{app.name}' 'action-managed-upgrade' to False",
            parallel=False,
            coro=model.set_application_config(app.name, {"action-managed-upgrade": False}),
        ),
        UpgradeStep(
            description=(f"Upgrade '{app.name}' to the new channel: '{target.codename}/stable'"),
            parallel=False,
            coro=model.upgrade_charm(app.name, f"{target.codename}/stable"),
        ),
        UpgradeStep(
            description=(
                f"Change charm config of '{app.name}' "
                f"'{app.origin_setting}' to 'cloud:focal-{target.codename}'"
            ),
            parallel=False,
            coro=model.set_application_config(
                app.name, {f"{app.origin_setting}": f"cloud:focal-{target.codename}"}
            ),
        ),
        wait_step,
        PostUpgradeStep(
            description=(
                f"Verify that the workload of '{app.name}' has been upgraded on units: "
                f"{', '.join([unit for unit in app.units.keys()])}"
            ),
            parallel=False,
            coro=app._verify_workload_upgrade(target, list(app.units.values())),
        ),
    ]
    add_steps(expected_plan, upgrade_steps)
    return expected_plan


def generate_expected_upgrade_plan_subordinate(app, target, model):
    """Generate expected upgrade plan for subordiante charms."""
    expected_plan = ApplicationUpgradePlan(
        description=f"Upgrade plan for '{app.name}' to '{target}'"
    )
    upgrade_steps = [
        PreUpgradeStep(
            description=(
                f"Refresh '{app.name}' to the latest revision of "
                f"'{target.previous_release}/stable'"
            ),
            parallel=False,
            coro=model.upgrade_charm(app.name, f"{target.previous_release}/stable", switch=None),
        ),
        UpgradeStep(
            description=(f"Upgrade '{app.name}' to the new channel: '{target.codename}/stable'"),
            parallel=False,
            coro=model.upgrade_charm(app.name, f"{target.codename}/stable"),
        ),
    ]
    add_steps(expected_plan, upgrade_steps)
    return expected_plan


@pytest.mark.asyncio
@patch("cou.steps.plan.filter_hypervisors_machines")
async def test_generate_plan(mock_filter_hypervisors, model, cli_args):
    """Test generation of upgrade plan."""
    exp_plan = dedent_plan(
        """\
    Upgrade cloud from 'ussuri' to 'victoria'
        Verify that all OpenStack applications are in idle state
        Backup mysql databases
        Control Plane principal(s) upgrade plan
            Upgrade plan for 'keystone' to victoria
                Upgrade software packages of 'keystone' from the current APT repositories
                    Upgrade software packages on unit keystone/0
                Refresh 'keystone' to the latest revision of 'ussuri/stable'
                Change charm config of 'keystone' 'action-managed-upgrade' to False
                Upgrade 'keystone' to the new channel: 'victoria/stable'
                Change charm config of 'keystone' 'openstack-origin' to 'cloud:focal-victoria'
                Wait 1800s for model test_model to reach the idle state.
                Check if the workload of 'keystone' has been upgraded on units: keystone/0
        Control Plane subordinate(s) upgrade plan
            Upgrade plan for 'keystone-ldap' to victoria
                Refresh 'keystone-ldap' to the latest revision of 'ussuri/stable'
                Upgrade 'keystone-ldap' to the new channel: 'victoria/stable'
        Upgrading all applications deployed on machines with hypervisor.
            Upgrade plan for 'az-1' to victoria
                Upgrade software packages of 'nova-compute' from the current APT repositories
                    Upgrade software packages on unit nova-compute/0
                Refresh 'nova-compute' to the latest revision of 'ussuri/stable'
                Change charm config of 'nova-compute' 'action-managed-upgrade' to True
                Upgrade 'nova-compute' to the new channel: 'victoria/stable'
                Change charm config of 'nova-compute' 'source' to 'cloud:focal-victoria'
                Upgrade plan for units: nova-compute/0
                    Upgrade plan for unit: nova-compute/0
                        Disable nova-compute scheduler from unit: 'nova-compute/0'.
                        Check if unit nova-compute/0 has no VMs running before upgrading.
                        ├── Pause the unit: 'nova-compute/0'.
                        ├── Upgrade the unit: 'nova-compute/0'.
                        ├── Resume the unit: 'nova-compute/0'.
                        Enable nova-compute scheduler from unit: 'nova-compute/0'.
                Wait 1800s for model test_model to reach the idle state.
                Check if the workload of 'nova-compute' has been upgraded on units: nova-compute/0
        Data Plane ceph-osd upgrade plan
            Upgrade plan for 'ceph-osd' to victoria
                Check if all nova-compute units had been upgraded
                Upgrade software packages of 'ceph-osd' from the current APT repositories
                    Upgrade software packages on unit ceph-osd/0
                Change charm config of 'ceph-osd' 'source' to 'cloud:focal-victoria'
                Wait 300s for app ceph-osd to reach the idle state.
                Check if the workload of 'ceph-osd' has been upgraded on units: ceph-osd/0
        Data Plane subordinate(s) upgrade plan
            Upgrade plan for 'ovn-chassis' to victoria
                Refresh 'ovn-chassis' to the latest revision of '22.03/stable'
    """
    )
    cli_args.upgrade_group = None
    cli_args.force = False

    machines = {f"{i}": generate_cou_machine(f"{i}", f"az-{i}") for i in range(3)}
    mock_filter_hypervisors.return_value = [machines["1"]]
    keystone = Keystone(
        name="keystone",
        can_upgrade_to="ussuri/stable",
        charm="keystone",
        channel="ussuri/stable",
        config={
            "openstack-origin": {"value": "distro"},
            "action-managed-upgrade": {"value": True},
        },
        machines=machines["0"],
        model=model,
        origin="ch",
        series="focal",
        subordinate_to=[],
        units={
            "keystone/0": COUUnit(
                name="keystone/0",
                workload_version="17.0.1",
                machine=machines["0"],
            )
        },
        workload_version="17.0.1",
    )
    keystone_ldap = SubordinateApplication(
        name="keystone-ldap",
        can_upgrade_to="ussuri/stable",
        charm="keystone-ldap",
        channel="ussuri/stable",
        config={},
        machines=machines["0"],
        model=model,
        origin="ch",
        series="focal",
        subordinate_to=["keystone"],
        units={},
        workload_version="17.0.1",
    )

    nova_compute = NovaCompute(
        name="nova-compute",
        can_upgrade_to="ussuri/stable",
        charm="nova-compute",
        channel="ussuri/stable",
        config={"source": {"value": "distro"}, "action-managed-upgrade": {"value": False}},
        machines=machines["1"],
        model=model,
        origin="ch",
        series="focal",
        subordinate_to=[],
        units={
            "nova-compute/0": COUUnit(
                name="nova-compute/0",
                workload_version="21.0.0",
                machine=machines["1"],
            )
        },
        workload_version="21.0.0",
    )

    ceph_osd = CephOsd(
        name="ceph-osd",
        can_upgrade_to="octopus/stable",
        charm="ceph-osd",
        channel="octopus/stable",
        config={"source": {"value": "distro"}},
        machines=machines["2"],
        model=model,
        origin="ch",
        series="focal",
        subordinate_to=[],
        units={
            "ceph-osd/0": COUUnit(
                name="ceph-osd/0",
                workload_version="17.0.1",
                machine=machines["2"],
            )
        },
        workload_version="17.0.1",
    )

<<<<<<< HEAD
    ovn_chassis = OvnSubordinate(
        name="ovn-chassis",
        can_upgrade_to="22.03/stable",
        charm="ovn-chassis",
        channel="22.03/stable",
        config={},
        machines=machines["1"],
        model=model,
        origin="ch",
        series="focal",
        subordinate_to=["nova-compute"],
        units={},
        workload_version="22.3",
=======
    expected_plan = UpgradePlan("Upgrade cloud from 'ussuri' to 'victoria'")
    expected_plan.add_step(
        PreUpgradeStep(
            description="Verify that all OpenStack applications are in idle state",
            parallel=False,
            coro=analysis_result.model.wait_for_active_idle(
                timeout=11, idle_period=10, raise_on_blocked=True
            ),
        )
    )
    expected_plan.add_step(
        PreUpgradeStep(
            description="Back up MySQL databases",
            parallel=False,
            coro=backup(model),
        )
>>>>>>> e058b215
    )

    analysis_result = Analysis(
        model=model,
        apps_control_plane=[keystone, keystone_ldap],
        apps_data_plane=[ceph_osd, nova_compute, ovn_chassis],
    )

    upgrade_plan = await cou_plan.generate_plan(analysis_result, cli_args)
    assert str(upgrade_plan) == exp_plan


@patch("cou.steps.plan.verify_hypervisors_cli_input")
@patch("cou.steps.plan.verify_supported_series")
@patch("cou.steps.plan.verify_highest_release_achieved")
@patch("cou.steps.plan.verify_data_plane_ready_to_upgrade")
def test_pre_plan_sanity_checks(
    mock_verify_data_plane_ready_to_upgrade,
    mock_verify_highest_release_achieved,
    mock_verify_supported_series,
    mock_verify_hypervisors_cli_input,
    cli_args,
):
    mock_analysis_result = MagicMock(spec=Analysis)()
    mock_analysis_result.current_cloud_os_release = OpenStackRelease("ussuri")
    mock_analysis_result.current_cloud_series = "focal"
    cou_plan.pre_plan_sanity_checks(cli_args, mock_analysis_result)
    mock_verify_highest_release_achieved.assert_called_once_with(mock_analysis_result)
    mock_verify_supported_series.assert_called_once_with(mock_analysis_result)
    mock_verify_data_plane_ready_to_upgrade.assert_called_once_with(cli_args, mock_analysis_result)
    mock_verify_hypervisors_cli_input.assert_called_once_with(cli_args, mock_analysis_result)


@pytest.mark.parametrize(
    "current_os_release, current_series, exp_error_msg",
    [
        (
            OpenStackRelease("yoga"),
            "jammy",
            "Cloud series 'jammy' is not a Ubuntu LTS series supported by COU. "
            "The supporting series are: focal",
        ),
        (
            OpenStackRelease("train"),
            "bionic",
            "Cloud series 'bionic' is not a Ubuntu LTS series supported by COU. "
            "The supporting series are: focal",
        ),
    ],
)
def test_verify_supported_series(current_os_release, current_series, exp_error_msg):
    mock_analysis_result = MagicMock(spec=Analysis)()
    with pytest.raises(OutOfSupportRange, match=exp_error_msg):
        mock_analysis_result.current_cloud_os_release = current_os_release
        mock_analysis_result.current_cloud_series = current_series
        cou_plan.verify_supported_series(mock_analysis_result)


def test_verify_highest_release_achieved():
    mock_analysis_result = MagicMock(spec=Analysis)()
    mock_analysis_result.current_cloud_os_release = OpenStackRelease("yoga")
    mock_analysis_result.current_cloud_series = "focal"
    exp_error_msg = (
        "No upgrades available for OpenStack Yoga on Ubuntu Focal.\n"
        "Newer OpenStack releases may be available after upgrading to a later Ubuntu series."
    )
    with pytest.raises(HighestReleaseAchieved, match=exp_error_msg):
        cou_plan.verify_highest_release_achieved(mock_analysis_result)


@pytest.mark.parametrize(
    "min_os_version_control_plane, min_os_version_data_plane, exp_error_msg",
    [
        (
            OpenStackRelease("ussuri"),
            OpenStackRelease("ussuri"),
            "Please, upgrade control-plane before data-plane",
        ),
        (
            OpenStackRelease("ussuri"),
            None,
            "Cannot find data-plane apps. Is this a valid OpenStack cloud?",
        ),
    ],
)
def test_verify_data_plane_ready_to_upgrade_error(
    min_os_version_control_plane, min_os_version_data_plane, exp_error_msg, cli_args
):
    cli_args.upgrade_group = DATA_PLANE
    mock_analysis_result = MagicMock(spec=Analysis)()
    mock_analysis_result.current_cloud_series = "focal"
    mock_analysis_result.min_os_version_control_plane = min_os_version_control_plane
    mock_analysis_result.min_os_version_data_plane = min_os_version_data_plane
    with pytest.raises(DataPlaneCannotUpgrade, match=exp_error_msg):
        cou_plan.verify_data_plane_ready_to_upgrade(cli_args, mock_analysis_result)


@pytest.mark.parametrize("upgrade_group", [DATA_PLANE, HYPERVISORS])
@patch("cou.steps.plan.is_control_plane_upgraded")
def test_verify_data_plane_ready_to_upgrade_data_plane_cmd(
    mock_control_plane_upgraded, cli_args, upgrade_group
):
    mock_analysis_result = MagicMock(spec=Analysis)()
    mock_analysis_result.min_os_version_data_plane = OpenStackRelease("ussuri")
    cli_args.upgrade_group = upgrade_group

    cou_plan.verify_data_plane_ready_to_upgrade(cli_args, mock_analysis_result)

    mock_control_plane_upgraded.assert_called_once_with(mock_analysis_result)


@pytest.mark.parametrize("upgrade_group", [CONTROL_PLANE, None])
@patch("cou.steps.plan.is_control_plane_upgraded")
def test_verify_data_plane_ready_to_upgrade_non_data_plane_cmd(
    mock_control_plane_upgraded, cli_args, upgrade_group
):
    mock_analysis_result = MagicMock(spec=Analysis)()
    mock_analysis_result.min_os_version_data_plane = OpenStackRelease("ussuri")
    cli_args.upgrade_group = upgrade_group

    cou_plan.verify_data_plane_ready_to_upgrade(cli_args, mock_analysis_result)

    mock_control_plane_upgraded.assert_not_called()


@pytest.mark.parametrize(
    "min_os_version_control_plane, min_os_version_data_plane, expected_result",
    [
        (OpenStackRelease("ussuri"), OpenStackRelease("ussuri"), False),
        (OpenStackRelease("ussuri"), OpenStackRelease("victoria"), False),
        (OpenStackRelease("ussuri"), None, False),
        (OpenStackRelease("victoria"), OpenStackRelease("ussuri"), True),
    ],
)
def test_is_control_plane_upgraded(
    min_os_version_control_plane, min_os_version_data_plane, expected_result
):
    mock_analysis_result = MagicMock(spec=Analysis)()
    mock_analysis_result.min_os_version_control_plane = min_os_version_control_plane
    mock_analysis_result.min_os_version_data_plane = min_os_version_data_plane
    assert cou_plan.is_control_plane_upgraded(mock_analysis_result) is expected_result


@pytest.mark.parametrize(
    "current_os_release, current_series, next_release",
    [
        (OpenStackRelease("victoria"), "focal", "wallaby"),
        (OpenStackRelease("xena"), "focal", "yoga"),
    ],
)
def test_determine_upgrade_target(current_os_release, current_series, next_release):
    mock_analysis_result = MagicMock(spec=Analysis)()
    mock_analysis_result.current_cloud_os_release = current_os_release
    mock_analysis_result.current_cloud_series = current_series

    target = cou_plan.determine_upgrade_target(mock_analysis_result)

    assert target == next_release


@pytest.mark.parametrize(
    "current_os_release, current_series, exp_error_msg",
    [
        (
            None,
            "bionic",
            "Cannot determine the current OS release in the cloud. "
            "Is this a valid OpenStack cloud?",
        ),  # current_os_release is None
        (
            OpenStackRelease("ussuri"),
            None,
            "Cannot determine the current Ubuntu series in the cloud. "
            "Is this a valid OpenStack cloud?",
        ),  # current_series is None
    ],
)
def test_determine_upgrade_target_current_os_and_series(
    current_os_release, current_series, exp_error_msg
):
    with pytest.raises(NoTargetError, match=exp_error_msg):
        mock_analysis_result = MagicMock(spec=Analysis)()
        mock_analysis_result.current_cloud_series = current_series
        mock_analysis_result.current_cloud_os_release = current_os_release
        cou_plan.determine_upgrade_target(mock_analysis_result)


def test_determine_upgrade_target_no_next_release():
    mock_analysis_result = MagicMock(spec=Analysis)()
    mock_analysis_result.current_cloud_series = "focal"

    exp_error_msg = "Cannot find target to upgrade. Current minimum OS release is "
    "'ussuri'. Current Ubuntu series is 'focal'."

    with pytest.raises(NoTargetError, match=exp_error_msg), patch(
        "cou.utils.openstack.OpenStackRelease.next_release", new_callable=PropertyMock
    ) as mock_next_release:
        mock_next_release.return_value = None
        current_os_release = OpenStackRelease(
            "ussuri"
        )  # instantiate OpenStackRelease with any valid codename
        mock_analysis_result.current_cloud_os_release = current_os_release
        cou_plan.determine_upgrade_target(mock_analysis_result)


def test_determine_upgrade_target_out_support_range():
    mock_analysis_result = MagicMock(spec=Analysis)()
    mock_analysis_result.current_cloud_series = "focal"
    mock_analysis_result.current_cloud_os_release = OpenStackRelease("zed")

    exp_error_msg = (
        "Unable to upgrade cloud from Ubuntu series `focal` to 'antelope'. "
        "Both the from and to releases need to be supported by the current "
        "Ubuntu series 'focal': ussuri, victoria, wallaby, xena, yoga."
    )
    with pytest.raises(OutOfSupportRange, match=exp_error_msg):
        cou_plan.determine_upgrade_target(mock_analysis_result)


@pytest.mark.parametrize("force", [True, False])
def test_create_upgrade_plan(force):
    """Test create_upgrade_group."""
    app: OpenStackApplication = MagicMock(spec_set=OpenStackApplication)
    app.generate_upgrade_plan.return_value = MagicMock(spec_set=ApplicationUpgradePlan)
    target = OpenStackRelease("victoria")
    description = "test"

    plan = cou_plan.create_upgrade_group([app], target, description, force, lambda *_: True)

    assert plan.description == description
    assert plan.parallel is False
    assert plan._coro is None
    assert len(plan.sub_steps) == 1
    assert plan.sub_steps[0] == app.generate_upgrade_plan.return_value
    app.generate_upgrade_plan.assert_called_once_with(target, force)


@pytest.mark.parametrize("force", [True, False])
def test_create_upgrade_plan_HaltUpgradePlanGeneration(force):
    """Test create_upgrade_group."""
    app: OpenStackApplication = MagicMock(spec=OpenStackApplication)
    app.name = "test-app"
    app.generate_upgrade_plan.side_effect = HaltUpgradePlanGeneration
    target = OpenStackRelease("victoria")
    description = "test"

    plan = cou_plan.create_upgrade_group([app], target, description, force, lambda *_: True)

    assert len(plan.sub_steps) == 0
    app.generate_upgrade_plan.assert_called_once_with(target, force)


@pytest.mark.parametrize("force", [True, False])
def test_create_upgrade_plan_failed(force):
    """Test create_upgrade_group."""
    app: OpenStackApplication = MagicMock(spec=OpenStackApplication)
    app.name = "test-app"
    app.generate_upgrade_plan.side_effect = Exception("test")

    with pytest.raises(Exception, match="test"):
        cou_plan.create_upgrade_group([app], "victoria", "test", force, lambda *_: True)


@patch("cou.steps.plan.verify_hypervisors_cli_azs")
@patch("cou.steps.plan.verify_hypervisors_cli_machines")
def test_verify_hypervisors_cli_input_machines(mock_cli_machines, mock_cli_azs, cli_args):
    cli_args.machines = {"1"}
    cli_args.availability_zones = None

    analysis_result = MagicMock(spec_set=Analysis)()

    assert cou_plan.verify_hypervisors_cli_input(cli_args, analysis_result) is None

    mock_cli_machines.assert_called_once_with(cli_args.machines, analysis_result)
    mock_cli_azs.assert_not_called()


@patch("cou.steps.plan.verify_hypervisors_cli_azs")
@patch("cou.steps.plan.verify_hypervisors_cli_machines")
def test_verify_hypervisors_cli_input_azs(mock_cli_machines, mock_cli_azs, cli_args):
    cli_args.machines = None
    cli_args.availability_zones = {"zone-1"}

    analysis_result = MagicMock(spec_set=Analysis)()

    assert cou_plan.verify_hypervisors_cli_input(cli_args, analysis_result) is None

    mock_cli_machines.assert_not_called()
    mock_cli_azs.assert_called_once_with(cli_args.availability_zones, analysis_result)


@patch("cou.steps.plan.verify_hypervisors_cli_azs")
@patch("cou.steps.plan.verify_hypervisors_cli_machines")
def test_verify_hypervisors_cli_input_None(mock_cli_machines, mock_cli_azs, cli_args):
    cli_args.machines = None
    cli_args.availability_zones = None

    analysis_result = MagicMock(spec_set=Analysis)()

    assert cou_plan.verify_hypervisors_cli_input(cli_args, analysis_result) is None

    mock_cli_machines.assert_not_called()
    mock_cli_azs.assert_not_called()


@pytest.mark.parametrize(
    "cli_machines, exp_error_msg",
    [
        ({"1"}, r"Machine.*are not considered as data-plane."),
        ({"5/lxd/18"}, r"Machine.*don't exist."),
    ],
)
def test_verify_hypervisors_cli_machines_raise(cli_machines, exp_error_msg):
    machine0 = MagicMock(spec_set=COUMachine)()
    machine1 = MagicMock(spec_set=COUMachine)()
    analysis_result = MagicMock(spec_set=Analysis)()
    analysis_result.machines = {"0": machine0, "1": machine1}
    analysis_result.data_plane_machines = {"0": machine0}
    analysis_result.control_plane_machines = {"1": machine1}

    with pytest.raises(DataPlaneMachineFilterError, match=exp_error_msg):
        cou_plan.verify_hypervisors_cli_machines(cli_machines, analysis_result)


@pytest.mark.parametrize(
    "cli_azs, exp_error_msg",
    [
        ({"zone-1"}, r"Availability Zone.* are not considered as data-plane."),
        ({"zone-test", "zone-foo"}, r"Availability Zone.*don't exist."),
    ],
)
def test_verify_hypervisors_cli_azs_raise_dont_exist(cli_azs, exp_error_msg):
    machine0 = MagicMock(spec_set=COUMachine)()
    machine0.az = "zone-0"
    machine1 = MagicMock(spec_set=COUMachine)()
    machine1.az = "zone-1"
    analysis_result = MagicMock(spec_set=Analysis)()
    analysis_result.machines = {"0": machine0, "1": machine1}
    analysis_result.data_plane_machines = {"0": machine0}
    analysis_result.control_plane_machines = {"1": machine1}

    with pytest.raises(DataPlaneMachineFilterError, match=exp_error_msg):
        cou_plan.verify_hypervisors_cli_azs(cli_azs, analysis_result)


def test_verify_hypervisors_cli_azs_raise_cannot_find():
    exp_error_msg = r"Cannot find Availability Zone\(s\). Is this a valid OpenStack cloud?"
    mock_analyze = MagicMock()

    mock_machine = MagicMock()
    mock_machine.az = None
    mock_machine.id = "1"

    mock_analyze.machines = {"1": mock_machine}
    mock_analyze.data_plane_machines = {"1": mock_machine}
    with pytest.raises(DataPlaneMachineFilterError, match=exp_error_msg):
        cou_plan.verify_hypervisors_cli_azs({"zone-1"}, mock_analyze)


@pytest.mark.parametrize(
    "force, cli_machines, cli_azs, expected_machines",
    [
        # machines input
        (False, {"0", "1", "2"}, None, {"0", "1"}),
        (False, {"2"}, None, set()),
        (False, {"0", "1"}, None, {"0", "1"}),
        (False, {"0"}, None, {"0"}),
        (True, {"0", "1", "2"}, None, {"0", "1", "2"}),
        (True, {"2"}, None, {"2"}),
        (True, {"0"}, None, {"0"}),
        # az input
        (False, None, {"zone-1", "zone-2", "zone-3"}, {"0", "1"}),
        (False, None, {"zone-3"}, set()),
        (False, None, {"zone-1", "zone-2"}, {"0", "1"}),
        (False, None, {"zone-1"}, {"0"}),
        (True, None, {"zone-1", "zone-2", "zone-3"}, {"0", "1", "2"}),
        (True, None, {"zone-3"}, {"2"}),
        (True, None, {"zone-1"}, {"0"}),
        # no input
        (False, None, None, {"0", "1"}),
        (True, None, None, {"0", "1", "2"}),
    ],
)
@pytest.mark.asyncio
@patch("cou.steps.plan._get_upgradable_hypervisors_machines")
async def test_filter_hypervisors_machines(
    mock_hypervisors_machines,
    force,
    cli_machines,
    cli_azs,
    expected_machines,
    cli_args,
):

    empty_hypervisors_machines = {
        COUMachine(str(machine_id), (), f"zone-{machine_id + 1}") for machine_id in range(2)
    }
    # assuming that machine-2 has some VMs running
    non_empty_hypervisor_machine = COUMachine("2", (), "zone-3")

    upgradable_hypervisors = empty_hypervisors_machines
    if force:
        upgradable_hypervisors.add(non_empty_hypervisor_machine)

    mock_hypervisors_machines.return_value = upgradable_hypervisors

    cli_args.machines = cli_machines
    cli_args.availability_zones = cli_azs
    cli_args.force = force

    machines = await cou_plan.filter_hypervisors_machines(cli_args, MagicMock())

    assert {machine.machine_id for machine in machines} == expected_machines


@pytest.mark.parametrize(
    "cli_force, empty_hypervisors, expected_result",
    [
        (True, {0, 1, 2}, {"0", "1", "2"}),
        (True, {0, 1}, {"0", "1", "2"}),
        (True, {0, 2}, {"0", "1", "2"}),
        (True, {1, 2}, {"0", "1", "2"}),
        (True, {0}, {"0", "1", "2"}),
        (True, {1}, {"0", "1", "2"}),
        (True, {2}, {"0", "1", "2"}),
        (True, set(), {"0", "1", "2"}),
        (False, {0, 1, 2}, {"0", "1", "2"}),
        (False, {0, 1}, {"0", "1"}),
        (False, {0, 2}, {"0", "2"}),
        (False, {1, 2}, {"1", "2"}),
        (False, {0}, {"0"}),
        (False, {1}, {"1"}),
        (False, {2}, {"2"}),
        (False, set(), set()),
    ],
)
@pytest.mark.asyncio
@patch("cou.steps.plan.get_empty_hypervisors")
async def test_get_upgradable_hypervisors_machines(
    mock_empty_hypervisors, cli_force, empty_hypervisors, expected_result
):
    machines = {f"{i}": COUMachine(f"{i}", (), f"zone-{i + 1}") for i in range(3)}
    nova_compute = MagicMock(spec_set=OpenStackApplication)()
    nova_compute.charm = "nova-compute"
    nova_compute.units = {
        f"nova-compute/{i}": COUUnit(
            name=f"nova-compute/{i}",
            workload_version="21.0.0",
            machine=machines[f"{i}"],
        )
        for i in range(3)
    }
    analysis_result = MagicMock(spec_set=Analysis)()
    analysis_result.data_plane_machines = analysis_result.machines = machines
    analysis_result.apps_data_plane = [nova_compute]
    mock_empty_hypervisors.return_value = {
        machines[f"{machine_id}"] for machine_id in empty_hypervisors
    }
    hypervisors_possible_to_upgrade = await cou_plan._get_upgradable_hypervisors_machines(
        cli_force, analysis_result
    )

    if not cli_force:
        mock_empty_hypervisors.assert_called_once_with(
            [unit for unit in nova_compute.units.values()], analysis_result.model
        )
    else:
        mock_empty_hypervisors.assert_not_called()

    assert {
        hypervisor.machine_id for hypervisor in hypervisors_possible_to_upgrade
    } == expected_result


@pytest.mark.parametrize("cli_backup", [True, False])
def test_get_pre_upgrade_steps(cli_backup, cli_args, model):
    cli_args.backup = cli_backup
    mock_analysis_result = MagicMock(spec=Analysis)()
    mock_analysis_result.current_cloud_os_release = OpenStackRelease("ussuri")
    mock_analysis_result.model = model

    expected_steps = []
    expected_steps.append(
        PreUpgradeStep(
            description="Verify that all OpenStack applications are in idle state",
            parallel=False,
            coro=mock_analysis_result.model.wait_for_active_idle(
                timeout=11, idle_period=10, raise_on_blocked=True
            ),
        )
    )
    if cli_backup:
        expected_steps.append(
            PreUpgradeStep(
                description="Back up MySQL databases",
                parallel=False,
                coro=backup(model),
            )
        )

    pre_upgrade_steps = cou_plan._get_pre_upgrade_steps(mock_analysis_result, cli_args)

    assert pre_upgrade_steps == expected_steps


@pytest.mark.parametrize("upgrade_group", [CONTROL_PLANE, HYPERVISORS])
@patch("cou.steps.plan._get_ceph_mon_post_upgrade_steps")
def test_get_post_upgrade_steps_empty(mock_get_ceph_mon_post_upgrade_steps, upgrade_group):
    """Test get post upgrade steps not run for control-plane or hypervisors group."""
    args = MagicMock(spec_set=CLIargs)()
    args.upgrade_group = upgrade_group

    pre_upgrade_steps = cou_plan._get_post_upgrade_steps(MagicMock(), args)

    assert pre_upgrade_steps == []
    mock_get_ceph_mon_post_upgrade_steps.assert_not_called()


@pytest.mark.parametrize("upgrade_group", [DATA_PLANE, None])
@patch("cou.steps.plan._get_ceph_mon_post_upgrade_steps")
def test_get_post_upgrade_steps_ceph_mon(mock_get_ceph_mon_post_upgrade_steps, upgrade_group):
    """Test get post upgrade steps including ceph-mon."""
    args = MagicMock(spec_set=CLIargs)()
    args.upgrade_group = upgrade_group
    analysis_result = MagicMock(spec_set=Analysis)()
    mock_get_ceph_mon_post_upgrade_steps.return_value = [MagicMock()]

    pre_upgrade_steps = cou_plan._get_post_upgrade_steps(analysis_result, args)

    assert pre_upgrade_steps == mock_get_ceph_mon_post_upgrade_steps.return_value
    mock_get_ceph_mon_post_upgrade_steps.assert_called_with(analysis_result.apps_data_plane)


def test_get_ceph_mon_post_upgrade_steps_zero(model):
    """Test get post upgrade step for ceph-mon without any ceph-mon app."""
    analysis_result = MagicMock(spec_set=Analysis)()
    analysis_result.apps_control_plane = []

    step = cou_plan._get_ceph_mon_post_upgrade_steps(analysis_result)

    assert bool(step) is False


def test_get_ceph_mon_post_upgrade_steps_multiple(model):
    """Test get post upgrade step for ceph-mon with multiple ceph-mon."""
    machines = {"0": MagicMock(spec_set=COUMachine)}
    units = {
        "ceph-mon/0": COUUnit(
            name="ceph-mon/0",
            workload_version="17.0.1",
            machine=machines["0"],
        )
    }
    ceph_mon = CephMon(
        name="ceph-mon",
        can_upgrade_to="",
        charm="ceph-mon",
        channel="quincy/stable",
        config={"source": {"value": "distro"}},
        machines={},
        model=model,
        origin="ch",
        series="focal",
        subordinate_to=[],
        units=units,
        workload_version="17.0.1",
    )

    exp_steps = 2 * [
        PostUpgradeStep(
            "Ensure that the 'require-osd-release' option in 'ceph-mon' matches the "
            "'ceph-osd' version",
            coro=app_utils.set_require_osd_release_option("ceph-mon/0", model),
        )
    ]

    steps = cou_plan._get_ceph_mon_post_upgrade_steps([ceph_mon, ceph_mon])

    assert steps == exp_steps


@patch("cou.steps.plan.create_upgrade_group")
def test_generate_control_plane_plan(mock_create_upgrade_group):
    target = OpenStackRelease("victoria")
    keystone = MagicMock(spec_set=OpenStackApplication)()

    cou_plan._generate_control_plane_plan(target, [keystone], False)

    assert mock_create_upgrade_group.call_count == 2


@pytest.mark.asyncio
@patch("cou.steps.plan.pre_plan_sanity_checks")
@patch("cou.steps.plan.determine_upgrade_target")
@patch("cou.steps.plan._get_pre_upgrade_steps")
@patch("cou.steps.plan._generate_control_plane_plan")
@patch("cou.steps.plan._separate_hypervisors_apps", return_value=(MagicMock(), MagicMock()))
@patch("cou.steps.plan._generate_hypervisors_plan", return_value=UpgradePlan("foo"))
@patch("cou.steps.plan._generate_ceph_osd_and_subordinates_plan")
@patch("cou.steps.plan._get_post_upgrade_steps")
async def test_generate_plan_upgrade_group_None(
    mock_post_upgrade_steps,
    mock_ceph_osd_subordinates,
    mock_generate_hypervisors_plan,
    mock_separate_hypervisors_apps,
    mock_control_plane,
    mock_pre_upgrade_steps,
    mock_determine_upgrade_target,
    mock_pre_plan_sanity_checks,
    cli_args,
):
    cli_args.upgrade_group = None
    mock_analysis_result = MagicMock(spec=Analysis)()

    await cou_plan.generate_plan(mock_analysis_result, cli_args)

    mock_pre_plan_sanity_checks.assert_called_once()
    mock_determine_upgrade_target.assert_called_once()
    mock_pre_upgrade_steps.assert_called_once()
    mock_control_plane.assert_called_once()
    mock_separate_hypervisors_apps.assert_called_once()

    mock_generate_hypervisors_plan.assert_called_once()
    mock_ceph_osd_subordinates.assert_called_once()
    mock_post_upgrade_steps.assert_called_once()


@pytest.mark.asyncio
@patch("cou.steps.plan.pre_plan_sanity_checks")
@patch("cou.steps.plan.determine_upgrade_target")
@patch("cou.steps.plan._get_pre_upgrade_steps")
@patch("cou.steps.plan._generate_control_plane_plan")
@patch("cou.steps.plan._separate_hypervisors_apps", return_value=(MagicMock(), MagicMock()))
@patch("cou.steps.plan._generate_hypervisors_plan", return_value=UpgradePlan("foo"))
@patch("cou.steps.plan._generate_ceph_osd_and_subordinates_plan")
@patch("cou.steps.plan._get_post_upgrade_steps")
async def test_generate_plan_upgrade_group_control_plane(
    mock_post_upgrade_steps,
    mock_ceph_osd_subordinates,
    mock_generate_hypervisors_plan,
    mock_separate_hypervisors_apps,
    mock_control_plane,
    mock_pre_upgrade_steps,
    mock_determine_upgrade_target,
    mock_pre_plan_sanity_checks,
    cli_args,
):
    cli_args.upgrade_group = CONTROL_PLANE
    mock_analysis_result = MagicMock(spec=Analysis)()

    await cou_plan.generate_plan(mock_analysis_result, cli_args)

    mock_pre_plan_sanity_checks.assert_called_once()
    mock_determine_upgrade_target.assert_called_once()
    mock_pre_upgrade_steps.assert_called_once()
    mock_control_plane.assert_called_once()
    mock_separate_hypervisors_apps.assert_called_once()

    mock_generate_hypervisors_plan.assert_not_called()
    mock_ceph_osd_subordinates.assert_not_called()
    mock_post_upgrade_steps.assert_called_once()


@pytest.mark.asyncio
@patch("cou.steps.plan.pre_plan_sanity_checks")
@patch("cou.steps.plan.determine_upgrade_target")
@patch("cou.steps.plan._get_pre_upgrade_steps")
@patch("cou.steps.plan._generate_control_plane_plan")
@patch("cou.steps.plan._separate_hypervisors_apps", return_value=(MagicMock(), MagicMock()))
@patch("cou.steps.plan._generate_hypervisors_plan", return_value=UpgradePlan("foo"))
@patch("cou.steps.plan._generate_ceph_osd_and_subordinates_plan")
@patch("cou.steps.plan._get_post_upgrade_steps")
async def test_generate_plan_upgrade_group_data_plane(
    mock_post_upgrade_steps,
    mock_ceph_osd_subordinates,
    mock_generate_hypervisors_plan,
    mock_separate_hypervisors_apps,
    mock_control_plane,
    mock_pre_upgrade_steps,
    mock_determine_upgrade_target,
    mock_pre_plan_sanity_checks,
    cli_args,
):
    cli_args.upgrade_group = DATA_PLANE
    mock_analysis_result = MagicMock(spec=Analysis)()

    await cou_plan.generate_plan(mock_analysis_result, cli_args)

    mock_pre_plan_sanity_checks.assert_called_once()
    mock_determine_upgrade_target.assert_called_once()
    mock_pre_upgrade_steps.assert_called_once()
    mock_control_plane.assert_not_called()
    mock_separate_hypervisors_apps.assert_called_once()

    mock_generate_hypervisors_plan.assert_called_once()
    mock_ceph_osd_subordinates.assert_called_once()
    mock_post_upgrade_steps.assert_called_once()


@pytest.mark.asyncio
@patch("cou.steps.plan.pre_plan_sanity_checks")
@patch("cou.steps.plan.determine_upgrade_target")
@patch("cou.steps.plan._get_pre_upgrade_steps")
@patch("cou.steps.plan._generate_control_plane_plan")
@patch("cou.steps.plan._separate_hypervisors_apps", return_value=(MagicMock(), MagicMock()))
@patch("cou.steps.plan._generate_hypervisors_plan", return_value=UpgradePlan("foo"))
@patch("cou.steps.plan._generate_ceph_osd_and_subordinates_plan")
@patch("cou.steps.plan._get_post_upgrade_steps")
async def test_generate_plan_upgrade_group_hypervisors(
    mock_post_upgrade_steps,
    mock_ceph_osd_subordinates,
    mock_generate_hypervisors_plan,
    mock_separate_hypervisors_apps,
    mock_control_plane,
    mock_pre_upgrade_steps,
    mock_determine_upgrade_target,
    mock_pre_plan_sanity_checks,
    cli_args,
):
    cli_args.upgrade_group = HYPERVISORS
    mock_analysis_result = MagicMock(spec=Analysis)()

    await cou_plan.generate_plan(mock_analysis_result, cli_args)

    mock_pre_plan_sanity_checks.assert_called_once()
    mock_determine_upgrade_target.assert_called_once()
    mock_pre_upgrade_steps.assert_called_once()
    mock_control_plane.assert_not_called()
    mock_separate_hypervisors_apps.assert_called_once()

    mock_generate_hypervisors_plan.assert_called_once()
    mock_ceph_osd_subordinates.assert_not_called()
    mock_post_upgrade_steps.assert_called_once()


def test_separate_hypervisors_apps():
    nova_compute = MagicMock(spec_set=OpenStackApplication)()
    nova_compute.charm = "nova-compute"
    nova_compute.is_subordinate = False

    cinder = MagicMock(spec_set=OpenStackApplication)()
    cinder.charm = "cinder"
    cinder.is_subordinate = False

    ceph_osd = MagicMock(spec_set=OpenStackApplication)()
    ceph_osd.charm = "ceph-osd"
    ceph_osd.is_subordinate = False

    ovn_chassis = MagicMock(spec_set=OvnSubordinate)()
    ovn_chassis.charm = "ovn-chassis"
    ovn_chassis.is_subordinate = True

    result = cou_plan._separate_hypervisors_apps([nova_compute, cinder, ceph_osd, ovn_chassis])
    assert result == ([nova_compute, cinder], [ceph_osd, ovn_chassis])


@patch("cou.steps.plan.create_upgrade_group")
def test_generate_ceph_osd_and_subordinates_plan(mock_create_upgrade_group):
    target = OpenStackRelease("victoria")
    non_hypervisors_apps = [
        MagicMock(spec_set=OpenStackApplication)(),
        MagicMock(spec_set=OvnSubordinate)(),
    ]
    result = cou_plan._generate_ceph_osd_and_subordinates_plan(target, non_hypervisors_apps, False)
    assert mock_create_upgrade_group.call_count == 2
    assert result == [
        mock_create_upgrade_group.return_value,
        mock_create_upgrade_group.return_value,
    ]<|MERGE_RESOLUTION|>--- conflicted
+++ resolved
@@ -285,7 +285,6 @@
         workload_version="17.0.1",
     )
 
-<<<<<<< HEAD
     ovn_chassis = OvnSubordinate(
         name="ovn-chassis",
         can_upgrade_to="22.03/stable",
@@ -299,24 +298,6 @@
         subordinate_to=["nova-compute"],
         units={},
         workload_version="22.3",
-=======
-    expected_plan = UpgradePlan("Upgrade cloud from 'ussuri' to 'victoria'")
-    expected_plan.add_step(
-        PreUpgradeStep(
-            description="Verify that all OpenStack applications are in idle state",
-            parallel=False,
-            coro=analysis_result.model.wait_for_active_idle(
-                timeout=11, idle_period=10, raise_on_blocked=True
-            ),
-        )
-    )
-    expected_plan.add_step(
-        PreUpgradeStep(
-            description="Back up MySQL databases",
-            parallel=False,
-            coro=backup(model),
-        )
->>>>>>> e058b215
     )
 
     analysis_result = Analysis(
