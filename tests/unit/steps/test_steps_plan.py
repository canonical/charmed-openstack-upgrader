--- conflicted
+++ resolved
@@ -681,18 +681,10 @@
 ):
 
     empty_hypervisors_machines = {
-<<<<<<< HEAD
-        COUMachine(str(machine_id), f"juju-c307f8-{machine_id}", (), f"zone-{machine_id + 1}")
-        for machine_id in range(2)
+        COUMachine(str(machine_id), (), f"zone-{machine_id + 1}") for machine_id in range(2)
     }
     # assuming that machine-2 has some VMs running
-    non_empty_hypervisor_machine = COUMachine("2", "juju-c307f8-2", (), "zone-3")
-=======
-        COUMachine(str(machine_id), f"zone-{machine_id + 1}") for machine_id in range(2)
-    }
-    # assuming that machine-2 has some VMs running
-    non_empty_hypervisor_machine = COUMachine("2", "zone-3")
->>>>>>> dda4b763
+    non_empty_hypervisor_machine = COUMachine("2", (), "zone-3")
 
     upgradable_hypervisors = empty_hypervisors_machines
     if force:
@@ -735,13 +727,7 @@
 async def test_get_upgradable_hypervisors_machines(
     mock_empty_hypervisors, cli_force, empty_hypervisors, expected_result
 ):
-<<<<<<< HEAD
-    machines = {
-        f"{i}": COUMachine(f"{i}", f"juju-c307f8-{i}", (), f"zone-{i + 1}") for i in range(3)
-    }
-=======
-    machines = {f"{i}": COUMachine(f"{i}", f"zone-{i + 1}") for i in range(3)}
->>>>>>> dda4b763
+    machines = {f"{i}": COUMachine(f"{i}", (), f"zone-{i + 1}") for i in range(3)}
     nova_compute = MagicMock(spec_set=OpenStackApplication)()
     nova_compute.charm = "nova-compute"
     nova_compute.units = {
