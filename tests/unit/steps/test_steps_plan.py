--- conflicted
+++ resolved
@@ -215,9 +215,6 @@
 )
 def test_determine_upgrade_target_invalid_input(current_os_release, current_series, exp_error_msg):
     with pytest.raises(NoTargetError, match=exp_error_msg):
-<<<<<<< HEAD
-        await generate_plan(analysis_result, backup_database=True)
-=======
         determine_upgrade_target(current_os_release, current_series)
 
 
@@ -247,7 +244,6 @@
 def test_determine_upgrade_target_release_out_of_range(current_os_release, current_series):
     with pytest.raises(OutOfSupportRange):
         determine_upgrade_target(current_os_release, current_series)
->>>>>>> 54469179
 
 
 @pytest.mark.asyncio
