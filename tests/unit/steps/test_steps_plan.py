# Copyright 2023 Canonical Limited
#
# Licensed under the Apache License, Version 2.0 (the "License");
# you may not use this file except in compliance with the License.
# You may obtain a copy of the License at
#
#     http://www.apache.org/licenses/LICENSE-2.0
#
# Unless required by applicable law or agreed to in writing, software
# distributed under the License is distributed on an "AS IS" BASIS,
# WITHOUT WARRANTIES OR CONDITIONS OF ANY KIND, either express or implied.
# See the License for the specific language governing permissions and
# limitations under the License.
from unittest.mock import MagicMock

import pytest

from cou.apps.core import OpenStackApplication
from cou.exceptions import HaltUpgradePlanGeneration, NoTargetError
from cou.steps import UpgradeStep
from cou.steps.analyze import Analysis
from cou.steps.backup import backup
from cou.steps.plan import create_upgrade_group, generate_plan
from cou.utils import app_utils
from cou.utils.openstack import OpenStackRelease
from tests.unit.apps.utils import add_steps


def generate_expected_upgrade_plan_principal(app, target, model):
    target_version = OpenStackRelease(target)
    expected_plan = UpgradeStep(
        description=f"Upgrade plan for '{app.name}' to {target_version.codename}",
        parallel=False,
    )
<<<<<<< HEAD
    if app.charm in ["rabbitmq-server", "ceph-mon", "keystone"]:
        # apps waiting for whole model
        wait_step = UpgradeStep(
            description=f"Wait 300 s for model {model.name} to reach the idle state.",
            parallel=False,
            function=model.wait_for_idle,
            timeout=300,
            apps=None,
        )
    else:
        wait_step = UpgradeStep(
            description=f"Wait 120 s for app {app.name} to reach the idle state.",
            parallel=False,
            function=model.wait_for_idle,
            timeout=120,
            apps=[app.name],
        )
=======
>>>>>>> 53520ccb

    upgrade_steps = [
        UpgradeStep(
            description=(
                f"Upgrade software packages of '{app.name}' from the current APT repositories"
            ),
            parallel=False,
            coro=app_utils.upgrade_packages(app.status.units.keys(), model),
        ),
        UpgradeStep(
            description=(
                f"Refresh '{app.name}' to the latest revision of "
                f"'{target_version.previous_release}/stable'"
            ),
            parallel=False,
            coro=model.upgrade_charm(
                app.name, f"{target_version.previous_release}/stable", switch=None
            ),
        ),
        UpgradeStep(
            description=f"Change charm config of '{app.name}' 'action-managed-upgrade' to False.",
            parallel=False,
            coro=model.set_application_config(app.name, {"action-managed-upgrade": False}),
        ),
        UpgradeStep(
            description=(
                f"Upgrade '{app.name}' to the new channel: '{target_version.codename}/stable'"
            ),
            parallel=False,
            coro=model.upgrade_charm(app.name, f"{target_version.codename}/stable"),
        ),
        UpgradeStep(
            description=(
                f"Change charm config of '{app.name}' "
                f"'{app.origin_setting}' to 'cloud:focal-{target_version.codename}'"
            ),
            parallel=False,
            coro=model.set_application_config(
                app.name, {f"{app.origin_setting}": f"cloud:focal-{target_version.codename}"}
            ),
        ),
        wait_step,
        UpgradeStep(
            description=f"Check if the workload of '{app.name}' has been upgraded",
            parallel=False,
            coro=app._check_upgrade(OpenStackRelease(target)),
        ),
    ]
    add_steps(expected_plan, upgrade_steps)
    return expected_plan


def generate_expected_upgrade_plan_subordinate(app, target, model):
    target_version = OpenStackRelease(target)
    expected_plan = UpgradeStep(
        description=f"Upgrade plan for '{app.name}' to {target}",
        parallel=False,
    )
    upgrade_steps = [
        UpgradeStep(
            description=(
                f"Refresh '{app.name}' to the latest revision of "
                f"'{target_version.previous_release}/stable'"
            ),
            parallel=False,
            coro=model.upgrade_charm(
                app.name, f"{target_version.previous_release}/stable", switch=None
            ),
        ),
        UpgradeStep(
            description=(
                f"Upgrade '{app.name}' to the new channel: '{target_version.codename}/stable'"
            ),
            parallel=False,
            coro=model.upgrade_charm(app.name, f"{target_version.codename}/stable"),
        ),
    ]
    add_steps(expected_plan, upgrade_steps)
    return expected_plan


@pytest.mark.asyncio
async def test_generate_plan(apps, model):
    target = "victoria"
    app_keystone = apps["keystone_ussuri"]
    app_cinder = apps["cinder_ussuri"]
    app_keystone_ldap = apps["keystone_ldap"]
    analysis_result = Analysis(
        model=model,
        apps_control_plane=[app_keystone, app_cinder, app_keystone_ldap],
        apps_data_plane=[],
    )

    upgrade_plan = await generate_plan(analysis_result)

    expected_plan = UpgradeStep(
        description="Top level plan",
        parallel=False,
    )

    expected_plan.add_step(
        UpgradeStep(
            description="backup mysql databases",
            parallel=False,
            coro=backup(model),
        )
    )

    control_plane_principals = UpgradeStep(
        description="Control Plane principal(s) upgrade plan",
        parallel=False,
    )
    keystone_plan = generate_expected_upgrade_plan_principal(app_keystone, target, model)
    cinder_plan = generate_expected_upgrade_plan_principal(app_cinder, target, model)
    control_plane_principals.add_step(keystone_plan)
    control_plane_principals.add_step(cinder_plan)

    control_plane_subordinates = UpgradeStep(
        description="Control Plane subordinate(s) upgrade plan",
        parallel=False,
    )
    keystone_ldap_plan = generate_expected_upgrade_plan_subordinate(
        app_keystone_ldap, target, model
    )
    control_plane_subordinates.add_step(keystone_ldap_plan)

    expected_plan.add_step(control_plane_principals)
    expected_plan.add_step(control_plane_subordinates)
    assert upgrade_plan == expected_plan


@pytest.mark.asyncio
async def test_generate_plan_raise_NoTargetError(mocker):
    exp_error_msg = "Cannot find target to upgrade."
    analysis_result = MagicMock(spec=Analysis)
    analysis_result.current_cloud_os_release.next_release = None
    # not possible to determine target
    with pytest.raises(NoTargetError, match=exp_error_msg):
        await generate_plan(analysis_result)


@pytest.mark.asyncio
async def test_create_upgrade_plan():
    """Test create_upgrade_group."""
    app: OpenStackApplication = MagicMock(spec=OpenStackApplication)
    target = "victoria"
    description = "test"

    plan = await create_upgrade_group([app], target, description, lambda *_: True)

    assert plan.description == description
    assert plan.parallel is False
    assert plan._coro is None
    assert len(plan.sub_steps) == 1
    assert plan.sub_steps[0] == app.generate_upgrade_plan.return_value
    app.generate_upgrade_plan.assert_called_once_with(target)


@pytest.mark.asyncio
async def test_create_upgrade_plan_HaltUpgradePlanGeneration():
    """Test create_upgrade_group."""
    app: OpenStackApplication = MagicMock(spec=OpenStackApplication)
    app.name = "test-app"
    app.generate_upgrade_plan.side_effect = HaltUpgradePlanGeneration
    target = "victoria"
    description = "test"

    plan = await create_upgrade_group([app], target, description, lambda *_: True)

    assert len(plan.sub_steps) == 0
    app.generate_upgrade_plan.assert_called_once_with(target)


@pytest.mark.asyncio
async def test_create_upgrade_plan_failed():
    """Test create_upgrade_group."""
    app: OpenStackApplication = MagicMock(spec=OpenStackApplication)
    app.name = "test-app"
    app.generate_upgrade_plan.side_effect = Exception("test")

    with pytest.raises(Exception, match="test"):
        await create_upgrade_group([app], "victoria", "test", lambda *_: True)<|MERGE_RESOLUTION|>--- conflicted
+++ resolved
@@ -32,26 +32,19 @@
         description=f"Upgrade plan for '{app.name}' to {target_version.codename}",
         parallel=False,
     )
-<<<<<<< HEAD
     if app.charm in ["rabbitmq-server", "ceph-mon", "keystone"]:
         # apps waiting for whole model
         wait_step = UpgradeStep(
             description=f"Wait 300 s for model {model.name} to reach the idle state.",
             parallel=False,
-            function=model.wait_for_idle,
-            timeout=300,
-            apps=None,
+            coro=model.wait_for_idle(300, None),
         )
     else:
         wait_step = UpgradeStep(
             description=f"Wait 120 s for app {app.name} to reach the idle state.",
             parallel=False,
-            function=model.wait_for_idle,
-            timeout=120,
-            apps=[app.name],
+            coro=model.wait_for_idle(120, [app.name]),
         )
-=======
->>>>>>> 53520ccb
 
     upgrade_steps = [
         UpgradeStep(
