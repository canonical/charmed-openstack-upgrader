#  Copyright 2023 Canonical Limited
#
#  Licensed under the Apache License, Version 2.0 (the "License");
#  you may not use this file except in compliance with the License.
#  You may obtain a copy of the License at
#
#      http://www.apache.org/licenses/LICENSE-2.0
#
#  Unless required by applicable law or agreed to in writing, software
#  distributed under the License is distributed on an "AS IS" BASIS,
#  WITHOUT WARRANTIES OR CONDITIONS OF ANY KIND, either express or implied.
#  See the License for the specific language governing permissions and
#  limitations under the License.

import asyncio
import unittest
from random import randint
from textwrap import dedent
from unittest.mock import AsyncMock, call, patch

import pytest

from cou.exceptions import HaltUpgradeExecution
from cou.steps import (
    ApplicationUpgradePlan,
    PostUpgradeStep,
    PreUpgradeStep,
    UnitUpgradeStep,
    UpgradePlan,
    UpgradeStep,
)
from cou.steps.execute import _run_step, apply_step


@pytest.mark.asyncio
@patch("cou.steps.execute.apply_step")
async def test_run_step_sequentially(mock_apply_step):
    """Test running step and all sub-steps sequentially."""
    upgrade_step = AsyncMock(spec_set=UpgradeStep())
    upgrade_step.parallel = False
    upgrade_step.sub_steps = sub_steps = [
        AsyncMock(spec_set=PreUpgradeStep()),
        AsyncMock(spec_set=UpgradeStep()),
        AsyncMock(spec_set=PostUpgradeStep()),
    ]

    await _run_step(upgrade_step, False)

    upgrade_step.run.assert_awaited_once_with()
    mock_apply_step.assert_has_awaits([call(sub_step, False, False) for sub_step in sub_steps])


@pytest.mark.asyncio
@patch("cou.steps.execute.apply_step")
async def test_run_step_in_parallel(mock_apply_step):
    """Test running step and all sub-steps in parallel."""
    upgrade_step = AsyncMock(spec_set=UpgradeStep())
    upgrade_step.parallel = True
    upgrade_step.sub_steps = sub_steps = [
        AsyncMock(spec_set=PreUpgradeStep()),
        AsyncMock(spec_set=UpgradeStep()),
        AsyncMock(spec_set=PostUpgradeStep()),
    ]

    await _run_step(upgrade_step, False)

    upgrade_step.run.assert_awaited_once_with()
    mock_apply_step.assert_has_awaits([call(step, False, False) for step in sub_steps])


@pytest.mark.asyncio
@pytest.mark.parametrize("step", [UpgradeStep, PreUpgradeStep, PostUpgradeStep])
@patch("cou.steps.execute.progress_indicator")
async def test_run_step_with_progress_indicator(mock_progress_indicator, step):
    upgrade_step = AsyncMock(spec=step())
    await _run_step(upgrade_step, False)
    mock_progress_indicator.start.assert_called_once()
    mock_progress_indicator.succeed.assert_called_once()


@pytest.mark.asyncio
@pytest.mark.parametrize("step", [UpgradeStep, PreUpgradeStep, PostUpgradeStep])
@patch("cou.steps.execute.progress_indicator")
async def test_run_step_with_progress_indicator_overwrites(mock_progress_indicator, step):
    upgrade_step = AsyncMock(spec=step())
    await _run_step(upgrade_step, False, True)
    mock_progress_indicator.start.assert_called_once()
    mock_progress_indicator.succeed.assert_not_called()


@pytest.mark.asyncio
@pytest.mark.parametrize("plan", [UpgradePlan, ApplicationUpgradePlan])
@patch("cou.steps.execute.progress_indicator")
async def test_run_step_no_progress_indicator(mock_progress_indicator, plan):
    upgrade_plan = AsyncMock(spec_set=plan("Test plan"))
    mock_progress_indicator.spinner_id = None
    await _run_step(upgrade_plan, False)
    mock_progress_indicator.start.assert_not_called()
    mock_progress_indicator.succeed.assert_not_called()


@pytest.mark.asyncio
@patch("cou.steps.execute.logger")
@patch("cou.steps.execute.progress_indicator")
async def test_run_step_HaltUpgradeExecution(mock_progress_indicator, mock_logger):
    upgrade_plan = AsyncMock(spec_set=ApplicationUpgradePlan(""))
    upgrade_plan.description = "My upgrade plan"
    upgrade_plan.parallel = False

    unit_step_1 = AsyncMock(spec_set=UnitUpgradeStep())
    unit_step_1.description = "My step 1"
    unit_step_1.parallel = False
    unit_step_1.run.side_effect = HaltUpgradeExecution
<<<<<<< HEAD
=======
    unit_step_1.dependent = True
>>>>>>> 285447c3

    unit_step_2 = AsyncMock(spec_set=UnitUpgradeStep())
    unit_step_2.description = "My step 2"
    unit_step_2.run.return_value = None
    unit_step_2.parallel = False
<<<<<<< HEAD

    upgrade_plan.sub_steps = [unit_step_1, unit_step_2]
=======
    unit_step_1.dependent = True

    unit_step_3 = AsyncMock(spec_set=UnitUpgradeStep())
    unit_step_3.description = "My step 3"
    unit_step_3.run.return_value = None
    unit_step_3.parallel = False
    unit_step_3.dependent = False

    upgrade_plan.sub_steps = [unit_step_1, unit_step_2, unit_step_3]
>>>>>>> 285447c3
    await _run_step(upgrade_plan, False)
    upgrade_plan.run.assert_awaited_once()
    unit_step_1.run.assert_awaited_once()
    unit_step_2.run.assert_not_awaited()
<<<<<<< HEAD
    mock_progress_indicator.fail.assert_called_once()
=======
    unit_step_3.run.assert_not_awaited()
    mock_progress_indicator.fail.assert_called_once()
    # My step 3 is independent so it does not show in the log
>>>>>>> 285447c3
    mock_logger.warning.assert_called_once_with(
        (
            "Step: '%s' from '%s' failed to complete execution. "
            "The following steps will be skipped:\n %s"
        ),
        unit_step_1.description,
        upgrade_plan.description,
        "\n".join([unit_step_2.description]),
    )


@pytest.mark.asyncio
@pytest.mark.parametrize("input_value", ["n", "no"])
@patch("cou.steps.execute.prompt_input")
@patch("cou.steps.execute._run_step")
async def test_apply_step_abort(mock_run_step, mock_prompt_input, input_value):
    upgrade_step = AsyncMock(spec_set=UpgradeStep())
    upgrade_step.description = "Test Step"
    mock_prompt_input.return_value = input_value

    with pytest.raises(SystemExit):
        await apply_step(upgrade_step, True)

    mock_prompt_input.assert_awaited_once_with(["Test Step", "Continue"])
    mock_run_step.assert_not_awaited()


@pytest.mark.asyncio
@pytest.mark.parametrize("input_value", ["y", "yes"])
@patch("cou.steps.execute.prompt_input")
@patch("cou.steps.execute._run_step")
async def test_apply_step_continue(mock_run_step, mock_prompt_input, input_value):
    upgrade_step = AsyncMock(spec_set=UpgradeStep())
    upgrade_step.description = "Test Step"
    mock_prompt_input.return_value = input_value

    await apply_step(upgrade_step, True)

    mock_prompt_input.assert_awaited_once_with(["Test Step", "Continue"])
    mock_run_step.assert_awaited_once_with(upgrade_step, True, False)


@pytest.mark.asyncio
@patch("cou.steps.execute.prompt_input")
@patch("cou.steps.execute._run_step")
async def test_apply_step_non_interactive(mock_run_step, mock_prompt_input):
    upgrade_step = AsyncMock(spec_set=UpgradeStep())
    upgrade_step.description = "Test Step"

    await apply_step(upgrade_step, False)

    mock_prompt_input.assert_not_awaited()
    mock_run_step.assert_awaited_once_with(upgrade_step, False, False)


@pytest.mark.asyncio
@patch("cou.steps.execute.prompt_input")
@patch("cou.steps.execute._run_step")
@patch("cou.steps.execute.print_and_debug")
async def test_apply_step_nonsense(mock_print_and_debug, mock_run_step, mock_prompt_input):
    upgrade_step = AsyncMock(spec_set=UpgradeStep())
    upgrade_step.description = "Test Step"
    mock_prompt_input.side_effect = ["x", "n"]

    with pytest.raises(SystemExit, match="1"):
        await apply_step(upgrade_step, True)

    mock_prompt_input.assert_has_awaits(
        [call(["Test Step", "Continue"]), call(["Test Step", "Continue"])]
    )
    mock_run_step.assert_not_awaited()
    mock_print_and_debug.assert_called_once_with("No valid input provided!")


@pytest.mark.asyncio
@patch("cou.steps.execute.prompt_input")
@patch("cou.steps.execute._run_step")
async def test_apply_application_upgrade_plan(mock_run_step, mock_prompt_input):
    expected_prompt = (
        "Test plan\n\tTest pre-upgrade step\n\tTest upgrade step\n\t" + "Test post-upgrade step\n"
    )
    upgrade_plan = ApplicationUpgradePlan("Test plan")
    upgrade_plan.sub_steps = [
        PreUpgradeStep(description="Test pre-upgrade step", coro=AsyncMock()),
        UpgradeStep(description="Test upgrade step", coro=AsyncMock()),
        PostUpgradeStep(description="Test post-upgrade step", coro=AsyncMock()),
    ]

    mock_prompt_input.side_effect = ["y"]
    await apply_step(upgrade_plan, True)

    mock_prompt_input.assert_awaited_once_with([expected_prompt, "Continue"])


@pytest.mark.asyncio
@patch("cou.steps.execute.prompt_input")
@patch("cou.steps.execute._run_step")
async def test_apply_application_upgrade_plan_non_interactive(mock_run_step, mock_prompt_input):
    plan_description = "Test plan"
    upgrade_plan = ApplicationUpgradePlan(plan_description)
    upgrade_plan.sub_steps = [
        PreUpgradeStep(description="Test pre-upgrade step", coro=AsyncMock()),
        UpgradeStep(description="Test upgrade step", coro=AsyncMock()),
        PostUpgradeStep(description="Test post-upgrade step", coro=AsyncMock()),
    ]

    await apply_step(upgrade_plan, False)

    mock_prompt_input.assert_not_awaited()
    mock_run_step.assert_awaited()


@pytest.mark.asyncio
@patch("cou.steps.execute.prompt_input")
@patch("cou.steps.execute._run_step")
async def test_apply_empty_step(mock_run_step, mock_prompt_input):
    # upgrade_plan is empty because it has neither coro nor sub-steps
    upgrade_plan = ApplicationUpgradePlan("Test plan")

    await apply_step(upgrade_plan, True)

    mock_prompt_input.assert_not_awaited()
    mock_run_step.assert_not_awaited()


@pytest.mark.asyncio
@patch("cou.steps.execute.progress_indicator")
async def test_run_step_overwrite_progress(mock_progress_indicator):
    """Test running ApplicationUpgradePlan and all its sub-steps with progress overwrite logic."""
    calls = []

    async def append(name: str) -> None:
        await asyncio.sleep(randint(10, 200) / 1000)  # wait randomly between 10ms and 200ms
        calls.append(name)

    upgrade_plan = ApplicationUpgradePlan("Test plan")
    upgrade_plan.sub_steps = sub_steps = [
        PreUpgradeStep(description="Test pre-upgrade step", coro=append("PreUpgradeStep 1")),
        UpgradeStep(description="Test upgrade step", coro=append("UpgradeStep 1")),
        PostUpgradeStep(description="Test post-upgrade step", coro=append("PostUpgradeStep 1")),
    ]
    sub_steps[-1].sub_steps = [
        PreUpgradeStep(description="Test pre-upgrade step", coro=append("PreUpgradeStep 2")),
        UpgradeStep(description="Test upgrade step", coro=append("UpgradeStep 2")),
        PostUpgradeStep(description="Test post-upgrade step", coro=append("PostUpgradeStep 2")),
    ]

    mock_progress_indicator.spinner_id = "some id"

    await apply_step(upgrade_plan, False)

    assert calls == [
        "PreUpgradeStep 1",
        "UpgradeStep 1",
        "PostUpgradeStep 1",
        "PreUpgradeStep 2",
        "UpgradeStep 2",
        "PostUpgradeStep 2",
    ]
    assert mock_progress_indicator.start.call_count == 6
    assert mock_progress_indicator.succeed.call_count == 1


class TestFullApplyPlan(unittest.IsolatedAsyncioTestCase):
    """Simulate real world scenario for better coverage.

    This tests will create plan with parallel and sequential, where each of these
    step will have sequential sub-step.
    """

    async def asyncSetUp(self) -> None:
        self.execution_order = []
        self.addCleanup(self.execution_order.clear)  # clean all results

        async def append(name: str) -> None:
            await asyncio.sleep(randint(10, 200) / 1000)  # wait randomly between 10ms and 200ms
            self.execution_order.append(name)

        self.plan = UpgradePlan("test plan")
        # define parallel step
        parallel_step = UpgradeStep("parallel", parallel=True, coro=append("parallel"))
        for i in range(5):
            sub_step = UpgradeStep(f"parallel.{i}", parallel=False, coro=append(f"parallel.{i}"))
            for j in range(3):
                sub_step.add_step(
                    UpgradeStep(
                        f"parallel.{i}.{j}",
                        parallel=False,
                        coro=append(f"parallel.{i}.{j}"),
                    )
                )

            parallel_step.add_step(sub_step)
        self.plan.add_step(parallel_step)
        # define sequential step
        sequential_step = UpgradeStep("sequential", parallel=False, coro=append("sequential"))
        for i in range(5):
            sub_step = UpgradeStep(
                f"sequential.{i}",
                parallel=False,
                coro=append(f"sequential.{i}"),
            )
            sub_step.add_step(
                UpgradeStep(
                    f"sequential.{i}.0",
                    parallel=False,
                    coro=append(f"sequential.{i}.0"),
                )
            )
            sequential_step.add_step(sub_step)
        self.plan.add_step(sequential_step)

    async def test_plan_structure(self):
        """Test plan structure."""
        expected_structure = dedent(
            """
        test plan
            parallel
                parallel.0
                    parallel.0.0
                    parallel.0.1
                    parallel.0.2
                parallel.1
                    parallel.1.0
                    parallel.1.1
                    parallel.1.2
                parallel.2
                    parallel.2.0
                    parallel.2.1
                    parallel.2.2
                parallel.3
                    parallel.3.0
                    parallel.3.1
                    parallel.3.2
                parallel.4
                    parallel.4.0
                    parallel.4.1
                    parallel.4.2
            sequential
                sequential.0
                    sequential.0.0
                sequential.1
                    sequential.1.0
                sequential.2
                    sequential.2.0
                sequential.3
                    sequential.3.0
                sequential.4
                    sequential.4.0
        """
        )
        expected_structure = expected_structure[1:]  # drop first new line
        expected_structure = expected_structure.replace("    ", "\t")  # replace 4 spaces with \t
        assert str(self.plan) == expected_structure

    async def test_apply_step_sequential_part(self):
        """Test apply_step sequential part.

        This will check if all steps are run in right order.
        """
        exp_results = [
            "sequential",
            "sequential.0",
            "sequential.0.0",
            "sequential.1",
            "sequential.1.0",
            "sequential.2",
            "sequential.2.0",
            "sequential.3",
            "sequential.3.0",
            "sequential.4",
            "sequential.4.0",
        ]

        await apply_step(self.plan, prompt=False)
        results = self.execution_order[21:]

        self.assertListEqual(results, exp_results)

    async def test_apply_step_parallel_part(self):
        """Test apply_step parallel part.

        This will check if sub-steps of parallel step was run in random order
        and their sub-sub-steps in sequential order.
        """
        exp_results = [
            "parallel",
            "parallel.0",
            "parallel.0.0",
            "parallel.0.1",
            "parallel.0.2",
            "parallel.1",
            "parallel.1.0",
            "parallel.1.1",
            "parallel.1.2",
            "parallel.2",
            "parallel.2.0",
            "parallel.2.1",
            "parallel.2.2",
            "parallel.3",
            "parallel.3.0",
            "parallel.3.1",
            "parallel.3.2",
            "parallel.4",
            "parallel.4.0",
            "parallel.4.1",
            "parallel.4.2",
        ]

        await apply_step(self.plan, prompt=False)
        results = self.execution_order[:21]

        # checking the results without order, since they are run in parallel with
        # random sleep there only small possibility that they will be in original order
        self.assertNotEqual(results, exp_results)

        # checking if sub-step of each parallel step is run sequentially
        for i in range(5):
            sub_step_order = [result for result in results if result.startswith(f"parallel.{i}.")]
            exp_sub_step_order = [f"parallel.{i}.{j}" for j in range(3)]
            self.assertListEqual(sub_step_order, exp_sub_step_order)

        # checking if each result is in expected results and if lists are same length
        for result in results:
            self.assertIn(result, exp_results)

        self.assertEqual(len(results), len(exp_results))<|MERGE_RESOLUTION|>--- conflicted
+++ resolved
@@ -111,19 +111,12 @@
     unit_step_1.description = "My step 1"
     unit_step_1.parallel = False
     unit_step_1.run.side_effect = HaltUpgradeExecution
-<<<<<<< HEAD
-=======
     unit_step_1.dependent = True
->>>>>>> 285447c3
 
     unit_step_2 = AsyncMock(spec_set=UnitUpgradeStep())
     unit_step_2.description = "My step 2"
     unit_step_2.run.return_value = None
     unit_step_2.parallel = False
-<<<<<<< HEAD
-
-    upgrade_plan.sub_steps = [unit_step_1, unit_step_2]
-=======
     unit_step_1.dependent = True
 
     unit_step_3 = AsyncMock(spec_set=UnitUpgradeStep())
@@ -133,18 +126,13 @@
     unit_step_3.dependent = False
 
     upgrade_plan.sub_steps = [unit_step_1, unit_step_2, unit_step_3]
->>>>>>> 285447c3
     await _run_step(upgrade_plan, False)
     upgrade_plan.run.assert_awaited_once()
     unit_step_1.run.assert_awaited_once()
     unit_step_2.run.assert_not_awaited()
-<<<<<<< HEAD
-    mock_progress_indicator.fail.assert_called_once()
-=======
     unit_step_3.run.assert_not_awaited()
     mock_progress_indicator.fail.assert_called_once()
     # My step 3 is independent so it does not show in the log
->>>>>>> 285447c3
     mock_logger.warning.assert_called_once_with(
         (
             "Step: '%s' from '%s' failed to complete execution. "
