--- conflicted
+++ resolved
@@ -18,16 +18,7 @@
 from juju.errors import JujuError
 
 from cou import cli
-<<<<<<< HEAD
-from cou.exceptions import COUException, TimeoutException
-=======
-from cou.exceptions import (
-    COUException,
-    HighestReleaseAchieved,
-    TimeoutException,
-    UnitNotFound,
-)
->>>>>>> d30f912c
+from cou.exceptions import COUException, HighestReleaseAchieved, TimeoutException
 from cou.steps import UpgradeStep
 from cou.steps.analyze import Analysis
 
@@ -182,7 +173,6 @@
 
 
 @pytest.mark.asyncio
-<<<<<<< HEAD
 @pytest.mark.parametrize("command", ["plan", "run", "other1", "other2"])
 @patch("cou.cli.get_upgrade_plan")
 @patch("cou.cli.run_upgrade")
@@ -194,10 +184,15 @@
     await cli._run_command(args)
 
     if command == "plan":
-        mock_get_upgrade_plan.assert_awaited_once_with(args.model_name)
+        mock_get_upgrade_plan.assert_awaited_once_with(
+            args.model_name,
+            args.backup,
+        )
         mock_run_upgrade.assert_not_called()
     elif command == "run":
-        mock_run_upgrade.assert_awaited_once_with(args.model_name, args.interactive, args.quiet)
+        mock_run_upgrade.assert_awaited_once_with(
+            args.model_name, args.backup, args.interactive, args.quiet
+        )
         mock_get_upgrade_plan.assert_not_called()
     else:
         mock_run_upgrade.assert_not_called()
@@ -214,32 +209,6 @@
 ):
     """Test successful entrypoint execution."""
     mock_sys.argv = ["cou", "run"]
-=======
-@pytest.mark.parametrize(
-    "command, function_call",
-    [
-        ("run", "cou.cli.run_upgrade"),
-        ("plan", "cou.cli.get_upgrade_plan"),
-    ],
-)
-async def test_entrypoint_commands(mocker, command, function_call):
-    """Test entrypoint with different commands."""
-    mocker.patch(
-        "cou.cli.parse_args",
-        return_value=argparse.Namespace(
-            quiet=False,
-            command=command,
-            verbosity=0,
-            model_name=None,
-            interactive=True,
-            backup=False,
-        ),
-    )
-    mocker.patch("cou.cli.analyze_and_plan")
-    mocker.patch("cou.cli.setup_logging")
-    mocker.patch("cou.cli.apply_plan")
-    mocker.patch("cou.cli.Analysis.create")
->>>>>>> d30f912c
 
     cli.entrypoint()
 
@@ -249,27 +218,21 @@
     mock_setup_logging.assert_called_once_with(mock_get_log_level.return_value)
     mock_run_command.assert_awaited_once_with(args)
 
-<<<<<<< HEAD
-=======
-@pytest.mark.asyncio
-@pytest.mark.parametrize(
-    "exception, exp_exitcode",
-    [
-        (Exception("An error occurred"), "2"),
-        (JujuError("Error coming from python-libjuju"), "1"),
-        (COUException("Caught error"), "1"),
-        (UnitNotFound("Unit not found"), "1"),
-        (TimeoutException("The connection timed out"), "1"),
-        (HighestReleaseAchieved("Highest release achieved"), "0"),
-    ],
-)
-async def test_entrypoint_with_exception(mocker, exception, exp_exitcode):
-    mock_parse_args = mocker.patch("cou.cli.parse_args")
-    mock_parse_args.return_value.command = "plan"
-    mocker.patch("cou.cli.setup_logging")
-    mocker.patch("cou.cli.get_upgrade_plan", side_effect=exception)
-    mocker.patch("cou.cli.run_upgrade")
->>>>>>> d30f912c
+
+@patch("cou.cli.progress_indicator")
+@patch("cou.cli.parse_args", new=MagicMock())
+@patch("cou.cli.get_log_level", new=MagicMock())
+@patch("cou.cli.setup_logging", new=MagicMock())
+@patch("cou.cli._run_command")
+def test_entrypoint_highest_release(mock_run_command, mock_indicator):
+    """Test TimeoutException exception during entrypoint execution."""
+    mock_run_command.side_effect = HighestReleaseAchieved
+
+    with pytest.raises(SystemExit, match="0"):
+        cli.entrypoint()
+
+    mock_indicator.stop.assert_called_once_with()
+
 
 @patch("cou.cli.progress_indicator")
 @patch("cou.cli.parse_args", new=MagicMock())
@@ -287,7 +250,6 @@
     mock_indicator.stop.assert_called_once_with()
 
 
-<<<<<<< HEAD
 @patch("cou.cli.progress_indicator")
 @patch("cou.cli.parse_args", new=MagicMock())
 @patch("cou.cli.get_log_level", new=MagicMock())
@@ -296,12 +258,6 @@
 def test_entrypoint_failure_cou_exception(mock_run_command, mock_indicator):
     """Test COUException exception during entrypoint execution."""
     mock_run_command.side_effect = COUException
-=======
-    mock_get_upgrade_plan.assert_awaited_once_with(
-        model_name=args.model_name, backup_database=args.backup
-    )
-    mock_run_upgrade.assert_not_awaited()
->>>>>>> d30f912c
 
     with pytest.raises(SystemExit, match="1"):
         cli.entrypoint()
@@ -326,7 +282,6 @@
     mock_indicator.stop.assert_called_once_with()
 
 
-<<<<<<< HEAD
 @patch("cou.cli.print")
 @patch("cou.cli.progress_indicator")
 @patch("cou.cli.parse_args", new=MagicMock())
@@ -361,13 +316,4 @@
     with pytest.raises(SystemExit, match="2"):
         cli.entrypoint()
 
-    mock_indicator.stop.assert_called_once_with()
-=======
-    mock_get_upgrade_plan.assert_not_awaited()
-    mock_run_upgrade.assert_awaited_once_with(
-        model_name=args.model_name,
-        backup_database=args.backup,
-        interactive=args.interactive,
-        quiet=args.quiet,
-    )
->>>>>>> d30f912c
+    mock_indicator.stop.assert_called_once_with()