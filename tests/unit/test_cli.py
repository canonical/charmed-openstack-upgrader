# Copyright 2023 Canonical Limited
#
# Licensed under the Apache License, Version 2.0 (the "License");
# you may not use this file except in compliance with the License.
# You may obtain a copy of the License at
#
#     http://www.apache.org/licenses/LICENSE-2.0
#
# Unless required by applicable law or agreed to in writing, software
# distributed under the License is distributed on an "AS IS" BASIS,
# WITHOUT WARRANTIES OR CONDITIONS OF ANY KIND, either express or implied.
# See the License for the specific language governing permissions and
# limitations under the License.

from unittest.mock import AsyncMock, MagicMock, call, patch

import pytest
from juju.errors import JujuError

from cou import cli
from cou.exceptions import COUException, HighestReleaseAchieved, TimeoutException
from cou.steps import PreUpgradeStep, UpgradePlan
from cou.steps.analyze import Analysis


@pytest.mark.parametrize(
    "verbosity_value, verbosity_name",
    [
        (0, "ERROR"),
        (1, "WARNING"),
        (2, "INFO"),
        (3, "DEBUG"),
        (4, "NOTSET"),
        (5, "NOTSET"),
        (10, "NOTSET"),
    ],
)
def test_verbosity_level(verbosity_value, verbosity_name):
    """Test VerbosityLevel Enum class."""
    level = cli.VerbosityLevel(verbosity_value)
    assert level.name == verbosity_name


@pytest.mark.parametrize(
    "verbosity_value, exception", [(-1, ValueError), ("UNEXPECTED", ValueError)]
)
def test_verbosity_level_exception(verbosity_value, exception):
    """Test VerbosityLevel Enum class with invalid inputs."""
    with pytest.raises(exception):
        cli.VerbosityLevel(verbosity_value)


@pytest.mark.parametrize(
    "quiet, verbosity, level",
    [(True, 0, "CRITICAL"), (True, 5, "CRITICAL"), (False, 0, "ERROR"), (False, 2, "INFO")],
)
def test_get_log_level(quiet, verbosity, level):
    """Test get_log_level return value."""
    assert cli.get_log_level(quiet=quiet, verbosity=verbosity) == level


@pytest.mark.asyncio
@patch("cou.cli.COUModel")
@patch("cou.cli.generate_plan", new_callable=AsyncMock)
@patch("cou.cli.Analysis.create", new_callable=AsyncMock)
async def test_analyze_and_plan(mock_analyze, mock_generate_plan, cou_model):
    """Test analyze_and_plan function with different model_name arguments."""
    cou_model.return_value.connect.side_effect = AsyncMock()
    analysis_result = Analysis(model=cou_model, apps_control_plane=[], apps_data_plane=[])
    mock_analyze.return_value = analysis_result

    await cli.analyze_and_plan(None, False)

    cou_model.assert_called_once_with(None)
    mock_analyze.assert_awaited_once_with(cou_model.return_value)
    mock_generate_plan.assert_awaited_once_with(analysis_result, False)


@pytest.mark.asyncio
@patch("cou.cli.manually_upgrade_data_plane")
@patch("cou.cli.analyze_and_plan", new_callable=AsyncMock)
@patch("cou.cli.print_and_debug")
async def test_get_upgrade_plan(
    mock_print_and_debug, mock_analyze_and_plan, mock_manually_upgrade
):
    """Test get_upgrade_plan function."""
    plan = UpgradePlan(description="Upgrade cloud from 'ussuri' to 'victoria'")
    plan.add_step(PreUpgradeStep(description="backup mysql databases", parallel=False))
    mock_analysis_result = MagicMock()

    mock_analyze_and_plan.return_value = (mock_analysis_result, plan)
    await cli.get_upgrade_plan(None, True)

    mock_analyze_and_plan.assert_awaited_once_with(None, True)
<<<<<<< HEAD
    mock_logger.debug.assert_called_once_with(plan)
=======
    mock_print_and_debug.assert_called_once_with(plan)
>>>>>>> 6e82a8df
    mock_manually_upgrade.assert_called_once()


@pytest.mark.asyncio
@pytest.mark.parametrize(
    "quiet, expected_print_count",
    [
        (True, 1),
        (False, 0),
    ],
)
@patch("cou.cli.manually_upgrade_data_plane")
@patch("cou.cli.analyze_and_plan", new_callable=AsyncMock)
@patch("cou.cli.apply_step")
@patch("builtins.print")
<<<<<<< HEAD
@patch("cou.cli.logger")
@patch("cou.cli.ainput")
async def test_run_upgrade_quiet(
    mock_input,
    mock_logger,
=======
@patch("cou.cli.print_and_debug")
async def test_run_upgrade_quiet(
    mock_print_and_debug,
>>>>>>> 6e82a8df
    mock_print,
    mock_apply_step,
    mock_analyze_and_plan,
    mock_manually_upgrade,
    quiet,
    expected_print_count,
):
    """Test get_upgrade_plan function in either quiet or non-quiet mode."""
    plan = UpgradePlan(description="Upgrade cloud from 'ussuri' to 'victoria'")
    plan.add_step(PreUpgradeStep(description="backup mysql databases", parallel=False))
    mock_analysis_result = MagicMock()
    mock_analyze_and_plan.return_value = (mock_analysis_result, plan)

<<<<<<< HEAD
    await cli.run_upgrade(model_name=None, backup_database=True, prompt=False, quiet=quiet)
=======
    await cli.run_upgrade(model_name=None, backup_database=True, interactive=False, quiet=quiet)
>>>>>>> 6e82a8df

    mock_input.assert_not_awaited()
    mock_analyze_and_plan.assert_awaited_once_with(None, True)
<<<<<<< HEAD
    mock_logger.debug.assert_called_once_with(plan)
=======
    mock_print_and_debug.assert_called_once_with(plan)
>>>>>>> 6e82a8df
    mock_apply_step.assert_called_once_with(plan, False)
    mock_print.call_count == expected_print_count
    mock_manually_upgrade.assert_called_once()


@pytest.mark.asyncio
<<<<<<< HEAD
@pytest.mark.parametrize("input_value", ["n", "x"])
@patch("cou.cli.manually_upgrade_data_plane")
@patch("cou.cli.analyze_and_plan", new_callable=AsyncMock)
@patch("cou.cli.apply_step")
@patch("cou.cli.ainput")
async def test_run_upgrade_with_prompt_abort(
    mock_input,
    mock_apply_step,
    mock_analyze_and_plan,
    mock_manually_upgrade,
    input_value,
=======
@patch("cou.cli.manually_upgrade_data_plane")
@patch("cou.cli.analyze_and_plan", new_callable=AsyncMock)
@patch("cou.cli.apply_step")
@patch("cou.cli.continue_upgrade")
async def test_run_upgrade_with_prompt_continue(
    mock_continue_upgrade,
    mock_apply_step,
    mock_analyze_and_plan,
    mock_manually_upgrade,
):
    plan = UpgradePlan(description="Upgrade cloud from 'ussuri' to 'victoria'")
    plan.add_step(PreUpgradeStep(description="backup mysql databases", parallel=False))
    mock_analysis_result = MagicMock()
    mock_analyze_and_plan.return_value = (mock_analysis_result, plan)
    mock_continue_upgrade.return_value = True

    await cli.run_upgrade(model_name=None, backup_database=True, interactive=True, quiet=False)

    mock_analyze_and_plan.assert_awaited_once_with(None, True)
    mock_continue_upgrade.assert_awaited_once_with()
    mock_apply_step.assert_called_once_with(plan, True)
    mock_manually_upgrade.assert_called_once()


@pytest.mark.asyncio
@patch("cou.cli.manually_upgrade_data_plane")
@patch("cou.cli.analyze_and_plan", new_callable=AsyncMock)
@patch("cou.cli.apply_step")
@patch("cou.cli.continue_upgrade")
async def test_run_upgrade_with_prompt_abort(
    mock_continue_upgrade,
    mock_apply_step,
    mock_analyze_and_plan,
    mock_manually_upgrade,
>>>>>>> 6e82a8df
):
    plan = UpgradePlan(description="Upgrade cloud from 'ussuri' to 'victoria'")
    plan.add_step(PreUpgradeStep(description="backup mysql databases", parallel=False))
    mock_analysis_result = MagicMock()
    mock_analyze_and_plan.return_value = (mock_analysis_result, plan)
<<<<<<< HEAD
    mock_input.side_effect = input_value

    await cli.run_upgrade(model_name=None, backup_database=True, prompt=True, quiet=False)

    mock_analyze_and_plan.assert_awaited_once_with(None, True)
    mock_input.assert_has_awaits(
        [call(cli.prompt_message("Would you like to start the upgrade?"))]
    )
=======
    mock_continue_upgrade.return_value = False

    await cli.run_upgrade(model_name=None, backup_database=True, interactive=True, quiet=False)

    mock_analyze_and_plan.assert_awaited_once_with(None, True)
    mock_continue_upgrade.assert_awaited_once_with()
>>>>>>> 6e82a8df
    mock_apply_step.assert_not_awaited()
    mock_manually_upgrade.assert_not_called()


@pytest.mark.asyncio
@patch("cou.cli.manually_upgrade_data_plane")
@patch("cou.cli.analyze_and_plan", new_callable=AsyncMock)
@patch("cou.cli.apply_step")
<<<<<<< HEAD
@patch("cou.cli.ainput")
async def test_run_upgrade_with_prompt_continue(
    mock_input,
=======
@patch("cou.cli.continue_upgrade", new_callable=AsyncMock)
async def test_run_upgrade_with_no_prompt(
    mock_continue_upgrade,
>>>>>>> 6e82a8df
    mock_apply_step,
    mock_analyze_and_plan,
    mock_manually_upgrade,
):
    plan = UpgradePlan(description="Upgrade cloud from 'ussuri' to 'victoria'")
    plan.add_step(PreUpgradeStep(description="backup mysql databases", parallel=False))
    mock_analysis_result = MagicMock()
    mock_analyze_and_plan.return_value = (mock_analysis_result, plan)
<<<<<<< HEAD
    mock_input.side_effect = "y"

    await cli.run_upgrade(model_name=None, backup_database=True, prompt=True, quiet=False)

    mock_analyze_and_plan.assert_awaited_once_with(None, True)
    mock_input.assert_has_awaits(
        [call(cli.prompt_message("Would you like to start the upgrade?"))]
    )
    mock_apply_step.assert_called_once_with(plan, True)
=======

    await cli.run_upgrade(model_name=None, backup_database=True, interactive=False, quiet=False)

    mock_analyze_and_plan.assert_awaited_once_with(None, True)
    mock_continue_upgrade.assert_not_awaited()
    mock_apply_step.assert_called_once_with(plan, False)
>>>>>>> 6e82a8df
    mock_manually_upgrade.assert_called_once()


@pytest.mark.asyncio
<<<<<<< HEAD
@pytest.mark.parametrize("command", ["plan", "upgrade", "other1", "other2"])
=======
@pytest.mark.parametrize(
    "input_value,expected_result",
    [
        ["y", True],
        ["yes", True],
        ["n", False],
        ["no", False],
        ["x", False],  # invalid input
    ],
)
@patch("cou.cli.prompt_input")
async def test_continue_upgrade(
    mock_prompt_input,
    input_value,
    expected_result,
):
    mock_prompt_input.return_value = input_value
    result = await cli.continue_upgrade()

    assert result == expected_result


@pytest.mark.asyncio
@pytest.mark.parametrize("command", ["plan", "run", "other1", "other2"])
>>>>>>> 6e82a8df
@patch("cou.cli.get_upgrade_plan")
@patch("cou.cli.run_upgrade")
async def test_run_command(mock_run_upgrade, mock_get_upgrade_plan, command):
    """Test run command function."""
    args = MagicMock(spec="argparse.Namespace")()
    args.command = command
    prompt = not args.auto_approve

    await cli._run_command(args)

    if command == "plan":
        mock_get_upgrade_plan.assert_awaited_once_with(
            args.model_name,
            args.backup,
        )
        mock_run_upgrade.assert_not_called()
    elif command == "upgrade":
        mock_run_upgrade.assert_awaited_once_with(args.model_name, args.backup, prompt, args.quiet)
        mock_get_upgrade_plan.assert_not_called()
    else:
        mock_run_upgrade.assert_not_called()
        mock_get_upgrade_plan.assert_not_called()


@patch("cou.cli.sys")
@patch("cou.cli.parse_args")
@patch("cou.cli.get_log_level")
@patch("cou.cli.setup_logging")
@patch("cou.cli._run_command")
def test_entrypoint(
    mock_run_command, mock_setup_logging, mock_get_log_level, mock_parse_args, mock_sys
):
    """Test successful entrypoint execution."""
    mock_sys.argv = ["cou", "upgrade"]

    cli.entrypoint()

    mock_parse_args.assert_called_once_with(["upgrade"])
    args = mock_parse_args.return_value
    mock_get_log_level.assert_called_once_with(quiet=args.quiet, verbosity=args.verbosity)
    mock_setup_logging.assert_called_once_with(mock_get_log_level.return_value)
    mock_run_command.assert_awaited_once_with(args)


@patch("cou.cli.progress_indicator")
@patch("cou.cli.parse_args", new=MagicMock())
@patch("cou.cli.get_log_level", new=MagicMock())
@patch("cou.cli.setup_logging", new=MagicMock())
@patch("cou.cli._run_command")
def test_entrypoint_highest_release(mock_run_command, mock_indicator):
    """Test TimeoutException exception during entrypoint execution."""
    mock_run_command.side_effect = HighestReleaseAchieved

    with pytest.raises(SystemExit, match="0"):
        cli.entrypoint()

    mock_indicator.stop.assert_called_once_with()


@patch("cou.cli.progress_indicator")
@patch("cou.cli.parse_args", new=MagicMock())
@patch("cou.cli.get_log_level", new=MagicMock())
@patch("cou.cli.setup_logging", new=MagicMock())
@patch("cou.cli._run_command")
def test_entrypoint_failure_timeout(mock_run_command, mock_indicator):
    """Test TimeoutException exception during entrypoint execution."""
    mock_run_command.side_effect = TimeoutException

    with pytest.raises(SystemExit, match="1"):
        cli.entrypoint()

    mock_indicator.fail.assert_called_once_with()
    mock_indicator.stop.assert_called_once_with()


@patch("cou.cli.progress_indicator")
@patch("cou.cli.parse_args", new=MagicMock())
@patch("cou.cli.get_log_level", new=MagicMock())
@patch("cou.cli.setup_logging", new=MagicMock())
@patch("cou.cli._run_command")
def test_entrypoint_failure_cou_exception(mock_run_command, mock_indicator):
    """Test COUException exception during entrypoint execution."""
    mock_run_command.side_effect = COUException

    with pytest.raises(SystemExit, match="1"):
        cli.entrypoint()

    mock_indicator.fail.assert_called_once_with()
    mock_indicator.stop.assert_called_once_with()


@patch("cou.cli.progress_indicator")
@patch("cou.cli.parse_args", new=MagicMock())
@patch("cou.cli.get_log_level", new=MagicMock())
@patch("cou.cli.setup_logging", new=MagicMock())
@patch("cou.cli._run_command")
def test_entrypoint_failure_juju_error(mock_run_command, mock_indicator):
    """Test JujuError exception during entrypoint execution."""
    mock_run_command.side_effect = JujuError

    with pytest.raises(SystemExit, match="1"):
        cli.entrypoint()

    mock_indicator.fail.assert_called_once_with()
    mock_indicator.stop.assert_called_once_with()


@patch("cou.cli.print")
@patch("cou.cli.progress_indicator")
@patch("cou.cli.parse_args", new=MagicMock())
@patch("cou.cli.get_log_level", new=MagicMock())
@patch("cou.cli.setup_logging", new=MagicMock())
@patch("cou.cli._run_command")
@pytest.mark.parametrize("message", ["test", "", "test2"])
def test_entrypoint_failure_keyboard_interrupt(
    mock_run_command, mock_indicator, mock_print, message
):
    """Test KeyboardInterrupt exception during entrypoint execution."""
    mock_run_command.side_effect = KeyboardInterrupt(message)

    with pytest.raises(SystemExit, match="130"):
        cli.entrypoint()

    mock_print.assert_called_once_with(message or "charmed-openstack-upgrader has been terminated")
    mock_indicator.fail.assert_called_once_with()
    mock_indicator.stop.assert_called_once_with()


@patch("cou.cli.progress_indicator")
@patch("cou.cli.parse_args", new=MagicMock())
@patch("cou.cli.get_log_level", new=MagicMock())
@patch("cou.cli.setup_logging", new=MagicMock())
@patch("cou.cli._run_command")
@pytest.mark.parametrize("exception", [ValueError, KeyError, RuntimeError])
def test_entrypoint_failure_unexpected_exception(mock_run_command, mock_indicator, exception):
    """Test Exception exception during entrypoint execution."""
    mock_run_command.side_effect = exception

    with pytest.raises(SystemExit, match="2"):
        cli.entrypoint()

    mock_indicator.stop.assert_called_once_with()<|MERGE_RESOLUTION|>--- conflicted
+++ resolved
@@ -12,7 +12,7 @@
 # See the License for the specific language governing permissions and
 # limitations under the License.
 
-from unittest.mock import AsyncMock, MagicMock, call, patch
+from unittest.mock import AsyncMock, MagicMock, patch
 
 import pytest
 from juju.errors import JujuError
@@ -92,11 +92,7 @@
     await cli.get_upgrade_plan(None, True)
 
     mock_analyze_and_plan.assert_awaited_once_with(None, True)
-<<<<<<< HEAD
-    mock_logger.debug.assert_called_once_with(plan)
-=======
     mock_print_and_debug.assert_called_once_with(plan)
->>>>>>> 6e82a8df
     mock_manually_upgrade.assert_called_once()
 
 
@@ -112,17 +108,9 @@
 @patch("cou.cli.analyze_and_plan", new_callable=AsyncMock)
 @patch("cou.cli.apply_step")
 @patch("builtins.print")
-<<<<<<< HEAD
-@patch("cou.cli.logger")
-@patch("cou.cli.ainput")
-async def test_run_upgrade_quiet(
-    mock_input,
-    mock_logger,
-=======
 @patch("cou.cli.print_and_debug")
 async def test_run_upgrade_quiet(
     mock_print_and_debug,
->>>>>>> 6e82a8df
     mock_print,
     mock_apply_step,
     mock_analyze_and_plan,
@@ -136,38 +124,16 @@
     mock_analysis_result = MagicMock()
     mock_analyze_and_plan.return_value = (mock_analysis_result, plan)
 
-<<<<<<< HEAD
     await cli.run_upgrade(model_name=None, backup_database=True, prompt=False, quiet=quiet)
-=======
-    await cli.run_upgrade(model_name=None, backup_database=True, interactive=False, quiet=quiet)
->>>>>>> 6e82a8df
-
-    mock_input.assert_not_awaited()
-    mock_analyze_and_plan.assert_awaited_once_with(None, True)
-<<<<<<< HEAD
-    mock_logger.debug.assert_called_once_with(plan)
-=======
+
+    mock_analyze_and_plan.assert_awaited_once_with(None, True)
     mock_print_and_debug.assert_called_once_with(plan)
->>>>>>> 6e82a8df
     mock_apply_step.assert_called_once_with(plan, False)
     mock_print.call_count == expected_print_count
     mock_manually_upgrade.assert_called_once()
 
 
 @pytest.mark.asyncio
-<<<<<<< HEAD
-@pytest.mark.parametrize("input_value", ["n", "x"])
-@patch("cou.cli.manually_upgrade_data_plane")
-@patch("cou.cli.analyze_and_plan", new_callable=AsyncMock)
-@patch("cou.cli.apply_step")
-@patch("cou.cli.ainput")
-async def test_run_upgrade_with_prompt_abort(
-    mock_input,
-    mock_apply_step,
-    mock_analyze_and_plan,
-    mock_manually_upgrade,
-    input_value,
-=======
 @patch("cou.cli.manually_upgrade_data_plane")
 @patch("cou.cli.analyze_and_plan", new_callable=AsyncMock)
 @patch("cou.cli.apply_step")
@@ -184,7 +150,7 @@
     mock_analyze_and_plan.return_value = (mock_analysis_result, plan)
     mock_continue_upgrade.return_value = True
 
-    await cli.run_upgrade(model_name=None, backup_database=True, interactive=True, quiet=False)
+    await cli.run_upgrade(model_name=None, backup_database=True, prompt=True, quiet=False)
 
     mock_analyze_and_plan.assert_awaited_once_with(None, True)
     mock_continue_upgrade.assert_awaited_once_with()
@@ -202,29 +168,17 @@
     mock_apply_step,
     mock_analyze_and_plan,
     mock_manually_upgrade,
->>>>>>> 6e82a8df
-):
-    plan = UpgradePlan(description="Upgrade cloud from 'ussuri' to 'victoria'")
-    plan.add_step(PreUpgradeStep(description="backup mysql databases", parallel=False))
-    mock_analysis_result = MagicMock()
-    mock_analyze_and_plan.return_value = (mock_analysis_result, plan)
-<<<<<<< HEAD
-    mock_input.side_effect = input_value
+):
+    plan = UpgradePlan(description="Upgrade cloud from 'ussuri' to 'victoria'")
+    plan.add_step(PreUpgradeStep(description="backup mysql databases", parallel=False))
+    mock_analysis_result = MagicMock()
+    mock_analyze_and_plan.return_value = (mock_analysis_result, plan)
+    mock_continue_upgrade.return_value = False
 
     await cli.run_upgrade(model_name=None, backup_database=True, prompt=True, quiet=False)
 
     mock_analyze_and_plan.assert_awaited_once_with(None, True)
-    mock_input.assert_has_awaits(
-        [call(cli.prompt_message("Would you like to start the upgrade?"))]
-    )
-=======
-    mock_continue_upgrade.return_value = False
-
-    await cli.run_upgrade(model_name=None, backup_database=True, interactive=True, quiet=False)
-
-    mock_analyze_and_plan.assert_awaited_once_with(None, True)
     mock_continue_upgrade.assert_awaited_once_with()
->>>>>>> 6e82a8df
     mock_apply_step.assert_not_awaited()
     mock_manually_upgrade.assert_not_called()
 
@@ -233,15 +187,9 @@
 @patch("cou.cli.manually_upgrade_data_plane")
 @patch("cou.cli.analyze_and_plan", new_callable=AsyncMock)
 @patch("cou.cli.apply_step")
-<<<<<<< HEAD
-@patch("cou.cli.ainput")
-async def test_run_upgrade_with_prompt_continue(
-    mock_input,
-=======
 @patch("cou.cli.continue_upgrade", new_callable=AsyncMock)
 async def test_run_upgrade_with_no_prompt(
     mock_continue_upgrade,
->>>>>>> 6e82a8df
     mock_apply_step,
     mock_analyze_and_plan,
     mock_manually_upgrade,
@@ -250,31 +198,16 @@
     plan.add_step(PreUpgradeStep(description="backup mysql databases", parallel=False))
     mock_analysis_result = MagicMock()
     mock_analyze_and_plan.return_value = (mock_analysis_result, plan)
-<<<<<<< HEAD
-    mock_input.side_effect = "y"
-
-    await cli.run_upgrade(model_name=None, backup_database=True, prompt=True, quiet=False)
-
-    mock_analyze_and_plan.assert_awaited_once_with(None, True)
-    mock_input.assert_has_awaits(
-        [call(cli.prompt_message("Would you like to start the upgrade?"))]
-    )
-    mock_apply_step.assert_called_once_with(plan, True)
-=======
-
-    await cli.run_upgrade(model_name=None, backup_database=True, interactive=False, quiet=False)
+
+    await cli.run_upgrade(model_name=None, backup_database=True, prompt=False, quiet=False)
 
     mock_analyze_and_plan.assert_awaited_once_with(None, True)
     mock_continue_upgrade.assert_not_awaited()
     mock_apply_step.assert_called_once_with(plan, False)
->>>>>>> 6e82a8df
     mock_manually_upgrade.assert_called_once()
 
 
 @pytest.mark.asyncio
-<<<<<<< HEAD
-@pytest.mark.parametrize("command", ["plan", "upgrade", "other1", "other2"])
-=======
 @pytest.mark.parametrize(
     "input_value,expected_result",
     [
@@ -298,8 +231,7 @@
 
 
 @pytest.mark.asyncio
-@pytest.mark.parametrize("command", ["plan", "run", "other1", "other2"])
->>>>>>> 6e82a8df
+@pytest.mark.parametrize("command", ["plan", "upgrade", "other1", "other2"])
 @patch("cou.cli.get_upgrade_plan")
 @patch("cou.cli.run_upgrade")
 async def test_run_command(mock_run_upgrade, mock_get_upgrade_plan, command):
