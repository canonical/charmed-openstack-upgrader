# Copyright 2023 Canonical Limited
#
# Licensed under the Apache License, Version 2.0 (the "License");
# you may not use this file except in compliance with the License.
# You may obtain a copy of the License at
#
#     http://www.apache.org/licenses/LICENSE-2.0
#
# Unless required by applicable law or agreed to in writing, software
# distributed under the License is distributed on an "AS IS" BASIS,
# WITHOUT WARRANTIES OR CONDITIONS OF ANY KIND, either express or implied.
# See the License for the specific language governing permissions and
# limitations under the License.

from argparse import ArgumentParser
from unittest.mock import patch

import pytest

from cou import commands
<<<<<<< HEAD
from cou.commands import CONTROL_PLANE, DATA_PLANE, CLIargs
=======
from cou.commands import CONTROL_PLANE, DATA_PLANE, HYPERVISORS, CLIargs


@pytest.mark.parametrize("auto_approve, expected_result", [(True, False), (False, True)])
def test_CLIargs_prompt(auto_approve, expected_result):
    args = CLIargs(command="foo", auto_approve=auto_approve)
    assert args.prompt is expected_result
>>>>>>> 3ffb7985


@pytest.mark.parametrize(
    "upgrade_group, expected_result",
<<<<<<< HEAD
    [(CONTROL_PLANE, True), (DATA_PLANE, False), (None, False)],
)
def test_CLIargs_is_control_plane_command(upgrade_group, expected_result):
    args = CLIargs(command="foo", upgrade_group=upgrade_group)
    assert args.is_control_plane_command is expected_result
=======
    [(CONTROL_PLANE, False), (DATA_PLANE, False), (HYPERVISORS, True), ("foo", False)],
)
def test_CLIargs_is_hypervisors_command(upgrade_group, expected_result):
    args = CLIargs(command="foo", upgrade_group=upgrade_group)
    assert args.is_hypervisors_command is expected_result
>>>>>>> 3ffb7985


@pytest.mark.parametrize(
    "upgrade_group, expected_result",
<<<<<<< HEAD
    [(CONTROL_PLANE, False), (DATA_PLANE, False), (None, True)],
)
def test_CLIargs_is_generic_command(upgrade_group, expected_result):
    args = CLIargs(command="foo", upgrade_group=upgrade_group)
    assert args.is_generic_command is expected_result
=======
    [(CONTROL_PLANE, False), (DATA_PLANE, True), (HYPERVISORS, True), ("foo", False)],
)
def test_CLIargs_is_data_plane_command(upgrade_group, expected_result):
    args = CLIargs(command="foo", upgrade_group=upgrade_group)
    assert args.is_data_plane_command is expected_result
>>>>>>> 3ffb7985


@pytest.mark.parametrize(
    "args",
    [
        [],
        ["-h"],
        ["--help"],
        ["help"],
        ["help", "plan"],
        ["help", "upgrade"],
        ["plan", "-h"],
        ["upgrade", "-h"],
        ["plan", "control-plane", "-h"],
        ["plan", "data-plane", "-h"],
        ["plan", "hypervisors", "-h"],
        ["upgrade", "control-plane", "-h"],
        ["upgrade", "data-plane", "-h"],
        ["upgrade", "hypervisors", "-h"],
    ],
)
def test_parse_args_help(args):
    """Test printing help messages."""
    with patch(
        "cou.commands.argparse.ArgumentParser.print_help"
    ) as mock_print_help, pytest.raises(SystemExit, match="0"):
        commands.parse_args(args)
        mock_print_help.assert_called_once()


@pytest.mark.parametrize(
    "args",
    [
        ["--quiet", "--verbose"],
        ["--quiet", "-v"],
        ["--quiet", "-vvv"],
    ],
)
def test_parse_args_quiet_verbose_exclusive(args):
    """Test that quiet and verbose options are mutually exclusive."""
    with pytest.raises(SystemExit, match="2"):
        commands.parse_args(args)


@pytest.mark.parametrize(
    "args, expected_CLIargs",
    [
        (
            ["plan"],
            CLIargs(
                command="plan",
                model_name=None,
                verbosity=0,
                quiet=False,
                backup=True,
                force=False,
                **{"upgrade_group": None}
            ),
        ),
        (
            ["plan", "--no-backup"],
            CLIargs(
                command="plan",
                model_name=None,
                verbosity=0,
                quiet=False,
                backup=False,
                force=False,
                **{"upgrade_group": None}
            ),
        ),
        (
            ["plan", "--no-backup", "--quiet"],
            CLIargs(
                command="plan",
                model_name=None,
                verbosity=0,
                quiet=True,
                backup=False,
                force=False,
                **{"upgrade_group": None}
            ),
        ),
        (
            ["plan", "--no-backup", "--quiet", "--force"],
            CLIargs(
                command="plan",
                model_name=None,
                verbosity=0,
                quiet=True,
                backup=False,
                force=True,
                **{"upgrade_group": None}
            ),
        ),
        (
            ["plan", "--model=model_name"],
            CLIargs(
                command="plan",
                model_name="model_name",
                verbosity=0,
                quiet=False,
                backup=True,
                force=False,
                **{"upgrade_group": None}
            ),
        ),
        (
            ["plan", "control-plane"],
            CLIargs(
                command="plan",
                model_name=None,
                verbosity=0,
                quiet=False,
                backup=True,
                force=False,
                **{"upgrade_group": "control-plane"}
            ),
        ),
        (
            ["plan", "data-plane"],
            CLIargs(
                command="plan",
                model_name=None,
                verbosity=0,
                quiet=False,
                backup=True,
                force=False,
                machines=None,
                availability_zones=None,
                **{"upgrade_group": "data-plane"}
            ),
        ),
        (
            ["plan", "hypervisors"],
            CLIargs(
                command="plan",
                model_name=None,
                verbosity=0,
                quiet=False,
                backup=True,
                force=False,
                machines=None,
                availability_zones=None,
                **{"upgrade_group": "hypervisors"}
            ),
        ),
        (
            ["plan", "data-plane", "--force"],
            CLIargs(
                command="plan",
                model_name=None,
                verbosity=0,
                quiet=False,
                backup=True,
                force=True,
                machines=None,
                availability_zones=None,
                **{"upgrade_group": "data-plane"}
            ),
        ),
        (
            ["plan", "hypervisors", "--force"],
            CLIargs(
                command="plan",
                model_name=None,
                verbosity=0,
                quiet=False,
                backup=True,
                force=True,
                machines=None,
                availability_zones=None,
                **{"upgrade_group": "hypervisors"}
            ),
        ),
        (
            ["plan", "control-plane", "--verbose"],
            CLIargs(
                command="plan",
                model_name=None,
                verbosity=1,
                quiet=False,
                backup=True,
                force=False,
                **{"upgrade_group": "control-plane"}
            ),
        ),
        (
            ["plan", "hypervisors", "--machine=1", "-m=2,3"],
            CLIargs(
                command="plan",
                model_name=None,
                verbosity=0,
                quiet=False,
                backup=True,
                force=False,
                machines={"1", "2", "3"},
                availability_zones=None,
                **{"upgrade_group": "hypervisors"}
            ),
        ),
        (
            ["plan", "hypervisors", "--machine=1", "-m=2,3", "--force"],
            CLIargs(
                command="plan",
                model_name=None,
                verbosity=0,
                quiet=False,
                backup=True,
                force=True,
                machines={"1", "2", "3"},
                availability_zones=None,
                **{"upgrade_group": "hypervisors"}
            ),
        ),
        (
            ["plan", "hypervisors", "--quiet", "--availability-zone=1", "--az=2,3"],
            CLIargs(
                command="plan",
                model_name=None,
                verbosity=0,
                quiet=True,
                backup=True,
                force=False,
                machines=None,
                availability_zones={"1", "2", "3"},
                **{"upgrade_group": "hypervisors"}
            ),
        ),
        (
            ["plan", "hypervisors", "--force", "--quiet", "--availability-zone=1", "--az=2,3"],
            CLIargs(
                command="plan",
                model_name=None,
                verbosity=0,
                quiet=True,
                backup=True,
                force=True,
                machines=None,
                availability_zones={"1", "2", "3"},
                **{"upgrade_group": "hypervisors"}
            ),
        ),
        (
            # repetitive machine 3
            ["plan", "hypervisors", "--machine=1,2,3", "--force", "-m=3,4"],
            CLIargs(
                command="plan",
                model_name=None,
                verbosity=0,
                quiet=False,
                backup=True,
                force=True,
                machines={"1", "2", "3", "4"},
                availability_zones=None,
                **{"upgrade_group": "hypervisors"}
            ),
        ),
    ],
)
def test_parse_args_plan(args, expected_CLIargs):
    """Test parsing 'plan' subcommand and its arguments/options."""
    parsed_args = commands.parse_args(args)

    assert parsed_args == expected_CLIargs


@pytest.mark.parametrize(
    "args, expected_CLIargs",
    [
        (
            ["upgrade"],
            CLIargs(
                command="upgrade",
                model_name=None,
                verbosity=0,
                quiet=False,
                auto_approve=False,
                backup=True,
                force=False,
                **{"upgrade_group": None}
            ),
        ),
        (
            ["upgrade", "--no-backup"],
            CLIargs(
                command="upgrade",
                model_name=None,
                verbosity=0,
                quiet=False,
                auto_approve=False,
                backup=False,
                force=False,
                **{"upgrade_group": None}
            ),
        ),
        (
            ["upgrade", "--no-backup", "--quiet"],
            CLIargs(
                command="upgrade",
                model_name=None,
                verbosity=0,
                quiet=True,
                auto_approve=False,
                backup=False,
                force=False,
                **{"upgrade_group": None}
            ),
        ),
        (
            ["upgrade", "--force", "--no-backup", "--quiet"],
            CLIargs(
                command="upgrade",
                model_name=None,
                verbosity=0,
                quiet=True,
                auto_approve=False,
                backup=False,
                force=True,
                **{"upgrade_group": None}
            ),
        ),
        (
            ["upgrade", "--model=model_name"],
            CLIargs(
                command="upgrade",
                model_name="model_name",
                verbosity=0,
                quiet=False,
                auto_approve=False,
                backup=True,
                force=False,
                **{"upgrade_group": None}
            ),
        ),
        (
            ["upgrade", "control-plane"],
            CLIargs(
                command="upgrade",
                model_name=None,
                verbosity=0,
                quiet=False,
                auto_approve=False,
                backup=True,
                force=False,
                **{"upgrade_group": "control-plane"}
            ),
        ),
        (
            ["upgrade", "control-plane", "--force"],
            CLIargs(
                command="upgrade",
                model_name=None,
                verbosity=0,
                quiet=False,
                auto_approve=False,
                backup=True,
                force=True,
                **{"upgrade_group": "control-plane"}
            ),
        ),
        (
            ["upgrade", "data-plane"],
            CLIargs(
                command="upgrade",
                model_name=None,
                verbosity=0,
                quiet=False,
                auto_approve=False,
                backup=True,
                force=False,
                machines=None,
                availability_zones=None,
                **{"upgrade_group": "data-plane"}
            ),
        ),
        # NOTE(gabrielcocenza) Without the argparse.SUPPRESS, this sequence
        # wouldn't be possible.
        (
            ["upgrade", "--force", "data-plane"],
            CLIargs(
                command="upgrade",
                model_name=None,
                verbosity=0,
                quiet=False,
                auto_approve=False,
                backup=True,
                force=True,
                machines=None,
                availability_zones=None,
                **{"upgrade_group": "data-plane"}
            ),
        ),
        (
            ["upgrade", "--no-backup", "data-plane"],
            CLIargs(
                command="upgrade",
                model_name=None,
                verbosity=0,
                quiet=False,
                auto_approve=False,
                backup=False,
                force=False,
                machines=None,
                availability_zones=None,
                **{"upgrade_group": "data-plane"}
            ),
        ),
        (
            ["upgrade", "--model", "my_model", "data-plane"],
            CLIargs(
                command="upgrade",
                model_name="my_model",
                verbosity=0,
                quiet=False,
                auto_approve=False,
                backup=True,
                force=False,
                machines=None,
                availability_zones=None,
                **{"upgrade_group": "data-plane"}
            ),
        ),
        (
            ["upgrade", "control-plane", "--verbose"],
            CLIargs(
                command="upgrade",
                model_name=None,
                verbosity=1,
                quiet=False,
                auto_approve=False,
                backup=True,
                force=False,
                **{"upgrade_group": "control-plane"}
            ),
        ),
        (
            ["upgrade", "--verbose", "control-plane"],
            CLIargs(
                command="upgrade",
                model_name=None,
                verbosity=1,
                quiet=False,
                auto_approve=False,
                backup=True,
                force=False,
                **{"upgrade_group": "control-plane"}
            ),
        ),
        (
            ["upgrade", "hypervisors", "--machine=1", "-m=2,3"],
            CLIargs(
                command="upgrade",
                model_name=None,
                verbosity=0,
                quiet=False,
                auto_approve=False,
                backup=True,
                force=False,
                machines={"1", "2", "3"},
                availability_zones=None,
                **{"upgrade_group": "hypervisors"}
            ),
        ),
        (
            ["upgrade", "hypervisors", "--machine=1", "-m=2,3", "--force"],
            CLIargs(
                command="upgrade",
                model_name=None,
                verbosity=0,
                quiet=False,
                auto_approve=False,
                backup=True,
                force=True,
                machines={"1", "2", "3"},
                availability_zones=None,
                **{"upgrade_group": "hypervisors"}
            ),
        ),
        (
            ["upgrade", "hypervisors", "--quiet", "--availability-zone=1", "--az=2,3"],
            CLIargs(
                command="upgrade",
                model_name=None,
                verbosity=0,
                quiet=True,
                auto_approve=False,
                backup=True,
                force=False,
                machines=None,
                availability_zones={"1", "2", "3"},
                **{"upgrade_group": "hypervisors"}
            ),
        ),
        (
            ["upgrade", "--quiet", "hypervisors", "--availability-zone=1", "--az=2,3"],
            CLIargs(
                command="upgrade",
                model_name=None,
                verbosity=0,
                quiet=True,
                auto_approve=False,
                backup=True,
                force=False,
                machines=None,
                availability_zones={"1", "2", "3"},
                **{"upgrade_group": "hypervisors"}
            ),
        ),
        (
            ["upgrade", "hypervisors", "--force", "--quiet", "--availability-zone=1", "--az=2,3"],
            CLIargs(
                command="upgrade",
                model_name=None,
                verbosity=0,
                quiet=True,
                auto_approve=False,
                backup=True,
                force=True,
                machines=None,
                availability_zones={"1", "2", "3"},
                **{"upgrade_group": "hypervisors"}
            ),
        ),
        (
            # repetitive machine 3
            [
                "upgrade",
                "hypervisors",
                "--auto-approve",
                "--force",
                "--machine=1, 2, 3",
                "-m=3, 4",
            ],
            CLIargs(
                command="upgrade",
                model_name=None,
                verbosity=0,
                quiet=False,
                auto_approve=True,
                backup=True,
                force=True,
                machines={"1", "2", "3", "4"},
                availability_zones=None,
                **{"upgrade_group": "hypervisors"}
            ),
        ),
    ],
)
def test_parse_args_upgrade(args, expected_CLIargs):
    """Test parsing 'run' subcommand and its arguments/options."""
    parsed_args = commands.parse_args(args)

    assert parsed_args == expected_CLIargs


@pytest.mark.parametrize(
    "args",
    [
        ["upgrade", "hypervisors", "--machine 1", "--az 2"],
        ["upgrade", "hypervisors", "--az 1", "-m 2"],
    ],
)
def test_parse_args_hypervisors_exclusive_options(args):
    """Test parsing mutually exclusive hypervisors specific options."""
    with pytest.raises(SystemExit, match="2"):
        commands.parse_args(args)


@pytest.mark.parametrize(
    "args",
    [
        ["foo"],
        ["--bar"],
        ["plan", "data-plane", "--machine 1"],
        ["plan", "data-plane", "--availability-zone zone-1"],
        ["upgrade", "data-plane", "--machine 1"],
        ["upgrade", "data-plane", "--availability-zone zone-1"],
    ],
)
def test_parse_args_raise_exception(args):
    """Test parsing unknown arguments."""
    with pytest.raises(SystemExit, match="2"):
        commands.parse_args(args)


def test_capitalize_usage_prefix():
    """Test add usage with capitalized prefix."""
    parser = ArgumentParser(formatter_class=commands.CapitalizeHelpFormatter)
    usage = parser.format_usage()

    assert usage.startswith("Usage: ")


def test_capitalize_section_title():
    """Test capitalizing option's section title."""
    parser = ArgumentParser(formatter_class=commands.CapitalizeHelpFormatter)
    help_text = parser.format_help()
    section_title = ""
    for line in help_text.splitlines():
        if line.lower().startswith("options"):
            section_title = line
            break

    assert section_title.startswith("Options")


def test_capitalize_help_message():
    """Test capitalizing help message."""
    parser = ArgumentParser(formatter_class=commands.CapitalizeHelpFormatter)
    help_message = parser.format_help()

    assert "Show this help message and exit." in help_message<|MERGE_RESOLUTION|>--- conflicted
+++ resolved
@@ -18,9 +18,6 @@
 import pytest
 
 from cou import commands
-<<<<<<< HEAD
-from cou.commands import CONTROL_PLANE, DATA_PLANE, CLIargs
-=======
 from cou.commands import CONTROL_PLANE, DATA_PLANE, HYPERVISORS, CLIargs
 
 
@@ -28,41 +25,41 @@
 def test_CLIargs_prompt(auto_approve, expected_result):
     args = CLIargs(command="foo", auto_approve=auto_approve)
     assert args.prompt is expected_result
->>>>>>> 3ffb7985
 
 
 @pytest.mark.parametrize(
     "upgrade_group, expected_result",
-<<<<<<< HEAD
-    [(CONTROL_PLANE, True), (DATA_PLANE, False), (None, False)],
+    [(CONTROL_PLANE, True), (DATA_PLANE, False), (None, False), (HYPERVISORS, False)],
 )
 def test_CLIargs_is_control_plane_command(upgrade_group, expected_result):
     args = CLIargs(command="foo", upgrade_group=upgrade_group)
     assert args.is_control_plane_command is expected_result
-=======
+
+
+@pytest.mark.parametrize(
+    "upgrade_group, expected_result",
     [(CONTROL_PLANE, False), (DATA_PLANE, False), (HYPERVISORS, True), ("foo", False)],
 )
 def test_CLIargs_is_hypervisors_command(upgrade_group, expected_result):
     args = CLIargs(command="foo", upgrade_group=upgrade_group)
     assert args.is_hypervisors_command is expected_result
->>>>>>> 3ffb7985
 
 
 @pytest.mark.parametrize(
     "upgrade_group, expected_result",
-<<<<<<< HEAD
-    [(CONTROL_PLANE, False), (DATA_PLANE, False), (None, True)],
+    [(CONTROL_PLANE, False), (DATA_PLANE, False), (HYPERVISORS, False), (None, True)],
 )
 def test_CLIargs_is_generic_command(upgrade_group, expected_result):
     args = CLIargs(command="foo", upgrade_group=upgrade_group)
     assert args.is_generic_command is expected_result
-=======
+
+
+@pytest.mark.parametrize(
     [(CONTROL_PLANE, False), (DATA_PLANE, True), (HYPERVISORS, True), ("foo", False)],
 )
 def test_CLIargs_is_data_plane_command(upgrade_group, expected_result):
     args = CLIargs(command="foo", upgrade_group=upgrade_group)
     assert args.is_data_plane_command is expected_result
->>>>>>> 3ffb7985
 
 
 @pytest.mark.parametrize(
