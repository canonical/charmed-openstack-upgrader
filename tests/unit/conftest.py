--- conflicted
+++ resolved
@@ -25,13 +25,9 @@
 from cou.apps.auxiliary_subordinate import AuxiliarySubordinateApplication
 from cou.apps.base import ApplicationUnit, OpenStackApplication
 from cou.apps.core import Keystone
-<<<<<<< HEAD
-from cou.apps.subordinate import OpenStackSubordinateApplication
-from cou.utils.juju_utils import Machine
-=======
 from cou.apps.subordinate import SubordinateApplication
 from cou.commands import CLIargs
->>>>>>> 3e5b4336
+from cou.utils.juju_utils import Machine
 from cou.utils.openstack import OpenStackRelease
 
 STANDARD_AZS = ["zone-1", "zone-2", "zone-3"]
@@ -614,7 +610,6 @@
         apps_machines["keystone"],
     )
     cinder_ussuri = OpenStackApplication(
-<<<<<<< HEAD
         "cinder",
         cinder_focal_ussuri_status,
         config["openstack_ussuri"],
@@ -622,7 +617,7 @@
         "cinder",
         apps_machines["cinder"],
     )
-    rmq = OpenStackAuxiliaryApplication(
+    rmq = AuxiliaryApplication(
         "rabbitmq-server",
         rmq_status,
         config["auxiliary_ussuri"],
@@ -630,7 +625,7 @@
         "rabbitmq-server",
         apps_machines["rmq"],
     )
-    rmq_wallaby = OpenStackAuxiliaryApplication(
+    rmq_wallaby = AuxiliaryApplication(
         "rabbitmq-server",
         rmq_status,
         config["auxiliary_wallaby"],
@@ -638,26 +633,11 @@
         "rabbitmq-server",
         apps_machines["rmq"],
     )
-    keystone_ldap = OpenStackSubordinateApplication(
+    keystone_ldap = SubordinateApplication(
         "keystone-ldap", keystone_ldap_focal_ussuri_status, {}, model, "keystone-ldap", {}
     )
-    keystone_mysql_router = OpenStackAuxiliarySubordinateApplication(
+    keystone_mysql_router = AuxiliarySubordinateApplication(
         "keystone-mysql-router", status["mysql_router"], {}, model, "mysql-router", {}
-=======
-        "cinder", cinder_ussuri_status, config["openstack_ussuri"], model, "cinder"
-    )
-    rmq_ussuri = AuxiliaryApplication(
-        "rabbitmq-server", rmq_status, config["auxiliary_ussuri"], model, "rabbitmq-server"
-    )
-    rmq_wallaby = AuxiliaryApplication(
-        "rabbitmq-server", rmq_status, config["auxiliary_wallaby"], model, "rabbitmq-server"
-    )
-    keystone_ldap = SubordinateApplication(
-        "keystone-ldap", keystone_ldap_status, {}, model, "keystone-ldap"
-    )
-    keystone_mysql_router = AuxiliarySubordinateApplication(
-        "keystone-mysql-router", status["mysql_router"], {}, model, "mysql-router"
->>>>>>> 3e5b4336
     )
     nova_focal_ussuri = OpenStackApplication(
         "nova-compute",
