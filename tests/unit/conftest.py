# Copyright 2023 Canonical Limited
#
# Licensed under the Apache License, Version 2.0 (the "License");
# you may not use this file except in compliance with the License.
# You may obtain a copy of the License at
#
#     http://www.apache.org/licenses/LICENSE-2.0
#
# Unless required by applicable law or agreed to in writing, software
# distributed under the License is distributed on an "AS IS" BASIS,
# WITHOUT WARRANTIES OR CONDITIONS OF ANY KIND, either express or implied.
# See the License for the specific language governing permissions and
# limitations under the License.

from collections import OrderedDict, defaultdict

import mock
import pytest
from juju.client._definitions import ApplicationStatus, UnitStatus

from cou.apps.app import OpenStackApplication
from cou.apps.auxiliary import OpenStackAuxiliaryApplication
from cou.apps.subordinate import OpenStackSubordinateApplication


@pytest.fixture
def status():
    mock_keystone_ussuri = mock.MagicMock(spec_set=ApplicationStatus())
    mock_keystone_ussuri.series = "focal"
    mock_keystone_ussuri.charm_channel = "ussuri/stable"
    mock_keystone_ussuri.charm = "ch:amd64/focal/keystone-638"
    mock_keystone_ussuri.subordinate_to = []
    mock_units_keystone_ussuri = mock.MagicMock(spec_set=UnitStatus())
    mock_units_keystone_ussuri.workload_version = "17.0.1"
    mock_keystone_ussuri.units = OrderedDict(
        [
            ("keystone/0", mock_units_keystone_ussuri),
            ("keystone/1", mock_units_keystone_ussuri),
            ("keystone/2", mock_units_keystone_ussuri),
        ]
    )

    mock_cinder_ussuri = mock.MagicMock(spec_set=ApplicationStatus())
    mock_cinder_ussuri.series = "focal"
    mock_cinder_ussuri.charm_channel = "ussuri/stable"
    mock_cinder_ussuri.charm = "ch:amd64/focal/cinder-633"
    mock_cinder_ussuri.subordinate_to = []
    mock_units_cinder_ussuri = mock.MagicMock(spec_set=UnitStatus())
    mock_units_cinder_ussuri.workload_version = "16.4.2"
    mock_cinder_ussuri.units = OrderedDict(
        [
            ("cinder/0", mock_units_cinder_ussuri),
            ("cinder/1", mock_units_cinder_ussuri),
            ("cinder/2", mock_units_cinder_ussuri),
        ]
    )

    mock_keystone_ussuri_cs = mock.MagicMock(spec_set=ApplicationStatus())
    mock_keystone_ussuri_cs.series = "focal"
    mock_keystone_ussuri_cs.charm_channel = "ussuri/stable"
    mock_keystone_ussuri_cs.charm = "cs:amd64/focal/keystone-638"
    mock_keystone_ussuri_cs.subordinate_to = []
    mock_keystone_ussuri_cs.units = OrderedDict(
        [
            ("keystone/0", mock_units_keystone_ussuri),
            ("keystone/1", mock_units_keystone_ussuri),
            ("keystone/2", mock_units_keystone_ussuri),
        ]
    )

    mock_keystone_victoria = mock.MagicMock(spec_set=ApplicationStatus())
    mock_keystone_victoria.series = "focal"
    mock_keystone_victoria.charm_channel = "wallaby/stable"
    mock_keystone_victoria.charm = "ch:amd64/focal/keystone-638"
    mock_keystone_victoria.subordinate_to = []
    mock_units_keystone_victoria = mock.MagicMock(spec_set=UnitStatus())
    mock_units_keystone_victoria.workload_version = "18.1.0"
    mock_keystone_victoria.units = OrderedDict(
        [
            ("keystone/0", mock_units_keystone_victoria),
            ("keystone/1", mock_units_keystone_victoria),
            ("keystone/2", mock_units_keystone_victoria),
        ]
    )

    mock_keystone_ussuri_victoria = mock.MagicMock(spec_set=ApplicationStatus())
    mock_keystone_ussuri_victoria.series = "focal"
    mock_keystone_ussuri_victoria.charm_channel = "victoria/stable"
    mock_keystone_ussuri_victoria.charm = "ch:amd64/focal/keystone-638"
    mock_keystone_ussuri_victoria.subordinate_to = []
    mock_keystone_ussuri_victoria.units = OrderedDict(
        [
            ("keystone/0", mock_units_keystone_ussuri),
            ("keystone/1", mock_units_keystone_ussuri),
            ("keystone/2", mock_units_keystone_victoria),
        ]
    )

    mock_keystone_wallaby = mock.MagicMock(spec_set=ApplicationStatus())
    mock_keystone_wallaby.series = "focal"
    mock_keystone_wallaby.charm_channel = "wallaby/stable"
    mock_keystone_wallaby.charm = "ch:amd64/focal/keystone-638"
    mock_keystone_wallaby.subordinate_to = []
    mock_units_keystone_wallaby = mock.MagicMock(spec_set=UnitStatus())
    mock_units_keystone_wallaby.workload_version = "19.1.0"
    mock_keystone_wallaby.units = OrderedDict(
        [
            ("keystone/0", mock_units_keystone_wallaby),
            ("keystone/1", mock_units_keystone_wallaby),
            ("keystone/2", mock_units_keystone_wallaby),
        ]
    )

    mock_nova_wallaby = mock.MagicMock(spec_set=ApplicationStatus())
    mock_nova_wallaby.series = "focal"
    mock_nova_wallaby.charm_channel = "wallaby/stable"
    mock_nova_wallaby.charm = "ch:amd64/focal/nova-compute-638"
    mock_nova_wallaby.subordinate_to = []
    mock_units_nova_wallaby = mock.MagicMock(spec_set=UnitStatus())
    mock_units_nova_wallaby.workload_version = "24.1.0"
    mock_nova_wallaby.units = OrderedDict(
        [
            ("nova-compute/0", mock_units_nova_wallaby),
            ("nova-compute/1", mock_units_nova_wallaby),
            ("nova-compute/2", mock_units_nova_wallaby),
        ]
    )

    mock_rmq = mock.MagicMock(spec_set=ApplicationStatus())
    mock_rmq.series = "focal"
    mock_units_rmq = mock.MagicMock(spec_set=UnitStatus())
    mock_rmq.charm_channel = "3.8/stable"
    mock_units_rmq.workload_version = "3.8"
    mock_rmq.charm = "ch:amd64/focal/rabbitmq-server-638"
    mock_rmq.subordinate_to = []
    mock_rmq.units = OrderedDict([("rabbitmq-server/0", mock_units_rmq)])

    mock_rmq_unknown = mock.MagicMock(spec_set=ApplicationStatus())
    mock_units_unknown_rmq = mock.MagicMock(spec_set=UnitStatus())
    mock_rmq_unknown.charm_channel = "80.5/stable"
    mock_units_unknown_rmq.workload_version = "80.5"
    mock_rmq_unknown.charm = "ch:amd64/focal/rabbitmq-server-638"
    mock_rmq_unknown.subordinate_to = []
    mock_rmq_unknown.units = OrderedDict([("rabbitmq-server/0", mock_units_unknown_rmq)])

    mock_unknown_app = mock.MagicMock(spec_set=ApplicationStatus())
    mock_units_unknown_app = mock.MagicMock(spec_set=UnitStatus())
    mock_unknown_app.charm_channel = "12.5/stable"
    mock_units_unknown_app.workload_version = "12.5"
    mock_unknown_app.charm = "ch:amd64/focal/my-app-638"
    mock_unknown_app.subordinate_to = []
    mock_unknown_app.units = OrderedDict([("my-app/0", mock_units_unknown_app)])

    # openstack related principal application without openstack origin or source
    mock_vault = mock.MagicMock(spec_set=ApplicationStatus())
    mock_vault.series = "focal"
    mock_units_vault = mock.MagicMock(spec_set=UnitStatus())
    mock_vault.charm_channel = "1.7/stable"
    mock_units_vault.workload_version = "1.7"
    mock_vault.charm = "ch:amd64/focal/vault-638"
    mock_vault.subordinate_to = []
    mock_vault.units = OrderedDict([("vault/0", mock_units_vault)])

    # auxiliary subordinate application
<<<<<<< HEAD
    mock_mysql_router = mock.MagicMock()
=======
    mock_mysql_router = mock.MagicMock(spec_set=ApplicationStatus())
>>>>>>> 0c042a35
    mock_mysql_router.series = "focal"
    mock_mysql_router.charm_channel = "8.0/stable"
    mock_mysql_router.charm = "ch:amd64/focal/mysql-router-437"
    mock_mysql_router.subordinate_to = ["keystone"]
    mock_mysql_router.units = {}

    # OpenStack subordinate application
    mock_keystone_ldap = mock.MagicMock(spec_set=ApplicationStatus())
    mock_keystone_ldap.charm_channel = "ussuri/stable"
    mock_keystone_ldap.charm = "ch:amd64/focal/keystone-ldap-437"
    mock_keystone_ldap.subordinate_to = ["keystone"]
    mock_keystone_ldap.units = {}

    status = {
        "keystone_ussuri": mock_keystone_ussuri,
        "keystone_victoria": mock_keystone_victoria,
        "keystone_wallaby": mock_keystone_wallaby,
        "keystone_ussuri_victoria": mock_keystone_ussuri_victoria,
        "cinder_ussuri": mock_cinder_ussuri,
        "rabbitmq_server": mock_rmq,
        "unknown_rabbitmq_server": mock_rmq_unknown,
        "keystone_ussuri_cs": mock_keystone_ussuri_cs,
        "keystone_wallaby": mock_keystone_wallaby,
        "unknown_app": mock_unknown_app,
        "mysql_router": mock_mysql_router,
        "vault": mock_vault,
        "keystone-ldap": mock_keystone_ldap,
        "nova_wallaby": mock_nova_wallaby,
    }
    return status


@pytest.fixture
def full_status(status):
    mock_full_status = mock.MagicMock()
    mock_full_status.model.name = "my_model"
    mock_full_status.applications = OrderedDict(
        [
            ("keystone", status["keystone_ussuri"]),
            ("cinder", status["cinder_ussuri"]),
            ("rabbitmq-server", status["rabbitmq_server"]),
            ("my_app", status["unknown_app"]),
        ]
    )
    return mock_full_status


@pytest.fixture
def units():
    units_ussuri = defaultdict(dict)
    units_wallaby = defaultdict(dict)
    for unit in ["keystone/0", "keystone/1", "keystone/2"]:
        units_ussuri[unit]["os_version"] = "ussuri"
        units_ussuri[unit]["workload_version"] = "17.0.1"
        units_wallaby[unit]["os_version"] = "wallaby"
        units_wallaby[unit]["workload_version"] = "19.1.0"
    return {"units_ussuri": units_ussuri, "units_wallaby": units_wallaby}


@pytest.fixture
def apps(status, config):
    keystone_ussuri_status = status["keystone_ussuri"]
    keystone_wallaby_status = status["keystone_wallaby"]
    cinder_ussuri_status = status["cinder_ussuri"]
    rmq_status = status["rabbitmq_server"]
    keystone_ldap_status = status["keystone-ldap"]
    nova_wallaby_status = status["nova_wallaby"]

    keystone_ussuri = OpenStackApplication(
        "keystone", keystone_ussuri_status, config["openstack_ussuri"], "my_model", "keystone"
    )
    keystone_wallaby = OpenStackApplication(
        "keystone", keystone_wallaby_status, config["openstack_wallaby"], "my_model", "keystone"
    )
    cinder_ussuri = OpenStackApplication(
        "cinder", cinder_ussuri_status, config["openstack_ussuri"], "my_model", "cinder"
    )
    rmq_ussuri = OpenStackAuxiliaryApplication(
        "rabbitmq-server", rmq_status, config["auxiliary_ussuri"], "my_model", "rabbitmq-server"
    )
    rmq_wallaby = OpenStackAuxiliaryApplication(
        "rabbitmq-server", rmq_status, config["auxiliary_wallaby"], "my_model", "rabbitmq-server"
    )
    keystone_ldap = OpenStackSubordinateApplication(
        "keystone-ldap", keystone_ldap_status, {}, "my_model", "keystone-ldap"
    )

    nova_wallaby = OpenStackSubordinateApplication(
        "nova-compute", nova_wallaby_status, {}, "my_model", "nova-compute"
    )
    return {
        "keystone_ussuri": keystone_ussuri,
        "keystone_wallaby": keystone_wallaby,
        "cinder_ussuri": cinder_ussuri,
        "rmq_ussuri": rmq_ussuri,
        "rmq_wallaby": rmq_wallaby,
        "keystone_ldap": keystone_ldap,
        "nova_wallaby": nova_wallaby,
    }


@pytest.fixture
def config():
    return {
        "openstack_ussuri": {
            "openstack-origin": {"value": "distro"},
            "action-managed-upgrade": {"value": True},
        },
        "openstack_wallaby": {"openstack-origin": {"value": "cloud:focal-wallaby"}},
        "auxiliary_ussuri": {"source": {"value": "distro"}},
        "auxiliary_wallaby": {"source": {"value": "cloud:focal-wallaby"}},
    }<|MERGE_RESOLUTION|>--- conflicted
+++ resolved
@@ -162,11 +162,8 @@
     mock_vault.units = OrderedDict([("vault/0", mock_units_vault)])
 
     # auxiliary subordinate application
-<<<<<<< HEAD
     mock_mysql_router = mock.MagicMock()
-=======
     mock_mysql_router = mock.MagicMock(spec_set=ApplicationStatus())
->>>>>>> 0c042a35
     mock_mysql_router.series = "focal"
     mock_mysql_router.charm_channel = "8.0/stable"
     mock_mysql_router.charm = "ch:amd64/focal/mysql-router-437"
