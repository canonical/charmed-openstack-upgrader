# Copyright 2023 Canonical Limited
#
# Licensed under the Apache License, Version 2.0 (the "License");
# you may not use this file except in compliance with the License.
# You may obtain a copy of the License at
#
#     http://www.apache.org/licenses/LICENSE-2.0
#
# Unless required by applicable law or agreed to in writing, software
# distributed under the License is distributed on an "AS IS" BASIS,
# WITHOUT WARRANTIES OR CONDITIONS OF ANY KIND, either express or implied.
# See the License for the specific language governing permissions and
# limitations under the License.

<<<<<<< HEAD
from collections import OrderedDict
from unittest import mock
=======
from collections import OrderedDict, defaultdict
from pathlib import Path
from unittest.mock import AsyncMock, MagicMock, PropertyMock
>>>>>>> 8ea9d7ea

import pytest
from juju.client._definitions import ApplicationStatus, UnitStatus
from juju.client.client import FullStatus

from cou.apps.app import ApplicationUnit, OpenStackApplication
from cou.apps.auxiliary import OpenStackAuxiliaryApplication
from cou.apps.auxiliary_subordinate import OpenStackAuxiliarySubordinateApplication
from cou.apps.subordinate import OpenStackSubordinateApplication
from cou.utils.openstack import OpenStackRelease


def generate_unit(workload_version, machine):
    unit = mock.MagicMock(spec_set=UnitStatus())
    unit.workload_version = workload_version
    unit.machine = machine
    return unit


@pytest.fixture
def status():
    mock_keystone_ussuri = MagicMock(spec_set=ApplicationStatus())
    mock_keystone_ussuri.series = "focal"
    mock_keystone_ussuri.charm_channel = "ussuri/stable"
    mock_keystone_ussuri.charm = "ch:amd64/focal/keystone-638"
    mock_keystone_ussuri.subordinate_to = []
<<<<<<< HEAD
=======
    mock_units_keystone_ussuri = MagicMock(spec_set=UnitStatus())
    mock_units_keystone_ussuri.workload_version = "17.0.1"
>>>>>>> 8ea9d7ea
    mock_keystone_ussuri.units = OrderedDict(
        [
            ("keystone/0", generate_unit("17.0.1", "0/lxd/12")),
            ("keystone/1", generate_unit("17.0.1", "1/lxd/12")),
            ("keystone/2", generate_unit("17.0.1", "2/lxd/13")),
        ]
    )

    mock_cinder_ussuri = MagicMock(spec_set=ApplicationStatus())
    mock_cinder_ussuri.series = "focal"
    mock_cinder_ussuri.charm_channel = "ussuri/stable"
    mock_cinder_ussuri.charm = "ch:amd64/focal/cinder-633"
    mock_cinder_ussuri.subordinate_to = []
<<<<<<< HEAD
=======
    mock_units_cinder_ussuri = MagicMock(spec_set=UnitStatus())
    mock_units_cinder_ussuri.workload_version = "16.4.2"
>>>>>>> 8ea9d7ea
    mock_cinder_ussuri.units = OrderedDict(
        [
            ("cinder/0", generate_unit("16.4.2", "0/lxd/5")),
            ("cinder/1", generate_unit("16.4.2", "1/lxd/5")),
            ("cinder/2", generate_unit("16.4.2", "2/lxd/5")),
        ]
    )

    mock_cinder_on_nova = mock.MagicMock(spec_set=ApplicationStatus())
    mock_cinder_on_nova.series = "focal"
    mock_cinder_on_nova.charm_channel = "ussuri/stable"
    mock_cinder_on_nova.charm = "ch:amd64/focal/cinder-633"
    mock_cinder_on_nova.subordinate_to = []
    mock_cinder_on_nova.units = OrderedDict(
        [
            ("cinder/0", generate_unit("16.4.2", "0")),
            ("cinder/1", generate_unit("16.4.2", "1")),
            ("cinder/2", generate_unit("16.4.2", "2")),
        ]
    )

    mock_keystone_ussuri_cs = MagicMock(spec_set=ApplicationStatus())
    mock_keystone_ussuri_cs.series = "focal"
    mock_keystone_ussuri_cs.charm_channel = "ussuri/stable"
    mock_keystone_ussuri_cs.charm = "cs:amd64/focal/keystone-638"
    mock_keystone_ussuri_cs.subordinate_to = []
    mock_keystone_ussuri_cs.units = OrderedDict(
        [
            ("keystone/0", generate_unit("17.0.1", "0/lxd/12")),
            ("keystone/1", generate_unit("17.0.1", "1/lxd/12")),
            ("keystone/2", generate_unit("17.0.1", "2/lxd/13")),
        ]
    )

    mock_keystone_victoria = MagicMock(spec_set=ApplicationStatus())
    mock_keystone_victoria.series = "focal"
    mock_keystone_victoria.charm_channel = "wallaby/stable"
    mock_keystone_victoria.charm = "ch:amd64/focal/keystone-638"
    mock_keystone_victoria.subordinate_to = []
<<<<<<< HEAD
=======
    mock_units_keystone_victoria = MagicMock(spec_set=UnitStatus())
    mock_units_keystone_victoria.workload_version = "18.1.0"
>>>>>>> 8ea9d7ea
    mock_keystone_victoria.units = OrderedDict(
        [
            ("keystone/0", generate_unit("18.1.0", "0/lxd/12")),
            ("keystone/1", generate_unit("18.1.0", "1/lxd/12")),
            ("keystone/2", generate_unit("18.1.0", "2/lxd/13")),
        ]
    )

    mock_keystone_ussuri_victoria = MagicMock(spec_set=ApplicationStatus())
    mock_keystone_ussuri_victoria.series = "focal"
    mock_keystone_ussuri_victoria.charm_channel = "victoria/stable"
    mock_keystone_ussuri_victoria.charm = "ch:amd64/focal/keystone-638"
    mock_keystone_ussuri_victoria.subordinate_to = []
    mock_keystone_ussuri_victoria.units = OrderedDict(
        [
            ("keystone/0", generate_unit("17.0.1", "0/lxd/12")),
            ("keystone/1", generate_unit("17.0.1", "1/lxd/12")),
            ("keystone/2", generate_unit("18.1.0", "2/lxd/13")),
        ]
    )

    mock_keystone_wallaby = MagicMock(spec_set=ApplicationStatus())
    mock_keystone_wallaby.series = "focal"
    mock_keystone_wallaby.charm_channel = "wallaby/stable"
    mock_keystone_wallaby.charm = "ch:amd64/focal/keystone-638"
    mock_keystone_wallaby.subordinate_to = []
<<<<<<< HEAD
=======
    mock_units_keystone_wallaby = MagicMock(spec_set=UnitStatus())
    mock_units_keystone_wallaby.workload_version = "19.1.0"
>>>>>>> 8ea9d7ea
    mock_keystone_wallaby.units = OrderedDict(
        [
            ("keystone/0", generate_unit("19.1.0", "0/lxd/12")),
            ("keystone/1", generate_unit("19.1.0", "1/lxd/12")),
            ("keystone/2", generate_unit("19.1.0", "2/lxd/13")),
        ]
    )

    mock_nova_wallaby = MagicMock(spec_set=ApplicationStatus())
    mock_nova_wallaby.series = "focal"
    mock_nova_wallaby.charm_channel = "wallaby/stable"
    mock_nova_wallaby.charm = "ch:amd64/focal/nova-compute-638"
    mock_nova_wallaby.subordinate_to = []
<<<<<<< HEAD
=======
    mock_units_nova_wallaby = MagicMock(spec_set=UnitStatus())
    mock_units_nova_wallaby.workload_version = "24.1.0"
>>>>>>> 8ea9d7ea
    mock_nova_wallaby.units = OrderedDict(
        [
            ("nova-compute/0", generate_unit("24.1.0", "0")),
            ("nova-compute/1", generate_unit("24.1.0", "1")),
            ("nova-compute/2", generate_unit("24.1.0", "2")),
        ]
    )

    mock_rmq = MagicMock(spec_set=ApplicationStatus())
    mock_rmq.series = "focal"
<<<<<<< HEAD
=======
    mock_units_rmq = MagicMock(spec_set=UnitStatus())
>>>>>>> 8ea9d7ea
    mock_rmq.charm_channel = "3.8/stable"
    mock_rmq.charm = "ch:amd64/focal/rabbitmq-server-638"
    mock_rmq.subordinate_to = []
    mock_rmq.units = OrderedDict(
        [
            (
                "rabbitmq-server/0",
                generate_unit("3.8", "0/lxd/19"),
            )
        ]
    )

<<<<<<< HEAD
    mock_rmq_unknown = mock.MagicMock(spec_set=ApplicationStatus())
=======
    mock_rmq_unknown = MagicMock(spec_set=ApplicationStatus())
    mock_units_unknown_rmq = MagicMock(spec_set=UnitStatus())
>>>>>>> 8ea9d7ea
    mock_rmq_unknown.charm_channel = "80.5/stable"
    mock_rmq_unknown.charm = "ch:amd64/focal/rabbitmq-server-638"
    mock_rmq_unknown.subordinate_to = []
    mock_rmq_unknown.units = OrderedDict(
        [("rabbitmq-server/0", generate_unit("80.5", "0/lxd/19"))]
    )

<<<<<<< HEAD
    mock_unknown_app = mock.MagicMock(spec_set=ApplicationStatus())
=======
    mock_unknown_app = MagicMock(spec_set=ApplicationStatus())
    mock_units_unknown_app = MagicMock(spec_set=UnitStatus())
>>>>>>> 8ea9d7ea
    mock_unknown_app.charm_channel = "12.5/stable"
    mock_unknown_app.charm = "ch:amd64/focal/my-app-638"
    mock_unknown_app.subordinate_to = []
    mock_unknown_app.units = OrderedDict([("my-app/0", generate_unit("12.5", "0/lxd/11"))])

    # openstack related principal application without openstack origin or source
    mock_vault = MagicMock(spec_set=ApplicationStatus())
    mock_vault.series = "focal"
<<<<<<< HEAD
=======
    mock_units_vault = MagicMock(spec_set=UnitStatus())
>>>>>>> 8ea9d7ea
    mock_vault.charm_channel = "1.7/stable"
    mock_vault.charm = "ch:amd64/focal/vault-638"
    mock_vault.subordinate_to = []
    mock_vault.units = OrderedDict([("vault/0", generate_unit("1.7", "5"))])

    # auxiliary subordinate application
    mock_mysql_router = MagicMock(spec_set=ApplicationStatus())
    mock_mysql_router.series = "focal"
    mock_mysql_router.charm_channel = "8.0/stable"
    mock_mysql_router.charm = "ch:amd64/focal/mysql-router-437"
    mock_mysql_router.subordinate_to = ["keystone"]
    mock_mysql_router.units = {}

    # OpenStack subordinate application
    mock_keystone_ldap = MagicMock(spec_set=ApplicationStatus())
    mock_keystone_ldap.charm_channel = "ussuri/stable"
    mock_keystone_ldap.charm = "ch:amd64/focal/keystone-ldap-437"
    mock_keystone_ldap.subordinate_to = ["keystone"]
    mock_keystone_ldap.units = {}

    # OpenStack subordinate application cs
    mock_keystone_ldap_cs = MagicMock(spec_set=ApplicationStatus())
    mock_keystone_ldap_cs.charm_channel = "stable"
    mock_keystone_ldap_cs.charm = "cs:amd64/focal/keystone-ldap-437"
    mock_keystone_ldap_cs.subordinate_to = ["keystone"]
    mock_keystone_ldap_cs.units = {}

    status = {
        "keystone_ussuri": mock_keystone_ussuri,
        "keystone_victoria": mock_keystone_victoria,
        "keystone_wallaby": mock_keystone_wallaby,
        "keystone_ussuri_victoria": mock_keystone_ussuri_victoria,
        "cinder_ussuri": mock_cinder_ussuri,
        "rabbitmq_server": mock_rmq,
        "unknown_rabbitmq_server": mock_rmq_unknown,
        "keystone_ussuri_cs": mock_keystone_ussuri_cs,
        "keystone_wallaby": mock_keystone_wallaby,
        "unknown_app": mock_unknown_app,
        "mysql_router": mock_mysql_router,
        "vault": mock_vault,
        "keystone-ldap": mock_keystone_ldap,
        "keystone-ldap-cs": mock_keystone_ldap_cs,
        "nova_wallaby": mock_nova_wallaby,
        "cinder_ussuri_on_nova": mock_cinder_on_nova,
    }
    return status


@pytest.fixture
def full_status(status, model):
    mock_full_status = MagicMock()
    mock_full_status.model.name = model.name
    mock_full_status.applications = OrderedDict(
        [
            ("keystone", status["keystone_ussuri"]),
            ("cinder", status["cinder_ussuri"]),
            ("rabbitmq-server", status["rabbitmq_server"]),
            ("my_app", status["unknown_app"]),
        ]
    )
    return mock_full_status


@pytest.fixture
def units():
    units_ussuri = []
    units_wallaby = []
    units_ussuri.append(
        ApplicationUnit(
            name="keystone/0",
            os_version=OpenStackRelease("ussuri"),
            workload_version="17.0.1",
            machine="0/lxd/12",
        )
    )
    units_ussuri.append(
        ApplicationUnit(
            name="keystone/1",
            os_version=OpenStackRelease("ussuri"),
            workload_version="17.0.1",
            machine="1/lxd/12",
        )
    )
    units_ussuri.append(
        ApplicationUnit(
            name="keystone/2",
            os_version=OpenStackRelease("ussuri"),
            workload_version="17.0.1",
            machine="2/lxd/13",
        )
    )
    units_wallaby.append(
        ApplicationUnit(
            name="keystone/0",
            os_version=OpenStackRelease("wallaby"),
            workload_version="19.1.0",
            machine="0/lxd/12",
        )
    )
    units_wallaby.append(
        ApplicationUnit(
            name="keystone/1",
            os_version=OpenStackRelease("wallaby"),
            workload_version="19.1.0",
            machine="1/lxd/12",
        )
    )
    units_wallaby.append(
        ApplicationUnit(
            name="keystone/2",
            os_version=OpenStackRelease("wallaby"),
            workload_version="19.1.0",
            machine="2/lxd/13",
        )
    )
    return {"units_ussuri": units_ussuri, "units_wallaby": units_wallaby}


@pytest.fixture
def config():
    return {
        "openstack_ussuri": {
            "openstack-origin": {"value": "distro"},
            "action-managed-upgrade": {"value": True},
        },
        "openstack_wallaby": {"openstack-origin": {"value": "cloud:focal-wallaby"}},
        "auxiliary_ussuri": {"source": {"value": "distro"}},
        "auxiliary_wallaby": {"source": {"value": "cloud:focal-wallaby"}},
    }


async def get_status():
    """Help function to load Juju status from json file."""
    current_path = Path(__file__).parent.resolve()
    with open(current_path / "jujustatus.json", "r") as file:
        status = file.read().rstrip()

    return FullStatus.from_json(status)


async def get_charm_name(value: str):
    """Help function to get charm name."""
    return value


@pytest.fixture
def model(config):
    """Define test COUModel object."""
    model_name = "test_model"
    from cou.utils import juju_utils

    model = AsyncMock(spec_set=juju_utils.COUModel)
    type(model).name = PropertyMock(return_value=model_name)
    model.run_on_unit = AsyncMock()
    model.run_action = AsyncMock()
    model.get_charm_name = AsyncMock()
    model.get_status = AsyncMock(side_effect=get_status)
    model.get_charm_name = AsyncMock(side_effect=get_charm_name)
    model.scp_from_unit = AsyncMock()
    model.get_application_config = mock_get_app_config = AsyncMock()
    mock_get_app_config.side_effect = config.get

    return model


@pytest.fixture
def apps(status, config, model):
    keystone_ussuri_status = status["keystone_ussuri"]
    keystone_wallaby_status = status["keystone_wallaby"]
    cinder_ussuri_status = status["cinder_ussuri"]
    rmq_status = status["rabbitmq_server"]
    keystone_ldap_status = status["keystone-ldap"]
    nova_wallaby_status = status["nova_wallaby"]
    cinder_on_nova_status = status["cinder_ussuri_on_nova"]

    keystone_ussuri = OpenStackApplication(
        "keystone", keystone_ussuri_status, config["openstack_ussuri"], model, "keystone"
    )
    keystone_wallaby = OpenStackApplication(
        "keystone", keystone_wallaby_status, config["openstack_wallaby"], model, "keystone"
    )
    cinder_ussuri = OpenStackApplication(
        "cinder", cinder_ussuri_status, config["openstack_ussuri"], model, "cinder"
    )
    rmq_ussuri = OpenStackAuxiliaryApplication(
        "rabbitmq-server", rmq_status, config["auxiliary_ussuri"], model, "rabbitmq-server"
    )
    rmq_wallaby = OpenStackAuxiliaryApplication(
        "rabbitmq-server", rmq_status, config["auxiliary_wallaby"], model, "rabbitmq-server"
    )
    keystone_ldap = OpenStackSubordinateApplication(
        "keystone-ldap", keystone_ldap_status, {}, model, "keystone-ldap"
    )
    keystone_mysql_router = OpenStackAuxiliarySubordinateApplication(
        "keystone-mysql-router", status["mysql_router"], {}, model, "mysql-router"
    )

    nova_wallaby = OpenStackSubordinateApplication(
        "nova-compute", nova_wallaby_status, {}, model, "nova-compute"
    )

    cinder_on_nova = OpenStackSubordinateApplication(
        "cinder", cinder_on_nova_status, {}, "my_model", "cinder"
    )
    return {
        "keystone_ussuri": keystone_ussuri,
        "keystone_wallaby": keystone_wallaby,
        "cinder_ussuri": cinder_ussuri,
        "rmq_ussuri": rmq_ussuri,
        "rmq_wallaby": rmq_wallaby,
        "keystone_ldap": keystone_ldap,
        "nova_wallaby": nova_wallaby,
        "keystone_mysql_router": keystone_mysql_router,
<<<<<<< HEAD
        "cinder_on_nova": cinder_on_nova,
    }


@pytest.fixture
def config():
    return {
        "openstack_ussuri": {
            "openstack-origin": {"value": "distro"},
            "action-managed-upgrade": {"value": True},
        },
        "openstack_wallaby": {"openstack-origin": {"value": "cloud:focal-wallaby"}},
        "auxiliary_ussuri": {"source": {"value": "distro"}},
        "auxiliary_wallaby": {"source": {"value": "cloud:focal-wallaby"}},
=======
>>>>>>> 8ea9d7ea
    }<|MERGE_RESOLUTION|>--- conflicted
+++ resolved
@@ -12,14 +12,9 @@
 # See the License for the specific language governing permissions and
 # limitations under the License.
 
-<<<<<<< HEAD
 from collections import OrderedDict
-from unittest import mock
-=======
-from collections import OrderedDict, defaultdict
 from pathlib import Path
 from unittest.mock import AsyncMock, MagicMock, PropertyMock
->>>>>>> 8ea9d7ea
 
 import pytest
 from juju.client._definitions import ApplicationStatus, UnitStatus
@@ -33,7 +28,7 @@
 
 
 def generate_unit(workload_version, machine):
-    unit = mock.MagicMock(spec_set=UnitStatus())
+    unit = MagicMock(spec_set=UnitStatus).return_value
     unit.workload_version = workload_version
     unit.machine = machine
     return unit
@@ -46,11 +41,6 @@
     mock_keystone_ussuri.charm_channel = "ussuri/stable"
     mock_keystone_ussuri.charm = "ch:amd64/focal/keystone-638"
     mock_keystone_ussuri.subordinate_to = []
-<<<<<<< HEAD
-=======
-    mock_units_keystone_ussuri = MagicMock(spec_set=UnitStatus())
-    mock_units_keystone_ussuri.workload_version = "17.0.1"
->>>>>>> 8ea9d7ea
     mock_keystone_ussuri.units = OrderedDict(
         [
             ("keystone/0", generate_unit("17.0.1", "0/lxd/12")),
@@ -64,11 +54,6 @@
     mock_cinder_ussuri.charm_channel = "ussuri/stable"
     mock_cinder_ussuri.charm = "ch:amd64/focal/cinder-633"
     mock_cinder_ussuri.subordinate_to = []
-<<<<<<< HEAD
-=======
-    mock_units_cinder_ussuri = MagicMock(spec_set=UnitStatus())
-    mock_units_cinder_ussuri.workload_version = "16.4.2"
->>>>>>> 8ea9d7ea
     mock_cinder_ussuri.units = OrderedDict(
         [
             ("cinder/0", generate_unit("16.4.2", "0/lxd/5")),
@@ -77,7 +62,7 @@
         ]
     )
 
-    mock_cinder_on_nova = mock.MagicMock(spec_set=ApplicationStatus())
+    mock_cinder_on_nova = MagicMock(spec_set=ApplicationStatus())
     mock_cinder_on_nova.series = "focal"
     mock_cinder_on_nova.charm_channel = "ussuri/stable"
     mock_cinder_on_nova.charm = "ch:amd64/focal/cinder-633"
@@ -108,11 +93,6 @@
     mock_keystone_victoria.charm_channel = "wallaby/stable"
     mock_keystone_victoria.charm = "ch:amd64/focal/keystone-638"
     mock_keystone_victoria.subordinate_to = []
-<<<<<<< HEAD
-=======
-    mock_units_keystone_victoria = MagicMock(spec_set=UnitStatus())
-    mock_units_keystone_victoria.workload_version = "18.1.0"
->>>>>>> 8ea9d7ea
     mock_keystone_victoria.units = OrderedDict(
         [
             ("keystone/0", generate_unit("18.1.0", "0/lxd/12")),
@@ -139,11 +119,6 @@
     mock_keystone_wallaby.charm_channel = "wallaby/stable"
     mock_keystone_wallaby.charm = "ch:amd64/focal/keystone-638"
     mock_keystone_wallaby.subordinate_to = []
-<<<<<<< HEAD
-=======
-    mock_units_keystone_wallaby = MagicMock(spec_set=UnitStatus())
-    mock_units_keystone_wallaby.workload_version = "19.1.0"
->>>>>>> 8ea9d7ea
     mock_keystone_wallaby.units = OrderedDict(
         [
             ("keystone/0", generate_unit("19.1.0", "0/lxd/12")),
@@ -157,11 +132,6 @@
     mock_nova_wallaby.charm_channel = "wallaby/stable"
     mock_nova_wallaby.charm = "ch:amd64/focal/nova-compute-638"
     mock_nova_wallaby.subordinate_to = []
-<<<<<<< HEAD
-=======
-    mock_units_nova_wallaby = MagicMock(spec_set=UnitStatus())
-    mock_units_nova_wallaby.workload_version = "24.1.0"
->>>>>>> 8ea9d7ea
     mock_nova_wallaby.units = OrderedDict(
         [
             ("nova-compute/0", generate_unit("24.1.0", "0")),
@@ -172,10 +142,6 @@
 
     mock_rmq = MagicMock(spec_set=ApplicationStatus())
     mock_rmq.series = "focal"
-<<<<<<< HEAD
-=======
-    mock_units_rmq = MagicMock(spec_set=UnitStatus())
->>>>>>> 8ea9d7ea
     mock_rmq.charm_channel = "3.8/stable"
     mock_rmq.charm = "ch:amd64/focal/rabbitmq-server-638"
     mock_rmq.subordinate_to = []
@@ -188,12 +154,7 @@
         ]
     )
 
-<<<<<<< HEAD
-    mock_rmq_unknown = mock.MagicMock(spec_set=ApplicationStatus())
-=======
     mock_rmq_unknown = MagicMock(spec_set=ApplicationStatus())
-    mock_units_unknown_rmq = MagicMock(spec_set=UnitStatus())
->>>>>>> 8ea9d7ea
     mock_rmq_unknown.charm_channel = "80.5/stable"
     mock_rmq_unknown.charm = "ch:amd64/focal/rabbitmq-server-638"
     mock_rmq_unknown.subordinate_to = []
@@ -201,12 +162,7 @@
         [("rabbitmq-server/0", generate_unit("80.5", "0/lxd/19"))]
     )
 
-<<<<<<< HEAD
-    mock_unknown_app = mock.MagicMock(spec_set=ApplicationStatus())
-=======
     mock_unknown_app = MagicMock(spec_set=ApplicationStatus())
-    mock_units_unknown_app = MagicMock(spec_set=UnitStatus())
->>>>>>> 8ea9d7ea
     mock_unknown_app.charm_channel = "12.5/stable"
     mock_unknown_app.charm = "ch:amd64/focal/my-app-638"
     mock_unknown_app.subordinate_to = []
@@ -215,10 +171,6 @@
     # openstack related principal application without openstack origin or source
     mock_vault = MagicMock(spec_set=ApplicationStatus())
     mock_vault.series = "focal"
-<<<<<<< HEAD
-=======
-    mock_units_vault = MagicMock(spec_set=UnitStatus())
->>>>>>> 8ea9d7ea
     mock_vault.charm_channel = "1.7/stable"
     mock_vault.charm = "ch:amd64/focal/vault-638"
     mock_vault.subordinate_to = []
@@ -392,7 +344,6 @@
     rmq_status = status["rabbitmq_server"]
     keystone_ldap_status = status["keystone-ldap"]
     nova_wallaby_status = status["nova_wallaby"]
-    cinder_on_nova_status = status["cinder_ussuri_on_nova"]
 
     keystone_ussuri = OpenStackApplication(
         "keystone", keystone_ussuri_status, config["openstack_ussuri"], model, "keystone"
@@ -418,10 +369,6 @@
 
     nova_wallaby = OpenStackSubordinateApplication(
         "nova-compute", nova_wallaby_status, {}, model, "nova-compute"
-    )
-
-    cinder_on_nova = OpenStackSubordinateApplication(
-        "cinder", cinder_on_nova_status, {}, "my_model", "cinder"
     )
     return {
         "keystone_ussuri": keystone_ussuri,
@@ -432,21 +379,4 @@
         "keystone_ldap": keystone_ldap,
         "nova_wallaby": nova_wallaby,
         "keystone_mysql_router": keystone_mysql_router,
-<<<<<<< HEAD
-        "cinder_on_nova": cinder_on_nova,
-    }
-
-
-@pytest.fixture
-def config():
-    return {
-        "openstack_ussuri": {
-            "openstack-origin": {"value": "distro"},
-            "action-managed-upgrade": {"value": True},
-        },
-        "openstack_wallaby": {"openstack-origin": {"value": "cloud:focal-wallaby"}},
-        "auxiliary_ussuri": {"source": {"value": "distro"}},
-        "auxiliary_wallaby": {"source": {"value": "cloud:focal-wallaby"}},
-=======
->>>>>>> 8ea9d7ea
     }