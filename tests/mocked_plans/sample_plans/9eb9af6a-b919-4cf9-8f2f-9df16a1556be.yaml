--- conflicted
+++ resolved
@@ -429,11 +429,7 @@
                 Upgrade 'ceilometer-agent' from 'ussuri/stable' to the new channel: 'victoria/stable'
             Upgrade plan for 'ovn-chassis' to 'victoria'
                 WARNING: Changing 'ovn-chassis' channel from latest/stable to 22.03/stable. This may be a charm downgrade, which is generally not supported.
-<<<<<<< HEAD
-                Upgrade 'ovn-chassis' to the new channel: '22.03/stable'
         Ensure that the 'require-osd-release' option in 'ceph-mon' matches the 'ceph-osd' version
-=======
->>>>>>> 12652154
 
 applications:
   rabbitmq-server:
